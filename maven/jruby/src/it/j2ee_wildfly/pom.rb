--- conflicted
+++ resolved
@@ -1,14 +1,9 @@
 # it is war-file
 packaging 'war'
 
-<<<<<<< HEAD
 # default versions will be overwritten by pom.rb from root directory
 properties( 'jruby.plugins.version' => '1.0.10',
-=======
-# get jruby dependencies
-properties( 'jruby.version' => '@project.version@',
             'wildfly.version' => '9.0.2.Final',
->>>>>>> 3c1dea43
             'project.build.sourceEncoding' => 'utf-8' )
 
 pom( 'org.jruby:jruby', '${jruby.version}' )
