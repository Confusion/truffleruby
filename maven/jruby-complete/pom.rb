--- conflicted
+++ resolved
@@ -9,17 +9,12 @@
   inherit "org.jruby:jruby-artifacts:#{version}"
   packaging 'bundle'
 
-<<<<<<< HEAD
-  properties( 'polyglot.dump.pom' => 'pom.xml',
-              'polyglot.dump.readonly' => true,
-=======
   plugin_repository( :id => 'rubygems-releases',
                      :url => 'https://otto.takari.io/content/repositories/rubygems/maven/releases' )
 
-  properties( 'tesla.dump.pom' => 'pom.xml',
-              'tesla.dump.readonly' => true,
+  properties( 'polyglot.dump.pom' => 'pom.xml',
+              'polyglot.dump.readonly' => true,
               'jruby.home' => '${basedir}/../..',
->>>>>>> a35930a8
               'main.basedir' => '${project.parent.parent.basedir}',
               'jruby.complete.home' => '${project.build.outputDirectory}/META-INF/jruby.home' )
 
@@ -41,7 +36,7 @@
               :mainClass => 'org.jruby.Main'
             }
           },
-          :instructions => { 
+          :instructions => {
             'Export-Package' => 'org.jruby.*;version=${project.version}',
             'Import-Package' => '!org.jruby.*, *;resolution:=optional',
             'DynamicImport-Package' => 'javax.*',
@@ -59,7 +54,7 @@
 
   plugin( :invoker )
 
-  # we have no sources and attach the sources and javadocs from jruby-core 
+  # we have no sources and attach the sources and javadocs from jruby-core
   # later in the build so IDE can use them
   plugin( :source, 'skipSource' =>  'true' )
 
@@ -116,7 +111,7 @@
       end
     end
   end
-  
+
   profile :id => :jdk8 do
     activation do
       jdk '1.8'
