import java.io.*;
import org.codehaus.plexus.util.FileUtils;


String log = FileUtils.fileRead( new File( basedir, "build.log" ) );
String expected = "rake (10.1.0)";
if ( !log.contains( expected ) )
{
    throw new RuntimeException( "log file does not contain '" + expected + "'" );
}
expected = "4.1.0";
if ( !log.contains( expected ) )
{
    throw new RuntimeException( "log file does not contain '" + expected + "'" );
}
expected = "json (1.8.0 java)";
if ( !log.contains( expected ) )
{
    throw new RuntimeException( "log file does not contain '" + expected + "'" );
}
expected = "rake, version 10.1.0";
if ( !log.contains( expected ) )
{
    throw new RuntimeException( "log file does not contain '" + expected + "'" );
}
expected = "rdoc (4.1.0)";
if ( !log.contains( expected ) )
{
    throw new RuntimeException( "log file does not contain '" + expected + "'" );
}
expected = "gems count 9";
if ( !log.contains( expected ) )
{
    throw new RuntimeException( "log file does not contain '" + expected + "'" );
}
expected = "jar-dependencies";
if ( !log.contains( expected ) )
{
    throw new RuntimeException( "log file does not contain '" + expected + "'" );
}
expected = "jruby-openssl";
if ( !log.contains( expected ) )
{
    throw new RuntimeException( "log file does not contain '" + expected + "'" );
}
expected = "there is NO org.objectweb.asm.ClassWriter on the classpath";
if ( !log.contains( expected ) )
{
    throw new RuntimeException( "log file does not contain '" + expected + "'" );
}
expected = basedir + "/bin/me";
if ( !log.contains( expected ) )
{
    throw new RuntimeException( "log file does not contain '" + expected + "'" );
<<<<<<< HEAD
}
File file = new File(basedir, "bin/.jrubydir");
if ( !file.exists() )
{
    throw new RuntimeException( "file '" + file + "' does not exists" );
=======
>>>>>>> c60c87af
}<|MERGE_RESOLUTION|>--- conflicted
+++ resolved
@@ -52,12 +52,9 @@
 if ( !log.contains( expected ) )
 {
     throw new RuntimeException( "log file does not contain '" + expected + "'" );
-<<<<<<< HEAD
 }
 File file = new File(basedir, "bin/.jrubydir");
 if ( !file.exists() )
 {
     throw new RuntimeException( "file '" + file + "' does not exists" );
-=======
->>>>>>> c60c87af
 }