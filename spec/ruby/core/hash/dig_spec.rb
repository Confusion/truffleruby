--- conflicted
+++ resolved
@@ -37,11 +37,7 @@
 
     it "raises TypeError if an intermediate element does not respond to #dig" do
       h = {}
-<<<<<<< HEAD
       h[:foo] = [ { :bar => [ 1 ] }, [ nil, 'str' ] ]
-=======
-      h[:foo] = [ { bar: [ 1 ] }, [ nil, 'str' ] ]
->>>>>>> 35d7e5b6
       lambda { h.dig(:foo, 0, :bar, 0, 0) }.should raise_error(TypeError)
       lambda { h.dig(:foo, 1, 1, 0) }.should raise_error(TypeError)
     end
