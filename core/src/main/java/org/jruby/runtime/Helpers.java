package org.jruby.runtime;

import java.io.UnsupportedEncodingException;
import java.nio.charset.Charset;
import org.jruby.*;
import org.jruby.ast.ArgsNode;
import org.jruby.ast.ArgumentNode;
import org.jruby.ast.DAsgnNode;
import org.jruby.ast.DSymbolNode;
import org.jruby.ast.IterNode;
import org.jruby.ast.LiteralNode;
import org.jruby.ast.LocalAsgnNode;
import org.jruby.ast.MultipleAsgn19Node;
import org.jruby.ast.Node;
import org.jruby.ast.NodeType;
import org.jruby.ast.OptArgNode;
import org.jruby.ast.UnnamedRestArgNode;
import org.jruby.ast.util.ArgsUtil;
import org.jruby.common.IRubyWarnings.ID;
import org.jruby.compiler.ASTInspector;
import org.jruby.evaluator.ASTInterpreter;
import org.jruby.exceptions.JumpException;
import org.jruby.exceptions.RaiseException;
import org.jruby.exceptions.Unrescuable;
import org.jruby.internal.runtime.methods.CallConfiguration;
import org.jruby.internal.runtime.methods.CompiledIRMethod;
import org.jruby.internal.runtime.methods.DynamicMethod;
import org.jruby.internal.runtime.methods.UndefinedMethod;
import org.jruby.internal.runtime.methods.WrapperMethod;
import org.jruby.ir.operands.UndefinedValue;
import org.jruby.javasupport.JavaClass;
import org.jruby.javasupport.JavaUtil;
import org.jruby.lexer.yacc.ISourcePosition;
import org.jruby.lexer.yacc.SimpleSourcePosition;
import org.jruby.parser.StaticScope;
import org.jruby.runtime.builtin.IRubyObject;
import org.jruby.runtime.invokedynamic.MethodNames;
import org.jruby.util.ByteList;
import org.jruby.util.DefinedMessage;
import org.jruby.util.TypeConverter;

import java.util.ArrayList;
import java.util.Arrays;
import java.util.HashMap;
import java.util.Map;
import java.util.StringTokenizer;
import org.jcodings.Encoding;
import org.jcodings.specific.ASCIIEncoding;
import org.jcodings.specific.USASCIIEncoding;
import org.jcodings.specific.UTF8Encoding;
import org.jcodings.unicode.UnicodeEncoding;

import static org.jruby.runtime.invokedynamic.MethodNames.EQL;
import static org.jruby.runtime.invokedynamic.MethodNames.OP_EQUAL;
import org.jruby.util.JavaNameMangler;

/**
 * Helper methods which are called by the compiler.  Note: These will show no consumers, but
 * generated code does call these so don't remove them thinking they are dead code. 
 *
 */
public class Helpers {
    public static CallSite selectAttrAsgnCallSite(IRubyObject receiver, IRubyObject self, CallSite normalSite, CallSite variableSite) {
        if (receiver == self) return variableSite;
        return normalSite;
    }
    public static IRubyObject doAttrAsgn(IRubyObject receiver, CallSite callSite, IRubyObject value, ThreadContext context, IRubyObject caller) {
        callSite.call(context, caller, receiver, value);
        return value;
    }
    public static IRubyObject doAttrAsgn(IRubyObject receiver, CallSite callSite, IRubyObject arg0, IRubyObject value, ThreadContext context, IRubyObject caller) {
        callSite.call(context, caller, receiver, arg0, value);
        return value;
    }
    public static IRubyObject doAttrAsgn(IRubyObject receiver, CallSite callSite, IRubyObject arg0, IRubyObject arg1, IRubyObject value, ThreadContext context, IRubyObject caller) {
        callSite.call(context, caller, receiver, arg0, arg1, value);
        return value;
    }
    public static IRubyObject doAttrAsgn(IRubyObject receiver, CallSite callSite, IRubyObject arg0, IRubyObject arg1, IRubyObject arg2, IRubyObject value, ThreadContext context, IRubyObject caller) {
        callSite.call(context, caller, receiver, arg0, arg1, arg2, value);
        return value;
    }
    public static IRubyObject doAttrAsgn(IRubyObject receiver, CallSite callSite, IRubyObject[] args, ThreadContext context, IRubyObject caller) {
        callSite.call(context, caller, receiver, args);
        return args[args.length - 1];
    }
    public static IRubyObject doAttrAsgn(IRubyObject receiver, CallSite callSite, IRubyObject[] args, IRubyObject value, ThreadContext context, IRubyObject caller) {
        IRubyObject[] newArgs = new IRubyObject[args.length + 1];
        System.arraycopy(args, 0, newArgs, 0, args.length);
        newArgs[args.length] = value;
        callSite.call(context, caller, receiver, newArgs);
        return value;
    }

    public static boolean invokeEqqForCaseWhen(CallSite callSite, ThreadContext context, IRubyObject caller, IRubyObject arg, IRubyObject[] receivers) {
        for (int i = 0; i < receivers.length; i++) {
            IRubyObject receiver = receivers[i];
            if (invokeEqqForCaseWhen(callSite, context, caller, arg, receiver)) return true;
        }
        return false;
    }

    public static boolean invokeEqqForCaseWhen(CallSite callSite, ThreadContext context, IRubyObject caller, IRubyObject arg, IRubyObject receiver) {
        IRubyObject result = callSite.call(context, caller, receiver, arg);
        if (result.isTrue()) return true;
        return false;
    }

    public static boolean invokeEqqForCaseWhen(CallSite callSite, ThreadContext context, IRubyObject caller, IRubyObject arg, IRubyObject receiver0, IRubyObject receiver1) {
        IRubyObject result = callSite.call(context, caller, receiver0, arg);
        if (result.isTrue()) return true;
        return invokeEqqForCaseWhen(callSite, context, caller, arg, receiver1);
    }

    public static boolean invokeEqqForCaseWhen(CallSite callSite, ThreadContext context, IRubyObject caller, IRubyObject arg, IRubyObject receiver0, IRubyObject receiver1, IRubyObject receiver2) {
        IRubyObject result = callSite.call(context, caller, receiver0, arg);
        if (result.isTrue()) return true;
        return invokeEqqForCaseWhen(callSite, context, caller, arg, receiver1, receiver2);
    }

    public static boolean invokeEqqForCaselessWhen(IRubyObject[] receivers) {
        for (int i = 0; i < receivers.length; i++) {
            if (receivers[i].isTrue()) return true;
        }
        return false;
    }

    public static boolean invokeEqqForCaselessWhen(IRubyObject receiver) {
        return receiver.isTrue();
    }

    public static boolean invokeEqqForCaselessWhen(IRubyObject receiver0, IRubyObject receiver1) {
        return receiver0.isTrue() || receiver1.isTrue();
    }

    public static boolean invokeEqqForCaselessWhen(IRubyObject receiver0, IRubyObject receiver1, IRubyObject receiver2) {
        return receiver0.isTrue() || receiver1.isTrue() || receiver2.isTrue();
    }
    
    public static CompiledBlockCallback createBlockCallback(Object scriptObject, String closureMethod, String file, int line) {
        Class scriptClass = scriptObject.getClass();
        ClassLoader scriptClassLoader = scriptClass.getClassLoader();
        MethodFactory factory = MethodFactory.createFactory(scriptClassLoader);
        
        return factory.getBlockCallback(closureMethod, file, line, scriptObject);
    }

    public static CompiledBlockCallback19 createBlockCallback19(Object scriptObject, String closureMethod, String file, int line) {
        Class scriptClass = scriptObject.getClass();
        ClassLoader scriptClassLoader = scriptClass.getClassLoader();
        MethodFactory factory = MethodFactory.createFactory(scriptClassLoader);

        return factory.getBlockCallback19(closureMethod, file, line, scriptObject);
    }

    public static byte[] createBlockCallbackOffline(String classPath, String closureMethod, String file, int line) {
        MethodFactory factory = MethodFactory.createFactory(Helpers.class.getClassLoader());

        return factory.getBlockCallbackOffline(closureMethod, file, line, classPath);
    }

    public static byte[] createBlockCallback19Offline(String classPath, String closureMethod, String file, int line) {
        MethodFactory factory = MethodFactory.createFactory(Helpers.class.getClassLoader());

        return factory.getBlockCallback19Offline(closureMethod, file, line, classPath);
    }

    public static String buildBlockDescriptor19(
            String closureMethod,
            int arity,
            String file,
            int line,
            boolean hasMultipleArgsHead,
            NodeType argsNodeId,
            String parameterList,
            ASTInspector inspector) {
        return buildBlockDescriptor(closureMethod, arity, file, line, hasMultipleArgsHead, argsNodeId, inspector) +
                ":" + parameterList;
    }

    public static String buildBlockDescriptor(
            String closureMethod,
            int arity,
            String file,
            int line,
            boolean hasMultipleArgsHead,
            NodeType argsNodeId,
            ASTInspector inspector) {

        // We use : to delimit since mangleMethodName mangles it (i.e. it will
        // never appear in the resulting mangled string)
        String descriptor =
                JavaNameMangler.mangleMethodName(closureMethod) + ':' +
                arity + ':' +
                hasMultipleArgsHead + ':' +
                BlockBody.asArgumentType(argsNodeId) + ':' +
                JavaNameMangler.mangleMethodName(file) + ':' +
                line + ':' +
                !(inspector.hasClosure() || inspector.hasScopeAwareMethods());

        return descriptor;
    }
    
    public static String[] parseBlockDescriptor(String descriptor) {
        String[] mangled = descriptor.split(":");
        mangled[0] = JavaNameMangler.demangleMethodName(mangled[0]);
        mangled[4] = JavaNameMangler.demangleMethodName(mangled[4]);
        return mangled;
    }

    public static BlockBody createCompiledBlockBody(ThreadContext context, Object scriptObject, StaticScope scope, String descriptor) {
        String[] firstSplit = parseBlockDescriptor(descriptor);
        return createCompiledBlockBody(context, scriptObject, firstSplit[0], Integer.parseInt(firstSplit[1]), scope, Boolean.valueOf(firstSplit[2]), Integer.parseInt(firstSplit[3]), firstSplit[4], Integer.parseInt(firstSplit[5]), Boolean.valueOf(firstSplit[6]));
    }
    
    public static BlockBody createCompiledBlockBody(ThreadContext context, Object scriptObject, String closureMethod, int arity,
            StaticScope staticScope, boolean hasMultipleArgsHead, int argsNodeType, String file, int line, boolean light) {
        staticScope.determineModule();
        
        if (light) {
            return CompiledBlockLight.newCompiledBlockLight(
                    Arity.createArity(arity), staticScope,
                    createBlockCallback(scriptObject, closureMethod, file, line),
                    hasMultipleArgsHead, argsNodeType);
        } else {
            return CompiledBlock.newCompiledBlock(
                    Arity.createArity(arity), staticScope,
                    createBlockCallback(scriptObject, closureMethod, file, line),
                    hasMultipleArgsHead, argsNodeType);
        }
    }

    public static BlockBody createCompiledBlockBody19(ThreadContext context, Object scriptObject, StaticScope scope, String descriptor) {
        String[] firstSplit = parseBlockDescriptor(descriptor);
        return createCompiledBlockBody19(context, scriptObject, firstSplit[0], Integer.parseInt(firstSplit[1]), scope, Boolean.valueOf(firstSplit[2]), Integer.parseInt(firstSplit[3]), firstSplit[4], Integer.parseInt(firstSplit[5]), Boolean.valueOf(firstSplit[6]), firstSplit[7]);
    }

    public static BlockBody createCompiledBlockBody19(ThreadContext context, Object scriptObject, String closureMethod, int arity,
            StaticScope staticScope, boolean hasMultipleArgsHead, int argsNodeType, String file, int line, boolean light, String parameterList) {
        staticScope.determineModule();

        if (light) {
            return CompiledBlockLight19.newCompiledBlockLight(
                    Arity.createArity(arity), staticScope,
                    createBlockCallback19(scriptObject, closureMethod, file, line),
                    hasMultipleArgsHead, argsNodeType, parameterList.split(";"));
        } else {
            return CompiledBlock19.newCompiledBlock(
                    Arity.createArity(arity), staticScope,
                    createBlockCallback19(scriptObject, closureMethod, file, line),
                    hasMultipleArgsHead, argsNodeType, parameterList.split(";"));
        }
    }
    
    public static Block createBlock(ThreadContext context, IRubyObject self, BlockBody body) {
        return CompiledBlock.newCompiledClosure(
                context,
                self,
                body);
    }

    public static Block createBlock19(ThreadContext context, IRubyObject self, BlockBody body) {
        return CompiledBlock19.newCompiledClosure(
                context,
                self,
                body);
    }
    
    public static IRubyObject runBeginBlock(ThreadContext context, IRubyObject self, String scopeString, CompiledBlockCallback callback) {
        StaticScope staticScope = decodeScope(context, context.getCurrentStaticScope(), scopeString);
        
        context.preScopedBody(DynamicScope.newDynamicScope(staticScope, context.getCurrentScope()));
        
        Block block = CompiledBlock.newCompiledClosure(context, self, Arity.createArity(0), staticScope, callback, false, BlockBody.ZERO_ARGS);
        
        try {
            block.yield(context, null);
        } finally {
            context.postScopedBody();
        }

        return context.runtime.getNil();
    }
    
    public static Block createSharedScopeBlock(ThreadContext context, IRubyObject self, int arity, 
            CompiledBlockCallback callback, boolean hasMultipleArgsHead, int argsNodeType) {
        
        return CompiledSharedScopeBlock.newCompiledSharedScopeClosure(context, self, Arity.createArity(arity), 
                context.getCurrentScope(), callback, hasMultipleArgsHead, argsNodeType);
    }
    
    public static IRubyObject def(ThreadContext context, IRubyObject self, Object scriptObject, String rubyName, String javaName, StaticScope scope,
            int arity, String filename, int line, CallConfiguration callConfig, String parameterDesc) {
        Class compiledClass = scriptObject.getClass();
        Ruby runtime = context.runtime;
        
        RubyModule containingClass = context.getRubyClass();
        Visibility visibility = context.getCurrentVisibility();
        
        performNormalMethodChecks(containingClass, runtime, rubyName);
        
        MethodFactory factory = MethodFactory.createFactory(compiledClass.getClassLoader());
        DynamicMethod method = constructNormalMethod(
                factory, javaName,
                rubyName, containingClass, new SimpleSourcePosition(filename, line), arity, scope, visibility, scriptObject,
                callConfig,
                parameterDesc);
        
        addInstanceMethod(containingClass, rubyName, method, visibility,context, runtime);
        
        return runtime.newSymbol(rubyName);
    }
    
    public static IRubyObject defs(ThreadContext context, IRubyObject self, IRubyObject receiver, Object scriptObject, String rubyName, String javaName, StaticScope scope,
            int arity, String filename, int line, CallConfiguration callConfig, String parameterDesc) {
        Class compiledClass = scriptObject.getClass();
        Ruby runtime = context.runtime;

        RubyClass rubyClass = performSingletonMethodChecks(runtime, receiver, rubyName);
        
        MethodFactory factory = MethodFactory.createFactory(compiledClass.getClassLoader());
        DynamicMethod method = constructSingletonMethod(
                factory, rubyName, javaName, rubyClass,
                new SimpleSourcePosition(filename, line), arity, scope,
                scriptObject, callConfig, parameterDesc);
        
        rubyClass.addMethod(rubyName, method);
        
        callSingletonMethodHook(receiver,context, runtime.fastNewSymbol(rubyName));
        
        return runtime.newSymbol(rubyName);
    }

    public static byte[] defOffline(String rubyName, String javaName, String classPath, String invokerName, Arity arity, StaticScope scope, CallConfiguration callConfig, String filename, int line) {
        MethodFactory factory = MethodFactory.createFactory(Helpers.class.getClassLoader());
        byte[] methodBytes = factory.getCompiledMethodOffline(rubyName, javaName, classPath, invokerName, arity, scope, callConfig, filename, line);

        return methodBytes;
    }
    
    public static RubyClass getSingletonClass(Ruby runtime, IRubyObject receiver) {
        if (receiver instanceof RubyFixnum || receiver instanceof RubySymbol) {
            throw runtime.newTypeError("can't define singleton");
        } else {
            return receiver.getSingletonClass();
        }
    }

    // TODO: Only used by interface implementation; eliminate it
    public static IRubyObject invokeMethodMissing(IRubyObject receiver, String name, IRubyObject[] args) {
        ThreadContext context = receiver.getRuntime().getCurrentContext();

        // store call information so method_missing impl can use it
        context.setLastCallStatusAndVisibility(CallType.FUNCTIONAL, Visibility.PUBLIC);

        if (name.equals("method_missing")) {
            return RubyKernel.method_missing(context, receiver, args, Block.NULL_BLOCK);
        }

        IRubyObject[] newArgs = prepareMethodMissingArgs(args, context, name);

        return invoke(context, receiver, "method_missing", newArgs, Block.NULL_BLOCK);
    }

    public static IRubyObject callMethodMissing(ThreadContext context, IRubyObject receiver, Visibility visibility, String name, CallType callType, IRubyObject[] args, Block block) {
        return selectMethodMissing(context, receiver, visibility, name, callType).call(context, receiver, receiver.getMetaClass(), name, args, block);
    }

    public static IRubyObject callMethodMissing(ThreadContext context, IRubyObject receiver, Visibility visibility, String name, CallType callType, IRubyObject arg0, Block block) {
        return selectMethodMissing(context, receiver, visibility, name, callType).call(context, receiver, receiver.getMetaClass(), name, arg0, block);
    }

    public static IRubyObject callMethodMissing(ThreadContext context, IRubyObject receiver, Visibility visibility, String name, CallType callType, IRubyObject arg0, IRubyObject arg1, Block block) {
        return selectMethodMissing(context, receiver, visibility, name, callType).call(context, receiver, receiver.getMetaClass(), name, arg0, arg1, block);
    }

    public static IRubyObject callMethodMissing(ThreadContext context, IRubyObject receiver, Visibility visibility, String name, CallType callType, IRubyObject arg0, IRubyObject arg1, IRubyObject arg2, Block block) {
        return selectMethodMissing(context, receiver, visibility, name, callType).call(context, receiver, receiver.getMetaClass(), name, arg0, arg1, arg2, block);
    }

    public static IRubyObject callMethodMissing(ThreadContext context, IRubyObject receiver, Visibility visibility, String name, CallType callType, Block block) {
        return selectMethodMissing(context, receiver, visibility, name, callType).call(context, receiver, receiver.getMetaClass(), name, block);
    }

    public static DynamicMethod selectMethodMissing(ThreadContext context, IRubyObject receiver, Visibility visibility, String name, CallType callType) {
        Ruby runtime = context.runtime;

        if (name.equals("method_missing")) {
            return selectInternalMM(runtime, visibility, callType);
        }

        DynamicMethod methodMissing = receiver.getMetaClass().searchMethod("method_missing");
        if (methodMissing.isUndefined() || methodMissing.equals(runtime.getDefaultMethodMissing())) {
            return selectInternalMM(runtime, visibility, callType);
        }
        return new MethodMissingMethod(methodMissing, callType);
    }

    public static DynamicMethod selectMethodMissing(ThreadContext context, RubyClass selfClass, Visibility visibility, String name, CallType callType) {
        Ruby runtime = context.runtime;

        if (name.equals("method_missing")) {
            return selectInternalMM(runtime, visibility, callType);
        }

        DynamicMethod methodMissing = selfClass.searchMethod("method_missing");
        if (methodMissing.isUndefined() || methodMissing.equals(runtime.getDefaultMethodMissing())) {
            return selectInternalMM(runtime, visibility, callType);
        }
        return new MethodMissingMethod(methodMissing, callType);
    }

    public static DynamicMethod selectMethodMissing(RubyClass selfClass, Visibility visibility, String name, CallType callType) {
        Ruby runtime = selfClass.getClassRuntime();

        if (name.equals("method_missing")) {
            return selectInternalMM(runtime, visibility, callType);
        }

        DynamicMethod methodMissing = selfClass.searchMethod("method_missing");
        if (methodMissing.isUndefined() || methodMissing.equals(runtime.getDefaultMethodMissing())) {
            return selectInternalMM(runtime, visibility, callType);
        }
        return new MethodMissingMethod(methodMissing, callType);
    }

    public static final Map<String, String> map(String... keyValues) {
        HashMap<String, String> map = new HashMap<String, String>(keyValues.length / 2);
        for (int i = 0; i < keyValues.length;) {
            map.put(keyValues[i++], keyValues[i++]);
        }
        return map;
    }

    private static class MethodMissingMethod extends DynamicMethod {
        private final DynamicMethod delegate;
        private final CallType lastCallStatus;

        public MethodMissingMethod(DynamicMethod delegate, CallType lastCallStatus) {
            this.delegate = delegate;
            this.lastCallStatus = lastCallStatus;
        }

        @Override
        public IRubyObject call(ThreadContext context, IRubyObject self, RubyModule clazz, String name, IRubyObject[] args, Block block) {
            context.setLastCallStatus(lastCallStatus);
            return this.delegate.call(context, self, clazz, "method_missing", prepareMethodMissingArgs(args, context, name), block);
        }

        @Override
        public DynamicMethod dup() {
            return this;
        }
    }

    private static DynamicMethod selectInternalMM(Ruby runtime, Visibility visibility, CallType callType) {
        if (visibility == Visibility.PRIVATE) {
            return runtime.getPrivateMethodMissing();
        } else if (visibility == Visibility.PROTECTED) {
            return runtime.getProtectedMethodMissing();
        } else if (callType == CallType.VARIABLE) {
            return runtime.getVariableMethodMissing();
        } else if (callType == CallType.SUPER) {
            return runtime.getSuperMethodMissing();
        } else {
            return runtime.getNormalMethodMissing();
        }
    }

    private static IRubyObject[] prepareMethodMissingArgs(IRubyObject[] args, ThreadContext context, String name) {
        IRubyObject[] newArgs = new IRubyObject[args.length + 1];
        System.arraycopy(args, 0, newArgs, 1, args.length);
        newArgs[0] = context.runtime.newSymbol(name);

        return newArgs;
    }
    
    public static IRubyObject invoke(ThreadContext context, IRubyObject self, String name, Block block) {
        return self.getMetaClass().finvoke(context, self, name, block);
    }
    public static IRubyObject invoke(ThreadContext context, IRubyObject self, String name, IRubyObject arg0, Block block) {
        return self.getMetaClass().finvoke(context, self, name, arg0, block);
    }
    public static IRubyObject invoke(ThreadContext context, IRubyObject self, String name, IRubyObject arg0, IRubyObject arg1, Block block) {
        return self.getMetaClass().finvoke(context, self, name, arg0, arg1, block);
    }
    public static IRubyObject invoke(ThreadContext context, IRubyObject self, String name, IRubyObject arg0, IRubyObject arg1, IRubyObject arg2, Block block) {
        return self.getMetaClass().finvoke(context, self, name, arg0, arg1, arg2, block);
    }
    public static IRubyObject invoke(ThreadContext context, IRubyObject self, String name, IRubyObject[] args, Block block) {
        return self.getMetaClass().finvoke(context, self, name, args, block);
    }
    
    public static IRubyObject invoke(ThreadContext context, IRubyObject self, String name) {
        return self.getMetaClass().finvoke(context, self, name);
    }
    public static IRubyObject invoke(ThreadContext context, IRubyObject self, String name, IRubyObject arg0) {
        return self.getMetaClass().finvoke(context, self, name, arg0);
    }
    public static IRubyObject invoke(ThreadContext context, IRubyObject self, String name, IRubyObject arg0, IRubyObject arg1) {
        return self.getMetaClass().finvoke(context, self, name, arg0, arg1);
    }
    public static IRubyObject invoke(ThreadContext context, IRubyObject self, String name, IRubyObject arg0, IRubyObject arg1, IRubyObject arg2) {
        return self.getMetaClass().finvoke(context, self, name, arg0, arg1, arg2);
    }
    public static IRubyObject invoke(ThreadContext context, IRubyObject self, String name, IRubyObject... args) {
        return self.getMetaClass().finvoke(context, self, name, args);
    }
    
    public static IRubyObject invoke(ThreadContext context, IRubyObject self, String name, CallType callType) {
        return Helpers.invoke(context, self, name, IRubyObject.NULL_ARRAY, callType, Block.NULL_BLOCK);
    }
    public static IRubyObject invoke(ThreadContext context, IRubyObject self, String name, IRubyObject[] args, CallType callType, Block block) {
        return self.getMetaClass().invoke(context, self, name, args, callType, block);
    }
    
    public static IRubyObject invoke(ThreadContext context, IRubyObject self, String name, IRubyObject arg, CallType callType, Block block) {
        return self.getMetaClass().invoke(context, self, name, arg, callType, block);
    }
    
    public static IRubyObject invokeAs(ThreadContext context, RubyClass asClass, IRubyObject self, String name, IRubyObject[] args, Block block) {
        return asClass.finvoke(context, self, name, args, block);
    }
    
    public static IRubyObject invokeAs(ThreadContext context, RubyClass asClass, IRubyObject self, String name, Block block) {
        return asClass.finvoke(context, self, name, block);
    }
    
    public static IRubyObject invokeAs(ThreadContext context, RubyClass asClass, IRubyObject self, String name, IRubyObject arg0, Block block) {
        return asClass.finvoke(context, self, name, arg0, block);
    }
    
    public static IRubyObject invokeAs(ThreadContext context, RubyClass asClass, IRubyObject self, String name, IRubyObject arg0, IRubyObject arg1, Block block) {
        return asClass.finvoke(context, self, name, arg0, arg1, block);
    }
    
    public static IRubyObject invokeAs(ThreadContext context, RubyClass asClass, IRubyObject self, String name, IRubyObject arg0, IRubyObject arg1, IRubyObject arg2, Block block) {
        return asClass.finvoke(context, self, name, arg0, arg1, arg2, block);
    }

    public static IRubyObject invokeChecked(ThreadContext context, IRubyObject self, String name) {
        return self.getMetaClass().finvokeChecked(context, self, name);
    }

    /**
     * The protocol for super method invocation is a bit complicated
     * in Ruby. In real terms it involves first finding the real
     * implementation class (the super class), getting the name of the
     * method to call from the frame, and then invoke that on the
     * super class with the current self as the actual object
     * invoking.
     */
    public static IRubyObject invokeSuper(ThreadContext context, IRubyObject self, IRubyObject[] args, Block block) {
        checkSuperDisabledOrOutOfMethod(context);
        RubyModule klazz = context.getFrameKlazz();
        String name = context.getFrameName();

        RubyClass superClass = findImplementerIfNecessary(self.getMetaClass(), klazz).getSuperClass();
        DynamicMethod method = superClass != null ? superClass.searchMethod(name) : UndefinedMethod.INSTANCE;
        
        if (method.isUndefined()) {
            return callMethodMissing(context, self, method.getVisibility(), name, CallType.SUPER, args, block);
        }
        return method.call(context, self, superClass, name, args, block);
    }
    
    public static IRubyObject invokeSuper(ThreadContext context, IRubyObject self, Block block) {
        checkSuperDisabledOrOutOfMethod(context);
        RubyModule klazz = context.getFrameKlazz();
        String name = context.getFrameName();

        RubyClass superClass = findImplementerIfNecessary(self.getMetaClass(), klazz).getSuperClass();
        DynamicMethod method = superClass != null ? superClass.searchMethod(name) : UndefinedMethod.INSTANCE;

        if (method.isUndefined()) {
            return callMethodMissing(context, self, method.getVisibility(), name, CallType.SUPER, block);
        }
        return method.call(context, self, superClass, name, block);
    }
    
    public static IRubyObject invokeSuper(ThreadContext context, IRubyObject self, IRubyObject arg0, Block block) {
        checkSuperDisabledOrOutOfMethod(context);
        RubyModule klazz = context.getFrameKlazz();
        String name = context.getFrameName();

        RubyClass superClass = findImplementerIfNecessary(self.getMetaClass(), klazz).getSuperClass();
        DynamicMethod method = superClass != null ? superClass.searchMethod(name) : UndefinedMethod.INSTANCE;

        if (method.isUndefined()) {
            return callMethodMissing(context, self, method.getVisibility(), name, CallType.SUPER, arg0, block);
        }
        return method.call(context, self, superClass, name, arg0, block);
    }
    
    public static IRubyObject invokeSuper(ThreadContext context, IRubyObject self, IRubyObject arg0, IRubyObject arg1, Block block) {
        checkSuperDisabledOrOutOfMethod(context);
        RubyModule klazz = context.getFrameKlazz();
        String name = context.getFrameName();

        RubyClass superClass = findImplementerIfNecessary(self.getMetaClass(), klazz).getSuperClass();
        DynamicMethod method = superClass != null ? superClass.searchMethod(name) : UndefinedMethod.INSTANCE;

        if (method.isUndefined()) {
            return callMethodMissing(context, self, method.getVisibility(), name, CallType.SUPER, arg0, arg1, block);
        }
        return method.call(context, self, superClass, name, arg0, arg1, block);
    }
    
    public static IRubyObject invokeSuper(ThreadContext context, IRubyObject self, IRubyObject arg0, IRubyObject arg1, IRubyObject arg2, Block block) {
        checkSuperDisabledOrOutOfMethod(context);
        RubyModule klazz = context.getFrameKlazz();
        String name = context.getFrameName();

        RubyClass superClass = findImplementerIfNecessary(self.getMetaClass(), klazz).getSuperClass();
        DynamicMethod method = superClass != null ? superClass.searchMethod(name) : UndefinedMethod.INSTANCE;

        if (method.isUndefined()) {
            return callMethodMissing(context, self, method.getVisibility(), name, CallType.SUPER, arg0, arg1, arg2, block);
        }
        return method.call(context, self, superClass, name, arg0, arg1, arg2, block);
    }

    public static RubyArray ensureRubyArray(IRubyObject value) {
        return ensureRubyArray(value.getRuntime(), value);
    }

    public static RubyArray ensureRubyArray(Ruby runtime, IRubyObject value) {
        return value instanceof RubyArray ? (RubyArray)value : RubyArray.newArray(runtime, value);
    }

    public static RubyArray ensureMultipleAssignableRubyArray(IRubyObject value, Ruby runtime, boolean masgnHasHead) {
        if (!(value instanceof RubyArray)) {
            value = ArgsUtil.convertToRubyArray19(runtime, value, masgnHasHead);
        }
        return (RubyArray) value;
    }
    
    public static IRubyObject fetchClassVariable(Ruby runtime, StaticScope scope,
            IRubyObject self, String name) {
        RubyModule rubyClass = ASTInterpreter.getClassVariableBase(runtime, scope);
   
        if (rubyClass == null) rubyClass = self.getMetaClass();

        return rubyClass.getClassVar(name);
    }
    
    public static IRubyObject getConstant(ThreadContext context, String internedName) {
        Ruby runtime = context.runtime;

        return context.getCurrentScope().getStaticScope().getConstantWithConstMissing(internedName);
    }

    public static IRubyObject nullToNil(IRubyObject value, ThreadContext context) {
        return value != null ? value : context.nil;
    }
    
    public static IRubyObject nullToNil(IRubyObject value, Ruby runtime) {
        return value != null ? value : runtime.getNil();
    }
    
    public static IRubyObject nullToNil(IRubyObject value, IRubyObject nil) {
        return value != null ? value : nil;
    }
    
    public static RubyClass prepareSuperClass(Ruby runtime, IRubyObject rubyClass) {
        RubyClass.checkInheritable(rubyClass); // use the same logic as in EvaluationState
        return (RubyClass)rubyClass;
    }
    
    public static RubyModule prepareClassNamespace(ThreadContext context, StaticScope scope, IRubyObject rubyModule) {
        if (rubyModule == null || rubyModule.isNil()) {
            rubyModule = scope.getModule();

            if (rubyModule == null) {
                throw context.runtime.newTypeError("no outer class/module");
            }
        }

        if (rubyModule instanceof RubyModule) {
            return (RubyModule)rubyModule;
        } else {
            throw context.runtime.newTypeError(rubyModule + " is not a class/module");
        }
    }
    
    public static IRubyObject setClassVariable(Ruby runtime, StaticScope scope,
            IRubyObject self, String name, IRubyObject value) {
        RubyModule rubyClass = ASTInterpreter.getClassVariableBase(runtime, scope);
   
        if (rubyClass == null) rubyClass = self.getMetaClass();

        rubyClass.setClassVar(name, value);
   
        return value;
    }
    
    public static IRubyObject declareClassVariable(Ruby runtime, StaticScope scope, IRubyObject self, String name, IRubyObject value) {
        // FIXME: This isn't quite right; it shouldn't evaluate the value if it's going to throw the error
        RubyModule rubyClass = ASTInterpreter.getClassVariableBase(runtime, scope);
   
        if (rubyClass == null) throw runtime.newTypeError("no class/module to define class variable");
        
        rubyClass.setClassVar(name, value);
   
        return value;
    }
    
    public static void handleArgumentSizes(ThreadContext context, Ruby runtime, int given, int required, int opt, int rest) {
        if (opt == 0) {
            if (rest < 0) {
                // no opt, no rest, exact match
                if (given != required) {
                    throw runtime.newArgumentError("wrong number of arguments (" + given + " for " + required + ")");
                }
            } else {
                // only rest, must be at least required
                if (given < required) {
                    throw runtime.newArgumentError("wrong number of arguments (" + given + " for " + required + ")");
                }
            }
        } else {
            if (rest < 0) {
                // opt but no rest, must be at least required and no more than required + opt
                if (given < required) {
                    throw runtime.newArgumentError("wrong number of arguments (" + given + " for " + required + ")");
                } else if (given > (required + opt)) {
                    throw runtime.newArgumentError("wrong number of arguments (" + given + " for " + (required + opt) + ")");
                }
            } else {
                // opt and rest, must be at least required
                if (given < required) {
                    throw runtime.newArgumentError("wrong number of arguments (" + given + " for " + required + ")");
                }
            }
        }
    }
    
    /**
     * If it's Redo, Next, or Break, rethrow it as a normal exception for while to handle
     * @param re
     * @param context
     */
    public static Throwable unwrapRedoNextBreakOrJustLocalJump(RaiseException re, ThreadContext context) {
        RubyException exception = re.getException();
        if (context.runtime.getLocalJumpError().isInstance(exception)) {
            RubyLocalJumpError jumpError = (RubyLocalJumpError)re.getException();

            switch (jumpError.getReason()) {
            case REDO:
                return JumpException.REDO_JUMP;
            case NEXT:
                return new JumpException.NextJump(jumpError.exit_value());
            case BREAK:
                return new JumpException.BreakJump(context.getFrameJumpTarget(), jumpError.exit_value());
            }
        }
        return re;
    }
    
    public static String getLocalJumpTypeOrRethrow(RaiseException re) {
        RubyException exception = re.getException();
        Ruby runtime = exception.getRuntime();
        if (runtime.getLocalJumpError().isInstance(exception)) {
            RubyLocalJumpError jumpError = (RubyLocalJumpError)re.getException();

            IRubyObject reason = jumpError.reason();

            return reason.asJavaString();
        }

        throw re;
    }
    
    public static IRubyObject unwrapLocalJumpErrorValue(RaiseException re) {
        return ((RubyLocalJumpError)re.getException()).exit_value();
    }
    
    public static IRubyObject processBlockArgument(Ruby runtime, Block block) {
        if (!block.isGiven()) {
            return runtime.getNil();
        }
        
        return processGivenBlock(block, runtime);
    }

    private static IRubyObject processGivenBlock(Block block, Ruby runtime) {
        RubyProc blockArg = block.getProcObject();

        if (blockArg == null) {
            blockArg = runtime.newBlockPassProc(Block.Type.PROC, block);
            blockArg.getBlock().type = Block.Type.PROC;
        }

        return blockArg;
    }
    
    public static Block getBlockFromBlockPassBody(Ruby runtime, IRubyObject proc, Block currentBlock) {
        // No block from a nil proc
        if (proc.isNil()) return Block.NULL_BLOCK;

        // If not already a proc then we should try and make it one.
        if (!(proc instanceof RubyProc)) {
            proc = coerceProc(proc, runtime);
        }

        return getBlockFromProc(currentBlock, proc);
    }

    private static IRubyObject coerceProc(IRubyObject proc, Ruby runtime) throws RaiseException {
        proc = TypeConverter.convertToType(proc, runtime.getProc(), "to_proc", false);

        if (!(proc instanceof RubyProc)) {
            throw runtime.newTypeError("wrong argument type " + proc.getMetaClass().getName() + " (expected Proc)");
        }
        return proc;
    }

    private static Block getBlockFromProc(Block currentBlock, IRubyObject proc) {
        // TODO: Add safety check for taintedness
        if (currentBlock != null && currentBlock.isGiven()) {
            RubyProc procObject = currentBlock.getProcObject();
            // The current block is already associated with proc.  No need to create a new one
            if (procObject != null && procObject == proc) {
                return currentBlock;
            }
        }

        return ((RubyProc) proc).getBlock();       
    }
    
    public static Block getBlockFromBlockPassBody(IRubyObject proc, Block currentBlock) {
        return getBlockFromBlockPassBody(proc.getRuntime(), proc, currentBlock);

    }
    
    public static IRubyObject backref(ThreadContext context) {
        IRubyObject backref = context.getBackRef();
        
        if(backref instanceof RubyMatchData) {
            ((RubyMatchData)backref).use();
        }
        return backref;
    }
    
    public static IRubyObject backrefLastMatch(ThreadContext context) {
        IRubyObject backref = context.getBackRef();
        
        return RubyRegexp.last_match(backref);
    }
    
    public static IRubyObject backrefMatchPre(ThreadContext context) {
        IRubyObject backref = context.getBackRef();
        
        return RubyRegexp.match_pre(backref);
    }
    
    public static IRubyObject backrefMatchPost(ThreadContext context) {
        IRubyObject backref = context.getBackRef();
        
        return RubyRegexp.match_post(backref);
    }
    
    public static IRubyObject backrefMatchLast(ThreadContext context) {
        IRubyObject backref = context.getBackRef();
        
        return RubyRegexp.match_last(backref);
    }

    public static IRubyObject[] getArgValues(ThreadContext context) {
        return context.getCurrentScope().getArgValues();
    }
    
    public static IRubyObject callZSuper(Ruby runtime, ThreadContext context, Block block, IRubyObject self) {
        // Has the method that is calling super received a block argument
        if (!block.isGiven()) block = context.getCurrentFrame().getBlock(); 
        
        return Helpers.invokeSuper(context, self, context.getCurrentScope().getArgValues(), block);
    }
    
    public static IRubyObject[] appendToObjectArray(IRubyObject[] array, IRubyObject add) {
        IRubyObject[] newArray = new IRubyObject[array.length + 1];
        System.arraycopy(array, 0, newArray, 0, array.length);
        newArray[array.length] = add;
        return newArray;
    }
    
    public static JumpException.ReturnJump returnJump(IRubyObject result, ThreadContext context) {
        return context.returnJump(result);
    }
    
    public static IRubyObject throwReturnJump(IRubyObject result, ThreadContext context) {
        throw context.returnJump(result);
    }
    
    public static IRubyObject breakJumpInWhile(JumpException.BreakJump bj, ThreadContext context) {
        // JRUBY-530, while case
        if (bj.getTarget() == context.getFrameJumpTarget()) {
            return (IRubyObject) bj.getValue();
        }

        throw bj;
    }
    
    public static IRubyObject breakJump(ThreadContext context, IRubyObject value) {
        throw new JumpException.BreakJump(context.getFrameJumpTarget(), value);
    }
    
    public static IRubyObject breakLocalJumpError(Ruby runtime, IRubyObject value) {
        throw runtime.newLocalJumpError(RubyLocalJumpError.Reason.BREAK, value, "unexpected break");
    }
    
    public static IRubyObject[] concatObjectArrays(IRubyObject[] array, IRubyObject[] add) {
        return toArray(array, add);
    }
    
    public static IRubyObject[] toArray(IRubyObject[] array, IRubyObject... add) {
        IRubyObject[] newArray = new IRubyObject[array.length + add.length];
        System.arraycopy(array, 0, newArray, 0, array.length);
        System.arraycopy(add, 0, newArray, array.length, add.length);
        return newArray;
    }
    
    public static IRubyObject[] toArray(IRubyObject obj, IRubyObject... rest) {
        IRubyObject[] newArray = new IRubyObject[rest.length + 1];
        newArray[0] = obj;
        System.arraycopy(rest, 0, newArray, 1, rest.length);
        return newArray;
    }
    
    public static IRubyObject[] toArray(IRubyObject obj0, IRubyObject obj1, IRubyObject... rest) {
        IRubyObject[] newArray = new IRubyObject[rest.length + 2];
        newArray[0] = obj0;
        newArray[1] = obj1;
        System.arraycopy(rest, 0, newArray, 2, rest.length);
        return newArray;
    }
    
    public static IRubyObject[] toArray(IRubyObject obj0, IRubyObject obj1, IRubyObject obj2, IRubyObject... rest) {
        IRubyObject[] newArray = new IRubyObject[rest.length + 3];
        newArray[0] = obj0;
        newArray[1] = obj1;
        newArray[2] = obj2;
        System.arraycopy(rest, 0, newArray, 3, rest.length);
        return newArray;
    }

    public static IRubyObject isExceptionHandled(RubyException currentException, IRubyObject[] exceptions, ThreadContext context) {
        for (int i = 0; i < exceptions.length; i++) {
            IRubyObject result = isExceptionHandled(currentException, exceptions[i], context);
            if (result.isTrue()) return result;
        }
        return context.runtime.getFalse();
    }

    public static IRubyObject isExceptionHandled(RubyException currentException, IRubyObject exception, ThreadContext context) {
        return isExceptionHandled((IRubyObject)currentException, exception, context);
    }

    public static IRubyObject isExceptionHandled(IRubyObject currentException, IRubyObject exception, ThreadContext context) {
        Ruby runtime = context.runtime;
        if (!runtime.getModule().isInstance(exception)) {
            throw runtime.newTypeError("class or module required for rescue clause");
        }
        IRubyObject result = invoke(context, exception, "===", currentException);
        if (result.isTrue()) return result;
        return runtime.getFalse();
    }
    
    public static IRubyObject isExceptionHandled(RubyException currentException, IRubyObject exception0, IRubyObject exception1, ThreadContext context) {
        IRubyObject result = isExceptionHandled(currentException, exception0, context);
        if (result.isTrue()) return result;
        return isExceptionHandled(currentException, exception1, context);
    }

    public static IRubyObject isExceptionHandled(RubyException currentException, IRubyObject exception0, IRubyObject exception1, IRubyObject exception2, ThreadContext context) {
        IRubyObject result = isExceptionHandled(currentException, exception0, context);
        if (result.isTrue()) return result;
        return isExceptionHandled(currentException, exception1, exception2, context);
    }

    private static boolean checkJavaException(Throwable throwable, IRubyObject catchable, ThreadContext context) {
        Ruby runtime = context.runtime;
        if (
                // rescue exception needs to catch Java exceptions
                runtime.getException() == catchable ||

                // rescue Object needs to catch Java exceptions
                runtime.getObject() == catchable ||

                // rescue StandardError needs t= catch Java exceptions
                runtime.getStandardError() == catchable) {

            if (throwable instanceof RaiseException) {
                return isExceptionHandled(((RaiseException)throwable).getException(), catchable, context).isTrue();
            }

            // let Ruby exceptions decide if they handle it
            return isExceptionHandled(JavaUtil.convertJavaToUsableRubyObject(runtime, throwable), catchable, context).isTrue();

        } else if (runtime.getNativeException() == catchable) {
            // NativeException catches Java exceptions, lazily creating the wrapper
            return true;

        } else if (catchable instanceof RubyClass && catchable.getInstanceVariables().hasInstanceVariable("@java_class")) {
            RubyClass rubyClass = (RubyClass)catchable;
            JavaClass javaClass = (JavaClass)rubyClass.getInstanceVariable("@java_class");
            if (javaClass != null) {
                Class cls = javaClass.javaClass();
                if (cls.isInstance(throwable)) {
                    return true;
                }
            }
        }

        return false;
    }
    
    public static IRubyObject isJavaExceptionHandled(Throwable currentThrowable, IRubyObject[] throwables, ThreadContext context) {
        if (currentThrowable instanceof Unrescuable) {
            throwException(currentThrowable);
        }

        if (currentThrowable instanceof RaiseException) {
            return isExceptionHandled(((RaiseException)currentThrowable).getException(), throwables, context);
        } else {
            if (throwables.length == 0) {
                // no rescue means StandardError, which rescues Java exceptions
                return context.runtime.getTrue();
            } else {
                for (int i = 0; i < throwables.length; i++) {
                    if (checkJavaException(currentThrowable, throwables[i], context)) {
                        return context.runtime.getTrue();
                    }
                }
            }

            return context.runtime.getFalse();
        }
    }

    public static IRubyObject isJavaExceptionHandled(Throwable currentThrowable, IRubyObject throwable, ThreadContext context) {
        if (currentThrowable instanceof Unrescuable) {
            throwException(currentThrowable);
        }

        if (currentThrowable instanceof RaiseException) {
            return isExceptionHandled(((RaiseException)currentThrowable).getException(), throwable, context);
        } else {
            if (checkJavaException(currentThrowable, throwable, context)) {
                return context.runtime.getTrue();
            }

            return context.runtime.getFalse();
        }
    }

    public static IRubyObject isJavaExceptionHandled(Throwable currentThrowable, IRubyObject throwable0, IRubyObject throwable1, ThreadContext context) {
        if (currentThrowable instanceof Unrescuable) {
            throwException(currentThrowable);
        }

        if (currentThrowable instanceof RaiseException) {
            return isExceptionHandled(((RaiseException)currentThrowable).getException(), throwable0, throwable1, context);
        } else {
            if (checkJavaException(currentThrowable, throwable0, context)) {
                return context.runtime.getTrue();
            }
            if (checkJavaException(currentThrowable, throwable1, context)) {
                return context.runtime.getTrue();
            }

            return context.runtime.getFalse();
        }
    }

    public static IRubyObject isJavaExceptionHandled(Throwable currentThrowable, IRubyObject throwable0, IRubyObject throwable1, IRubyObject throwable2, ThreadContext context) {
        if (currentThrowable instanceof Unrescuable) {
            throwException(currentThrowable);
        }
        
        if (currentThrowable instanceof RaiseException) {
            return isExceptionHandled(((RaiseException)currentThrowable).getException(), throwable0, throwable1, throwable2, context);
        } else {
            if (checkJavaException(currentThrowable, throwable0, context)) {
                return context.runtime.getTrue();
            }
            if (checkJavaException(currentThrowable, throwable1, context)) {
                return context.runtime.getTrue();
            }
            if (checkJavaException(currentThrowable, throwable2, context)) {
                return context.runtime.getTrue();
            }

            return context.runtime.getFalse();
        }
    }

    public static void storeExceptionInErrorInfo(Throwable currentThrowable, ThreadContext context) {
        IRubyObject exception = null;
        if (currentThrowable instanceof RaiseException) {
            exception = ((RaiseException)currentThrowable).getException();
        } else {
            exception = JavaUtil.convertJavaToUsableRubyObject(context.runtime, currentThrowable);
        }
        context.setErrorInfo(exception);
    }

    public static void storeNativeExceptionInErrorInfo(Throwable currentThrowable, ThreadContext context) {
        IRubyObject exception = null;
        if (currentThrowable instanceof RaiseException) {
            exception = ((RaiseException)currentThrowable).getException();
        } else {
            Ruby runtime = context.runtime;

            // wrap Throwable in a NativeException object
            exception = new NativeException(runtime, runtime.getNativeException(), currentThrowable);
            ((NativeException)exception).prepareIntegratedBacktrace(context, currentThrowable.getStackTrace());
        }
        context.setErrorInfo(exception);
    }

    public static void clearErrorInfo(ThreadContext context) {
        context.setErrorInfo(context.runtime.getNil());
    }
    
    public static void checkSuperDisabledOrOutOfMethod(ThreadContext context) {
        if (context.getFrameKlazz() == null) {
            String name = context.getFrameName();
            if (name != null) {
                throw context.runtime.newNameError("superclass method '" + name + "' disabled", name);
            } else {
                throw context.runtime.newNoMethodError("super called outside of method", null, context.runtime.getNil());
            }
        }
    }
    
    public static Block ensureSuperBlock(Block given, Block parent) {
        if (!given.isGiven()) {
            return parent;
        }
        return given;
    }
    
    public static RubyModule findImplementerIfNecessary(RubyModule clazz, RubyModule implementationClass) {
        if (implementationClass != null && implementationClass.needsImplementer()) {
            // modules are included with a shim class; we must find that shim to handle super() appropriately
            return clazz.findImplementer(implementationClass);
        } else {
            // classes are directly in the hierarchy, so no special logic is necessary for implementer
            return implementationClass;
        }
    }
    
    public static RubyArray createSubarray(RubyArray input, int start) {
        return (RubyArray)input.subseqLight(start, input.size() - start);
    }

    public static RubyArray createSubarray(RubyArray input, int start, int post) {
        return (RubyArray)input.subseqLight(start, input.size() - post - start);
    }
    
    public static RubyArray createSubarray(IRubyObject[] input, Ruby runtime, int start) {
        if (start >= input.length) {
            return RubyArray.newEmptyArray(runtime);
        } else {
            return RubyArray.newArrayNoCopy(runtime, input, start);
        }
    }

    public static RubyArray createSubarray(IRubyObject[] input, Ruby runtime, int start, int exclude) {
        int length = input.length - exclude - start;
        if (length <= 0) {
            return RubyArray.newEmptyArray(runtime);
        } else {
            return RubyArray.newArrayNoCopy(runtime, input, start, length);
        }
    }

    public static IRubyObject elementOrNull(IRubyObject[] input, int element) {
        if (element >= input.length) {
            return null;
        } else {
            return input[element];
        }
    }

    public static IRubyObject optElementOrNull(IRubyObject[] input, int element, int postCount) {
        if (element + postCount >= input.length) {
            return null;
        } else {
            return input[element];
        }
    }

    public static IRubyObject elementOrNil(IRubyObject[] input, int element, IRubyObject nil) {
        if (element >= input.length) {
            return nil;
        } else {
            return input[element];
        }
    }

    public static IRubyObject postElementOrNil(IRubyObject[] input, int postCount, int postIndex, IRubyObject nil) {
        int aryIndex = input.length - postCount + postIndex;
        if (aryIndex >= input.length || aryIndex < 0) {
            return nil;
        } else {
            return input[aryIndex];
        }
    }
    
    public static RubyBoolean isWhenTriggered(IRubyObject expression, IRubyObject expressionsObject, ThreadContext context) {
        RubyArray expressions = Helpers.splatValue(expressionsObject);
        for (int j = 0,k = expressions.getLength(); j < k; j++) {
            IRubyObject condition = expressions.eltInternal(j);

            if ((expression != null && condition.callMethod(context, "===", expression).isTrue()) ||
                    (expression == null && condition.isTrue())) {
                return context.runtime.getTrue();
            }
        }

        return context.runtime.getFalse();
    }
    
    public static IRubyObject setConstantInModule(ThreadContext context, String name, IRubyObject value, IRubyObject module) {
        if (!(module instanceof RubyModule)) {
            throw context.runtime.newTypeError(module.toString() + " is not a class/module");
        }
        ((RubyModule)module).setConstant(name, value);

        return value;
    }

    public static IRubyObject setConstantInCurrent(IRubyObject value, ThreadContext context, String name) {
        return context.getCurrentStaticScope().setConstant(name, value);
    }

    public static IRubyObject retryJump() {
        throw JumpException.RETRY_JUMP;
    }

    public static IRubyObject redoJump() {
        throw JumpException.REDO_JUMP;
    }

    public static IRubyObject redoLocalJumpError(Ruby runtime) {
        throw runtime.newLocalJumpError(RubyLocalJumpError.Reason.REDO, runtime.getNil(), "unexpected redo");
    }

    public static IRubyObject nextJump(IRubyObject value) {
        throw new JumpException.NextJump(value);
    }
    
    public static IRubyObject nextLocalJumpError(Ruby runtime, IRubyObject value) {
        throw runtime.newLocalJumpError(RubyLocalJumpError.Reason.NEXT, value, "unexpected next");
    }
    
    public static final int MAX_SPECIFIC_ARITY_OBJECT_ARRAY = 10;
    
    public static IRubyObject[] anewarrayIRubyObjects(int size) {
        return new IRubyObject[size];
    }
    
    public static IRubyObject[] aastoreIRubyObjects(IRubyObject[] ary, IRubyObject one, int start) {
        ary[start] = one;
        return ary;
    }
    
    public static IRubyObject[] aastoreIRubyObjects(IRubyObject[] ary, IRubyObject one, IRubyObject two, int start) {
        ary[start] = one;
        ary[start+1] = two;
        return ary;
    }
    
    public static IRubyObject[] aastoreIRubyObjects(IRubyObject[] ary, IRubyObject one, IRubyObject two, IRubyObject three, int start) {
        ary[start] = one;
        ary[start+1] = two;
        ary[start+2] = three;
        return ary;
    }
    
    public static IRubyObject[] aastoreIRubyObjects(IRubyObject[] ary, IRubyObject one, IRubyObject two, IRubyObject three, IRubyObject four, int start) {
        ary[start] = one;
        ary[start+1] = two;
        ary[start+2] = three;
        ary[start+3] = four;
        return ary;
    }
    
    public static IRubyObject[] aastoreIRubyObjects(IRubyObject[] ary, IRubyObject one, IRubyObject two, IRubyObject three, IRubyObject four, IRubyObject five, int start) {
        ary[start] = one;
        ary[start+1] = two;
        ary[start+2] = three;
        ary[start+3] = four;
        ary[start+4] = five;
        return ary;
    }
    
    public static IRubyObject[] aastoreIRubyObjects(IRubyObject[] ary, IRubyObject one, IRubyObject two, IRubyObject three, IRubyObject four, IRubyObject five, IRubyObject six, int start) {
        ary[start] = one;
        ary[start+1] = two;
        ary[start+2] = three;
        ary[start+3] = four;
        ary[start+4] = five;
        ary[start+5] = six;
        return ary;
    }
    
    public static IRubyObject[] aastoreIRubyObjects(IRubyObject[] ary, IRubyObject one, IRubyObject two, IRubyObject three, IRubyObject four, IRubyObject five, IRubyObject six, IRubyObject seven, int start) {
        ary[start] = one;
        ary[start+1] = two;
        ary[start+2] = three;
        ary[start+3] = four;
        ary[start+4] = five;
        ary[start+5] = six;
        ary[start+6] = seven;
        return ary;
    }
    
    public static IRubyObject[] aastoreIRubyObjects(IRubyObject[] ary, IRubyObject one, IRubyObject two, IRubyObject three, IRubyObject four, IRubyObject five, IRubyObject six, IRubyObject seven, IRubyObject eight, int start) {
        ary[start] = one;
        ary[start+1] = two;
        ary[start+2] = three;
        ary[start+3] = four;
        ary[start+4] = five;
        ary[start+5] = six;
        ary[start+6] = seven;
        ary[start+7] = eight;
        return ary;
    }
    
    public static IRubyObject[] aastoreIRubyObjects(IRubyObject[] ary, IRubyObject one, IRubyObject two, IRubyObject three, IRubyObject four, IRubyObject five, IRubyObject six, IRubyObject seven, IRubyObject eight, IRubyObject nine, int start) {
        ary[start] = one;
        ary[start+1] = two;
        ary[start+2] = three;
        ary[start+3] = four;
        ary[start+4] = five;
        ary[start+5] = six;
        ary[start+6] = seven;
        ary[start+7] = eight;
        ary[start+8] = nine;
        return ary;
    }
    
    public static IRubyObject[] aastoreIRubyObjects(IRubyObject[] ary, IRubyObject one, IRubyObject two, IRubyObject three, IRubyObject four, IRubyObject five, IRubyObject six, IRubyObject seven, IRubyObject eight, IRubyObject nine, IRubyObject ten, int start) {
        ary[start] = one;
        ary[start+1] = two;
        ary[start+2] = three;
        ary[start+3] = four;
        ary[start+4] = five;
        ary[start+5] = six;
        ary[start+6] = seven;
        ary[start+7] = eight;
        ary[start+8] = nine;
        ary[start+9] = ten;
        return ary;
    }
    
    public static IRubyObject[] constructObjectArray(IRubyObject one) {
        return new IRubyObject[] {one};
    }
    
    public static IRubyObject[] constructObjectArray(IRubyObject one, IRubyObject two) {
        return new IRubyObject[] {one, two};
    }
    
    public static IRubyObject[] constructObjectArray(IRubyObject one, IRubyObject two, IRubyObject three) {
        return new IRubyObject[] {one, two, three};
    }
    
    public static IRubyObject[] constructObjectArray(IRubyObject one, IRubyObject two, IRubyObject three, IRubyObject four) {
        return new IRubyObject[] {one, two, three, four};
    }
    
    public static IRubyObject[] constructObjectArray(IRubyObject one, IRubyObject two, IRubyObject three, IRubyObject four, IRubyObject five) {
        return new IRubyObject[] {one, two, three, four, five};
    }
    
    public static IRubyObject[] constructObjectArray(IRubyObject one, IRubyObject two, IRubyObject three, IRubyObject four, IRubyObject five, IRubyObject six) {
        return new IRubyObject[] {one, two, three, four, five, six};
    }
    
    public static IRubyObject[] constructObjectArray(IRubyObject one, IRubyObject two, IRubyObject three, IRubyObject four, IRubyObject five, IRubyObject six, IRubyObject seven) {
        return new IRubyObject[] {one, two, three, four, five, six, seven};
    }
    
    public static IRubyObject[] constructObjectArray(IRubyObject one, IRubyObject two, IRubyObject three, IRubyObject four, IRubyObject five, IRubyObject six, IRubyObject seven, IRubyObject eight) {
        return new IRubyObject[] {one, two, three, four, five, six, seven, eight};
    }
    
    public static IRubyObject[] constructObjectArray(IRubyObject one, IRubyObject two, IRubyObject three, IRubyObject four, IRubyObject five, IRubyObject six, IRubyObject seven, IRubyObject eight, IRubyObject nine) {
        return new IRubyObject[] {one, two, three, four, five, six, seven, eight, nine};
    }
    
    public static IRubyObject[] constructObjectArray(IRubyObject one, IRubyObject two, IRubyObject three, IRubyObject four, IRubyObject five, IRubyObject six, IRubyObject seven, IRubyObject eight, IRubyObject nine, IRubyObject ten) {
        return new IRubyObject[] {one, two, three, four, five, six, seven, eight, nine, ten};
    }

    public static RubyArray constructRubyArray(Ruby runtime, IRubyObject one) {
        return RubyArray.newArrayLight(runtime, one);
    }

    public static RubyArray constructRubyArray(Ruby runtime, IRubyObject one, IRubyObject two) {
        return RubyArray.newArrayLight(runtime, one, two);
    }

    public static RubyArray constructRubyArray(Ruby runtime, IRubyObject one, IRubyObject two, IRubyObject three) {
        return RubyArray.newArrayLight(runtime, one, two, three);
    }

    public static RubyArray constructRubyArray(Ruby runtime, IRubyObject one, IRubyObject two, IRubyObject three, IRubyObject four) {
        return RubyArray.newArrayLight(runtime, one, two, three, four);
    }

    public static RubyArray constructRubyArray(Ruby runtime, IRubyObject one, IRubyObject two, IRubyObject three, IRubyObject four, IRubyObject five) {
        return RubyArray.newArrayLight(runtime, one, two, three, four, five);
    }

    public static RubyArray constructRubyArray(Ruby runtime, IRubyObject one, IRubyObject two, IRubyObject three, IRubyObject four, IRubyObject five, IRubyObject six) {
        return RubyArray.newArrayLight(runtime, one, two, three, four, five, six);
    }

    public static RubyArray constructRubyArray(Ruby runtime, IRubyObject one, IRubyObject two, IRubyObject three, IRubyObject four, IRubyObject five, IRubyObject six, IRubyObject seven) {
        return RubyArray.newArrayLight(runtime, one, two, three, four, five, six, seven);
    }

    public static RubyArray constructRubyArray(Ruby runtime, IRubyObject one, IRubyObject two, IRubyObject three, IRubyObject four, IRubyObject five, IRubyObject six, IRubyObject seven, IRubyObject eight) {
        return RubyArray.newArrayLight(runtime, one, two, three, four, five, six, seven, eight);
    }

    public static RubyArray constructRubyArray(Ruby runtime, IRubyObject one, IRubyObject two, IRubyObject three, IRubyObject four, IRubyObject five, IRubyObject six, IRubyObject seven, IRubyObject eight, IRubyObject nine) {
        return RubyArray.newArrayLight(runtime, one, two, three, four, five, six, seven, eight, nine);
    }

    public static RubyArray constructRubyArray(Ruby runtime, IRubyObject one, IRubyObject two, IRubyObject three, IRubyObject four, IRubyObject five, IRubyObject six, IRubyObject seven, IRubyObject eight, IRubyObject nine, IRubyObject ten) {
        return RubyArray.newArrayLight(runtime, one, two, three, four, five, six, seven, eight, nine, ten);
    }
    
    public static String[] constructStringArray(String one) {
        return new String[] {one};
    }
    
    public static String[] constructStringArray(String one, String two) {
        return new String[] {one, two};
    }
    
    public static String[] constructStringArray(String one, String two, String three) {
        return new String[] {one, two, three};
    }
    
    public static String[] constructStringArray(String one, String two, String three, String four) {
        return new String[] {one, two, three, four};
    }
    
    public static String[] constructStringArray(String one, String two, String three, String four, String five) {
        return new String[] {one, two, three, four, five};
    }
    
    public static String[] constructStringArray(String one, String two, String three, String four, String five, String six) {
        return new String[] {one, two, three, four, five, six};
    }
    
    public static String[] constructStringArray(String one, String two, String three, String four, String five, String six, String seven) {
        return new String[] {one, two, three, four, five, six, seven};
    }
    
    public static String[] constructStringArray(String one, String two, String three, String four, String five, String six, String seven, String eight) {
        return new String[] {one, two, three, four, five, six, seven, eight};
    }
    
    public static String[] constructStringArray(String one, String two, String three, String four, String five, String six, String seven, String eight, String nine) {
        return new String[] {one, two, three, four, five, six, seven, eight, nine};
    }
    
    public static String[] constructStringArray(String one, String two, String three, String four, String five, String six, String seven, String eight, String nine, String ten) {
        return new String[] {one, two, three, four, five, six, seven, eight, nine, ten};
    }
    
    public static final int MAX_SPECIFIC_ARITY_HASH = 3;
    
    public static RubyHash constructHash(Ruby runtime, IRubyObject key1, IRubyObject value1) {
        RubyHash hash = RubyHash.newHash(runtime);
        hash.fastASetCheckString(runtime, key1, value1);
        return hash;
    }
    
    public static RubyHash constructHash(Ruby runtime, IRubyObject key1, IRubyObject value1, IRubyObject key2, IRubyObject value2) {
        RubyHash hash = RubyHash.newHash(runtime);
        hash.fastASetCheckString(runtime, key1, value1);
        hash.fastASetCheckString(runtime, key2, value2);
        return hash;
    }
    
    public static RubyHash constructHash(Ruby runtime, IRubyObject key1, IRubyObject value1, IRubyObject key2, IRubyObject value2, IRubyObject key3, IRubyObject value3) {
        RubyHash hash = RubyHash.newHash(runtime);
        hash.fastASetCheckString(runtime, key1, value1);
        hash.fastASetCheckString(runtime, key2, value2);
        hash.fastASetCheckString(runtime, key3, value3);
        return hash;
    }

    public static RubyHash constructSmallHash(Ruby runtime, IRubyObject key1, IRubyObject value1) {
        RubyHash hash = RubyHash.newSmallHash(runtime);
        hash.fastASetSmallCheckString(runtime, key1, value1);
        return hash;
    }

    public static RubyHash constructSmallHash(Ruby runtime, IRubyObject key1, IRubyObject value1, IRubyObject key2, IRubyObject value2) {
        RubyHash hash = RubyHash.newSmallHash(runtime);
        hash.fastASetSmallCheckString(runtime, key1, value1);
        hash.fastASetSmallCheckString(runtime, key2, value2);
        return hash;
    }

    public static RubyHash constructSmallHash(Ruby runtime, IRubyObject key1, IRubyObject value1, IRubyObject key2, IRubyObject value2, IRubyObject key3, IRubyObject value3) {
        RubyHash hash = RubyHash.newHash(runtime);
        hash.fastASetSmallCheckString(runtime, key1, value1);
        hash.fastASetSmallCheckString(runtime, key2, value2);
        hash.fastASetSmallCheckString(runtime, key3, value3);
        return hash;
    }
    
    public static RubyHash constructHash19(Ruby runtime, IRubyObject key1, IRubyObject value1) {
        RubyHash hash = RubyHash.newHash(runtime);
        hash.fastASetCheckString(runtime, key1, value1);
        return hash;
    }
    
    public static RubyHash constructHash19(Ruby runtime, IRubyObject key1, IRubyObject value1, IRubyObject key2, IRubyObject value2) {
        RubyHash hash = RubyHash.newHash(runtime);
        hash.fastASetCheckString(runtime, key1, value1);
        hash.fastASetCheckString(runtime, key2, value2);
        return hash;
    }
    
    public static RubyHash constructHash19(Ruby runtime, IRubyObject key1, IRubyObject value1, IRubyObject key2, IRubyObject value2, IRubyObject key3, IRubyObject value3) {
        RubyHash hash = RubyHash.newHash(runtime);
        hash.fastASetCheckString(runtime, key1, value1);
        hash.fastASetCheckString(runtime, key2, value2);
        hash.fastASetCheckString(runtime, key3, value3);
        return hash;
    }

    public static RubyHash constructSmallHash19(Ruby runtime, IRubyObject key1, IRubyObject value1) {
        RubyHash hash = RubyHash.newSmallHash(runtime);
        hash.fastASetSmallCheckString(runtime, key1, value1);
        return hash;
    }

    public static RubyHash constructSmallHash19(Ruby runtime, IRubyObject key1, IRubyObject value1, IRubyObject key2, IRubyObject value2) {
        RubyHash hash = RubyHash.newSmallHash(runtime);
        hash.fastASetSmallCheckString(runtime, key1, value1);
        hash.fastASetSmallCheckString(runtime, key2, value2);
        return hash;
    }

    public static RubyHash constructSmallHash19(Ruby runtime, IRubyObject key1, IRubyObject value1, IRubyObject key2, IRubyObject value2, IRubyObject key3, IRubyObject value3) {
        RubyHash hash = RubyHash.newSmallHash(runtime);
        hash.fastASetSmallCheckString(runtime, key1, value1);
        hash.fastASetSmallCheckString(runtime, key2, value2);
        hash.fastASetSmallCheckString(runtime, key3, value3);
        return hash;
    }

    public static IRubyObject undefMethod(ThreadContext context, Object nameArg) {
        RubyModule module = context.getRubyClass();

        String name = (nameArg instanceof String) ?
            (String) nameArg : nameArg.toString();

        if (module == null) {
            throw context.runtime.newTypeError("No class to undef method '" + name + "'.");
        }

        module.undef(context, name);

        return context.runtime.getNil();
    }
    
    public static IRubyObject defineAlias(ThreadContext context, IRubyObject self, Object newNameArg, Object oldNameArg) {
        Ruby runtime = context.runtime;
        RubyModule module = context.getRubyClass();
   
        if (module == null || self instanceof RubyFixnum || self instanceof RubySymbol){
            throw runtime.newTypeError("no class to make alias");
        }

        String newName = (newNameArg instanceof String) ?
            (String) newNameArg : newNameArg.toString();
        String oldName = (oldNameArg instanceof String) ? 
            (String) oldNameArg : oldNameArg.toString();

        module.defineAlias(newName, oldName);
        module.callMethod(context, "method_added", runtime.newSymbol(newName));
   
        return runtime.getNil();
    }
    
    public static IRubyObject negate(IRubyObject value, Ruby runtime) {
        if (value.isTrue()) return runtime.getFalse();
        return runtime.getTrue();
    }
    
    public static IRubyObject stringOrNil(ByteList value, ThreadContext context) {
        if (value == null) return context.nil;
        return RubyString.newStringShared(context.runtime, value);
    }
    
    public static StaticScope preLoad(ThreadContext context, String[] varNames) {
        StaticScope staticScope = context.runtime.getStaticScopeFactory().newLocalScope(null, varNames);
        preLoadCommon(context, staticScope, false);

        return staticScope;
    }

    public static StaticScope preLoad(ThreadContext context, String scopeString, boolean wrap) {
        StaticScope staticScope = decodeScope(context, null, scopeString);
        preLoadCommon(context, staticScope, wrap);

        return staticScope;
    }

    public static void preLoadCommon(ThreadContext context, StaticScope staticScope, boolean wrap) {
        RubyClass objectClass = context.runtime.getObject();
        IRubyObject topLevel = context.runtime.getTopSelf();
        if (wrap) {
            staticScope.setModule(RubyModule.newModule(context.runtime));
        } else {
            staticScope.setModule(objectClass);
        }
        DynamicScope scope = DynamicScope.newDynamicScope(staticScope);

        // Each root node has a top-level scope that we need to push
        context.preScopedBody(scope);
        context.preNodeEval(objectClass, topLevel);
    }
    
    public static void postLoad(ThreadContext context) {
        context.postNodeEval();
        context.postScopedBody();
    }
    
    public static void registerEndBlock(Block block, Ruby runtime) {
        runtime.pushExitBlock(runtime.newProc(Block.Type.LAMBDA, block));
    }
    
    public static IRubyObject match3(RubyRegexp regexp, IRubyObject value, ThreadContext context) {
        if (value instanceof RubyString) {
            return regexp.op_match(context, value);
        } else {
            return value.callMethod(context, "=~", regexp);
        }
    }

    public static IRubyObject match3_19(RubyRegexp regexp, IRubyObject value, ThreadContext context) {
        if (value instanceof RubyString) {
            return regexp.op_match19(context, value);
        } else {
            return value.callMethod(context, "=~", regexp);
        }
    }
    
    public static IRubyObject getErrorInfo(Ruby runtime) {
        return runtime.getGlobalVariables().get("$!");
    }
    
    public static void setErrorInfo(Ruby runtime, IRubyObject error) {
        runtime.getGlobalVariables().set("$!", error);
    }

    public static IRubyObject setLastLine(Ruby runtime, ThreadContext context, IRubyObject value) {
        return context.setLastLine(value);
    }

    public static IRubyObject getLastLine(Ruby runtime, ThreadContext context) {
        return context.getLastLine();
    }

    public static IRubyObject setBackref(Ruby runtime, ThreadContext context, IRubyObject value) {
        if (!value.isNil() && !(value instanceof RubyMatchData)) throw runtime.newTypeError(value, runtime.getMatchData());
        return context.setBackRef(value);
    }

    public static IRubyObject getBackref(Ruby runtime, ThreadContext context) {
        IRubyObject backref = context.getBackRef();
        if (backref instanceof RubyMatchData) ((RubyMatchData)backref).use();
        return backref;
    }
    
    public static IRubyObject preOpAsgnWithOrAnd(IRubyObject receiver, ThreadContext context, IRubyObject self, CallSite varSite) {
        return varSite.call(context, self, receiver);
    }
    
    public static IRubyObject postOpAsgnWithOrAnd(IRubyObject receiver, IRubyObject value, ThreadContext context, IRubyObject self, CallSite varAsgnSite) {
        varAsgnSite.call(context, self, receiver, value);
        return value;
    }
    
    public static IRubyObject opAsgnWithMethod(ThreadContext context, IRubyObject self, IRubyObject receiver, IRubyObject arg, CallSite varSite, CallSite opSite, CallSite opAsgnSite) {
        IRubyObject var = varSite.call(context, self, receiver);
        IRubyObject result = opSite.call(context, self, var, arg);
        opAsgnSite.call(context, self, receiver, result);

        return result;
    }
    
    public static IRubyObject opElementAsgnWithMethod(ThreadContext context, IRubyObject self, IRubyObject receiver, IRubyObject value, CallSite elementSite, CallSite opSite, CallSite elementAsgnSite) {
        IRubyObject var = elementSite.call(context, self, receiver);
        IRubyObject result = opSite.call(context, self, var, value);
        elementAsgnSite.call(context, self, receiver, result);

        return result;
    }
    
    public static IRubyObject opElementAsgnWithMethod(ThreadContext context, IRubyObject self, IRubyObject receiver, IRubyObject arg, IRubyObject value, CallSite elementSite, CallSite opSite, CallSite elementAsgnSite) {
        IRubyObject var = elementSite.call(context, self, receiver, arg);
        IRubyObject result = opSite.call(context, self, var, value);
        elementAsgnSite.call(context, self, receiver, arg, result);

        return result;
    }
    
    public static IRubyObject opElementAsgnWithMethod(ThreadContext context, IRubyObject self, IRubyObject receiver, IRubyObject arg1, IRubyObject arg2, IRubyObject value, CallSite elementSite, CallSite opSite, CallSite elementAsgnSite) {
        IRubyObject var = elementSite.call(context, self, receiver, arg1, arg2);
        IRubyObject result = opSite.call(context, self, var, value);
        elementAsgnSite.call(context, self, receiver, arg1, arg2, result);

        return result;
    }
    
    public static IRubyObject opElementAsgnWithMethod(ThreadContext context, IRubyObject self, IRubyObject receiver, IRubyObject arg1, IRubyObject arg2, IRubyObject arg3, IRubyObject value, CallSite elementSite, CallSite opSite, CallSite elementAsgnSite) {
        IRubyObject var = elementSite.call(context, self, receiver, arg1, arg2, arg3);
        IRubyObject result = opSite.call(context, self, var, value);
        elementAsgnSite.call(context, self, receiver, new IRubyObject[] {arg1, arg2, arg3, result});

        return result;
    }
    
    public static IRubyObject opElementAsgnWithMethod(ThreadContext context, IRubyObject self, IRubyObject receiver, IRubyObject[] args, IRubyObject value, CallSite elementSite, CallSite opSite, CallSite elementAsgnSite) {
        IRubyObject var = elementSite.call(context, self, receiver);
        IRubyObject result = opSite.call(context, self, var, value);
        elementAsgnSite.call(context, self, receiver, appendToObjectArray(args, result));

        return result;
    }

    
    public static IRubyObject opElementAsgnWithOrPartTwoOneArg(ThreadContext context, IRubyObject self, IRubyObject receiver, IRubyObject arg, IRubyObject value, CallSite asetSite) {
        asetSite.call(context, self, receiver, arg, value);
        return value;
    }
    
    public static IRubyObject opElementAsgnWithOrPartTwoTwoArgs(ThreadContext context, IRubyObject self, IRubyObject receiver, IRubyObject[] args, IRubyObject value, CallSite asetSite) {
        asetSite.call(context, self, receiver, args[0], args[1], value);
        return value;
    }
    
    public static IRubyObject opElementAsgnWithOrPartTwoThreeArgs(ThreadContext context, IRubyObject self, IRubyObject receiver, IRubyObject[] args, IRubyObject value, CallSite asetSite) {
        asetSite.call(context, self, receiver, new IRubyObject[] {args[0], args[1], args[2], value});
        return value;
    }
    
    public static IRubyObject opElementAsgnWithOrPartTwoNArgs(ThreadContext context, IRubyObject self, IRubyObject receiver, IRubyObject[] args, IRubyObject value, CallSite asetSite) {
        IRubyObject[] newArgs = new IRubyObject[args.length + 1];
        System.arraycopy(args, 0, newArgs, 0, args.length);
        newArgs[args.length] = value;
        asetSite.call(context, self, receiver, newArgs);
        return value;
    }

    public static RubyArray arrayValue(IRubyObject value) {
        Ruby runtime = value.getRuntime();
        return arrayValue(runtime.getCurrentContext(), runtime, value);
    }
    
    public static RubyArray arrayValue(ThreadContext context, Ruby runtime, IRubyObject value) {
        IRubyObject tmp = value.checkArrayType();

        if (tmp.isNil()) {
            // Object#to_a is obsolete.  We match Ruby's hack until to_a goes away.  Then we can
            // remove this hack too.

            if (value.respondsTo("to_a") && value.getMetaClass().searchMethod("to_a").getImplementationClass() != runtime.getKernel()) {
                IRubyObject avalue = value.callMethod(context, "to_a");
                if (!(avalue instanceof RubyArray)) {
                    if (avalue.isNil()) {
                        return runtime.newArray(value);
                    } else {
                        throw runtime.newTypeError("`to_a' did not return Array");
                    }
                }
                return (RubyArray)avalue;
            } else {
                return runtime.newArray(value);
            }
        }
        RubyArray arr = (RubyArray) tmp;
        
        return arr.aryDup19();
    }

    public static RubyArray asArray18(ThreadContext context, IRubyObject value) {
        Ruby runtime = context.runtime;
        IRubyObject tmp = value.checkArrayType();

        if (tmp.isNil()) {
            // Object#to_a is obsolete.  We match Ruby's hack until to_a goes away.  Then we can
            // remove this hack too.

            if (value.respondsTo("to_a") && value.getMetaClass().searchMethod("to_a").getImplementationClass() != runtime.getKernel()) {
                IRubyObject avalue = value.callMethod(context, "to_a");
                if (!(avalue instanceof RubyArray)) {
                    if (runtime.is1_9() && avalue.isNil()) {
                        return runtime.newArray(value);
                    } else {
                        throw runtime.newTypeError("`to_a' did not return Array");
                    }
                }
                return (RubyArray)avalue;
            } else {
                return runtime.newArray(value);
            }
        }
        
        return (RubyArray) tmp;
    }
    
    // mri: rb_Array
    // FIXME: Replace arrayValue/asArray18 with this on 9k (currently dead -- respond_to? logic broken further down the line -- fix that first)
    public static RubyArray asArray(ThreadContext context, IRubyObject value) {
        RubyClass array = context.runtime.getArray();
        IRubyObject tmp = TypeConverter.convertToTypeWithCheck19(value, array, "to_ary");
        
        if (tmp.isNil()) {
            tmp = TypeConverter.convertToTypeWithCheck19(value, array, "to_a");

<<<<<<< HEAD
=======
    public static RubyArray asArray18(ThreadContext context, IRubyObject value) {
        Ruby runtime = context.runtime;
        IRubyObject tmp = value.checkArrayType();

        if (tmp.isNil()) {
            // Object#to_a is obsolete.  We match Ruby's hack until to_a goes away.  Then we can
            // remove this hack too.

            if (value.respondsTo("to_a") && value.getMetaClass().searchMethod("to_a").getImplementationClass() != runtime.getKernel()) {
                IRubyObject avalue = value.callMethod(context, "to_a");
                if (!(avalue instanceof RubyArray)) {
                    if (runtime.is1_9() && avalue.isNil()) {
                        return runtime.newArray(value);
                    } else {
                        throw runtime.newTypeError("`to_a' did not return Array");
                    }
                }
                return (RubyArray)avalue;
            } else {
                return runtime.newArray(value);
            }
        }
        
        return (RubyArray) tmp;
    }
    
    // mri: rb_Array
    // FIXME: Replace arrayValue/asArray18 with this on 9k (currently dead -- respond_to? logic broken further down the line -- fix that first)
    public static RubyArray asArray(ThreadContext context, IRubyObject value) {
        RubyClass array = context.runtime.getArray();
        IRubyObject tmp = TypeConverter.convertToTypeWithCheck19(value, array, "to_ary");
        
        if (tmp.isNil()) {
            tmp = TypeConverter.convertToTypeWithCheck19(value, array, "to_a");

>>>>>>> 8bd49637
            if (tmp.isNil()) return context.runtime.newEmptyArray();
        }
        
        return (RubyArray) tmp; // converters will guarantee it is RubyArray or raise.
    }
    
    public static IRubyObject aryToAry(IRubyObject value) {
        if (value instanceof RubyArray) return value;

        if (value.respondsTo("to_ary")) {
            return TypeConverter.convertToType(value, value.getRuntime().getArray(), "to_ary", false);
        }

        return value.getRuntime().newArray(value);
    }

    public static IRubyObject aValueSplat(IRubyObject value) {
        if (!(value instanceof RubyArray) || ((RubyArray) value).length().getLongValue() == 0) {
            return value.getRuntime().getNil();
        }

        RubyArray array = (RubyArray) value;

        return array.getLength() == 1 ? array.first() : array;
    }

    public static IRubyObject aValueSplat19(IRubyObject value) {
        if (!(value instanceof RubyArray)) {
            return value.getRuntime().getNil();
        }

        return (RubyArray) value;
    }

    public static RubyArray splatValue(IRubyObject value) {
        if (value.isNil()) {
            return value.getRuntime().newArray(value);
        }

        return arrayValue(value);
    }

    public static RubyArray splatValue19(IRubyObject value) {
        if (value.isNil()) {
            return value.getRuntime().newEmptyArray();
        }

        return arrayValue(value);
    }
    
    public static IRubyObject unsplatValue19(IRubyObject argsResult) {
        if (argsResult instanceof RubyArray) {
            RubyArray array = (RubyArray) argsResult;
                    
            if (array.size() == 1) {
                IRubyObject newResult = array.eltInternal(0);
                if (!((newResult instanceof RubyArray) && ((RubyArray) newResult).size() == 0)) {
                    argsResult = newResult;
                }
            }
        }        
        return argsResult;
    }

    public static IRubyObject unsplatValue19IfArityOne(IRubyObject argsResult, Block block) {
        if (block.isGiven() && block.arity().getValue() > 1) argsResult = Helpers.unsplatValue19(argsResult);
        return argsResult;
    }
        
    public static IRubyObject[] splatToArguments(IRubyObject value) {
        Ruby runtime = value.getRuntime();
        
        if (value.isNil()) {
            return runtime.getSingleNilArray();
        }
        
        return splatToArgumentsCommon(runtime, value);
    }
    
    public static IRubyObject[] splatToArguments19(IRubyObject value) {
        Ruby runtime = value.getRuntime();
        
        if (value.isNil()) {
            return IRubyObject.NULL_ARRAY;
        }
        
        return splatToArgumentsCommon(runtime, value);
    }
    
    private static IRubyObject[] splatToArgumentsCommon(Ruby runtime, IRubyObject value) {
        
        if (value.isNil()) {
            return runtime.getSingleNilArray();
        }
        
        IRubyObject tmp = value.checkArrayType();

        if (tmp.isNil()) {
            return convertSplatToJavaArray(runtime, value);
        }
        return ((RubyArray)tmp).toJavaArrayMaybeUnsafe();
    }
    
    private static IRubyObject[] convertSplatToJavaArray(Ruby runtime, IRubyObject value) {
        // Object#to_a is obsolete.  We match Ruby's hack until to_a goes away.  Then we can
        // remove this hack too.

        RubyClass metaClass = value.getMetaClass();
        DynamicMethod method = metaClass.searchMethod("to_a");
        if (method.isUndefined() || method.getImplementationClass() == runtime.getKernel()) {
            return new IRubyObject[] {value};
        }

        IRubyObject avalue = method.call(runtime.getCurrentContext(), value, metaClass, "to_a");
        if (!(avalue instanceof RubyArray)) {
            if (avalue.isNil()) {
                return new IRubyObject[] {value};
            } else {
                throw runtime.newTypeError("`to_a' did not return Array");
            }
        }
        return ((RubyArray)avalue).toJavaArray();
    }
    
    public static IRubyObject[] argsCatToArguments(IRubyObject[] args, IRubyObject cat) {
        IRubyObject[] ary = splatToArguments(cat);
        return argsCatToArgumentsCommon(args, ary, cat);
    }
    
    public static IRubyObject[] argsCatToArguments19(IRubyObject[] args, IRubyObject cat) {
        IRubyObject[] ary = splatToArguments19(cat);
        return argsCatToArgumentsCommon(args, ary, cat);
    }
    
    private static IRubyObject[] argsCatToArgumentsCommon(IRubyObject[] args, IRubyObject[] ary, IRubyObject cat) {
        if (ary.length > 0) {
            IRubyObject[] newArgs = new IRubyObject[args.length + ary.length];
            System.arraycopy(args, 0, newArgs, 0, args.length);
            System.arraycopy(ary, 0, newArgs, args.length, ary.length);
            args = newArgs;
        }
        
        return args;
    }

    public static void addInstanceMethod(RubyModule containingClass, String name, DynamicMethod method, Visibility visibility, ThreadContext context, Ruby runtime) {
        containingClass.addMethod(name, method);

        RubySymbol sym = runtime.fastNewSymbol(name);
        if (visibility == Visibility.MODULE_FUNCTION) {
            addModuleMethod(containingClass, name, method, context, sym);
        }

        callNormalMethodHook(containingClass, context, sym);
    }

    private static void addModuleMethod(RubyModule containingClass, String name, DynamicMethod method, ThreadContext context, RubySymbol sym) {
        containingClass.getSingletonClass().addMethod(name, new WrapperMethod(containingClass.getSingletonClass(), method, Visibility.PUBLIC));
        containingClass.callMethod(context, "singleton_method_added", sym);
    }

    private static void callNormalMethodHook(RubyModule containingClass, ThreadContext context, RubySymbol name) {
        // 'class << state.self' and 'class << obj' uses defn as opposed to defs
        if (containingClass.isSingleton()) {
            callSingletonMethodHook(((MetaClass) containingClass).getAttached(), context, name);
        } else {
            containingClass.callMethod(context, "method_added", name);
        }
    }

    private static void callSingletonMethodHook(IRubyObject receiver, ThreadContext context, RubySymbol name) {
        receiver.callMethod(context, "singleton_method_added", name);
    }

    private static DynamicMethod constructNormalMethod(
            MethodFactory factory,
            String javaName,
            String name,
            RubyModule containingClass,
            ISourcePosition position,
            int arity,
            StaticScope scope,
            Visibility visibility,
            Object scriptObject,
            CallConfiguration callConfig,
            String parameterDesc) {
        
        DynamicMethod method;

        if (name.equals("initialize") || name.equals("initialize_copy") || visibility == Visibility.MODULE_FUNCTION) {
            visibility = Visibility.PRIVATE;
        }
        
        if (RubyInstanceConfig.LAZYHANDLES_COMPILE) {
            method = factory.getCompiledMethodLazily(
                    containingClass,
                    name,
                    javaName,
                    Arity.createArity(arity),
                    visibility,
                    scope,
                    scriptObject,
                    callConfig,
                    position,
                    parameterDesc);
        } else {
            method = factory.getCompiledMethod(
                    containingClass,
                    name,
                    javaName,
                    Arity.createArity(arity),
                    visibility,
                    scope,
                    scriptObject,
                    callConfig,
                    position,
                    parameterDesc);
        }

        return method;
    }

    private static DynamicMethod constructSingletonMethod(
            MethodFactory factory,
            String rubyName,
            String javaName,
            RubyClass rubyClass,
            ISourcePosition position,
            int arity,
            StaticScope scope,
            Object scriptObject,
            CallConfiguration callConfig,
            String parameterDesc) {
        
        if (RubyInstanceConfig.LAZYHANDLES_COMPILE) {
            return factory.getCompiledMethodLazily(
                    rubyClass,
                    rubyName,
                    javaName,
                    Arity.createArity(arity),
                    Visibility.PUBLIC,
                    scope,
                    scriptObject,
                    callConfig,
                    position,
                    parameterDesc);
        } else {
            return factory.getCompiledMethod(
                    rubyClass,
                    rubyName,
                    javaName,
                    Arity.createArity(arity),
                    Visibility.PUBLIC,
                    scope,
                    scriptObject,
                    callConfig,
                    position,
                    parameterDesc);
        }
    }

    public static String encodeScope(StaticScope scope) {
        StringBuilder namesBuilder = new StringBuilder(scope.getType().name());

        namesBuilder.append(',');

        boolean first = true;
        for (String name : scope.getVariables()) {
            if (!first) namesBuilder.append(';');
            first = false;
            namesBuilder.append(name);
        }
        namesBuilder
                .append(',')
                .append(scope.getRequiredArgs())
                .append(',')
                .append(scope.getOptionalArgs())
                .append(',')
                .append(scope.getRestArg());

        return namesBuilder.toString();
    }

    @Deprecated
    public static StaticScope decodeRootScope(ThreadContext context, String scopeString) {
        return decodeScope(context, null, scopeString);
    }

    @Deprecated
    public static StaticScope decodeLocalScope(ThreadContext context, String scopeString) {
        return decodeScope(context, context.getCurrentStaticScope(), scopeString);
    }

    @Deprecated
    public static StaticScope decodeLocalScope(ThreadContext context, StaticScope parent, String scopeString) {
        return decodeScope(context, parent, scopeString);
    }

    @Deprecated
    public static StaticScope decodeBlockScope(ThreadContext context, String scopeString) {
        return decodeScope(context, context.getCurrentStaticScope(), scopeString);
    }

    public static StaticScope decodeScope(ThreadContext context, StaticScope parent, String scopeString) {
        String[][] decodedScope = decodeScopeDescriptor(scopeString);
        StaticScope scope = null;
        switch (StaticScope.Type.valueOf(decodedScope[0][0])) {
            case BLOCK:
                scope = context.runtime.getStaticScopeFactory().newBlockScope(parent, decodedScope[1]);
                break;
            case EVAL:
                scope = context.runtime.getStaticScopeFactory().newEvalScope(parent, decodedScope[1]);
                break;
            case LOCAL:
                scope = context.runtime.getStaticScopeFactory().newLocalScope(parent, decodedScope[1]);
                break;
        }
        setAritiesFromDecodedScope(scope, decodedScope[0]);
        return scope;
    }

    private static String[][] decodeScopeDescriptor(String scopeString) {
        String[] scopeElements = scopeString.split(",");
        String[] scopeNames = scopeElements[1].length() == 0 ? new String[0] : getScopeNames(scopeElements[1]);
        return new String[][] {scopeElements, scopeNames};
    }

    private static void setAritiesFromDecodedScope(StaticScope scope, String[] scopeElements) {
        scope.setArities(Integer.parseInt(scopeElements[2]), Integer.parseInt(scopeElements[3]), Integer.parseInt(scopeElements[4]));
    }

    public static StaticScope decodeScopeAndDetermineModule(ThreadContext context, StaticScope parent, String scopeString) {
        StaticScope scope = decodeScope(context, parent, scopeString);
        scope.determineModule();

        return scope;
    }

    private static void performNormalMethodChecks(RubyModule containingClass, Ruby runtime, String name) throws RaiseException {

        if (containingClass == runtime.getDummy()) {
            throw runtime.newTypeError("no class/module to add method");
        }

        if (containingClass == runtime.getObject() && name.equals("initialize")) {
            runtime.getWarnings().warn(ID.REDEFINING_DANGEROUS, "redefining Object#initialize may cause infinite loop");
        }

        if (name.equals("__id__") || name.equals("__send__")) {
            runtime.getWarnings().warn(ID.REDEFINING_DANGEROUS, "redefining `" + name + "' may cause serious problem");
        }
    }

    private static RubyClass performSingletonMethodChecks(Ruby runtime, IRubyObject receiver, String name) throws RaiseException {
        if (receiver instanceof RubyFixnum || receiver instanceof RubySymbol) {
            throw runtime.newTypeError("can't define singleton method \"" + name + "\" for " + receiver.getMetaClass().getBaseName());
        }

        if (receiver.isFrozen()) {
            throw runtime.newFrozenError("object");
        }
        
        RubyClass rubyClass = receiver.getSingletonClass();
        
        return rubyClass;
    }
    
    public static IRubyObject arrayEntryOrNil(RubyArray array, int index) {
        if (index < array.getLength()) {
            return array.eltInternal(index);
        } else {
            return array.getRuntime().getNil();
        }
    }

    public static IRubyObject arrayEntryOrNilZero(RubyArray array) {
        if (0 < array.getLength()) {
            return array.eltInternal(0);
        } else {
            return array.getRuntime().getNil();
        }
    }

    public static IRubyObject arrayEntryOrNilOne(RubyArray array) {
        if (1 < array.getLength()) {
            return array.eltInternal(1);
        } else {
            return array.getRuntime().getNil();
        }
    }

    public static IRubyObject arrayEntryOrNilTwo(RubyArray array) {
        if (2 < array.getLength()) {
            return array.eltInternal(2);
        } else {
            return array.getRuntime().getNil();
        }
    }

    public static IRubyObject arrayPostOrNil(RubyArray array, int pre, int post, int index) {
        if (pre + post < array.getLength()) {
            return array.eltInternal(array.getLength() - post + index);
        } else if (pre + index < array.getLength()) {
            return array.eltInternal(pre + index);
        } else {
            return array.getRuntime().getNil();
        }
    }

    public static IRubyObject arrayPostOrNilZero(RubyArray array, int pre, int post) {
        if (pre + post < array.getLength()) {
            return array.eltInternal(array.getLength() - post + 0);
        } else if (pre + 0 < array.getLength()) {
            return array.eltInternal(pre + 0);
        } else {
            return array.getRuntime().getNil();
        }
    }

    public static IRubyObject arrayPostOrNilOne(RubyArray array, int pre, int post) {
        if (pre + post < array.getLength()) {
            return array.eltInternal(array.getLength() - post + 1);
        } else if (pre + 1 < array.getLength()) {
            return array.eltInternal(pre + 1);
        } else {
            return array.getRuntime().getNil();
        }
    }

    public static IRubyObject arrayPostOrNilTwo(RubyArray array, int pre, int post) {
        if (pre + post < array.getLength()) {
            return array.eltInternal(array.getLength() - post + 2);
        } else if (pre + 2 < array.getLength()) {
            return array.eltInternal(pre + 2);
        } else {
            return array.getRuntime().getNil();
        }
    }
    
    public static RubyArray subarrayOrEmpty(RubyArray array, Ruby runtime, int index) {
        if (index < array.getLength()) {
            return createSubarray(array, index);
        } else {
            return RubyArray.newEmptyArray(runtime);
        }
    }

    public static RubyArray subarrayOrEmpty(RubyArray array, Ruby runtime, int index, int post) {
        if (index + post < array.getLength()) {
            return createSubarray(array, index, post);
        } else {
            return RubyArray.newEmptyArray(runtime);
        }
    }
    
    public static RubyModule checkIsModule(IRubyObject maybeModule) {
        if (maybeModule instanceof RubyModule) return (RubyModule)maybeModule;
        
        throw maybeModule.getRuntime().newTypeError(maybeModule + " is not a class/module");
    }
    
    public static IRubyObject getGlobalVariable(Ruby runtime, String name) {
        return runtime.getGlobalVariables().get(name);
    }
    
    public static IRubyObject setGlobalVariable(IRubyObject value, Ruby runtime, String name) {
        return runtime.getGlobalVariables().set(name, value);
    }

    public static IRubyObject getInstanceVariable(IRubyObject self, Ruby runtime, String internedName) {
        IRubyObject result = self.getInstanceVariables().getInstanceVariable(internedName);
        if (result != null) return result;
        if (runtime.isVerbose()) warnAboutUninitializedIvar(runtime, internedName);
        return runtime.getNil();
    }

    private static void warnAboutUninitializedIvar(Ruby runtime, String internedName) {
        runtime.getWarnings().warning(ID.IVAR_NOT_INITIALIZED, "instance variable " + internedName + " not initialized");
    }

    public static IRubyObject setInstanceVariable(IRubyObject value, IRubyObject self, String name) {
        return self.getInstanceVariables().setInstanceVariable(name, value);
    }

    public static RubyProc newLiteralLambda(ThreadContext context, Block block, IRubyObject self) {
        return RubyProc.newProc(context.runtime, block, Block.Type.LAMBDA);
    }

    public static void fillNil(IRubyObject[]arr, int from, int to, Ruby runtime) {
        if (arr.length == 0) return;
        IRubyObject nils[] = runtime.getNilPrefilledArray();
        int i;

        for (i = from; i + Ruby.NIL_PREFILLED_ARRAY_SIZE < to; i += Ruby.NIL_PREFILLED_ARRAY_SIZE) {
            System.arraycopy(nils, 0, arr, i, Ruby.NIL_PREFILLED_ARRAY_SIZE);
        }
        System.arraycopy(nils, 0, arr, i, to - i);
    }

    public static void fillNil(IRubyObject[]arr, Ruby runtime) {
        if (arr.length == 0) return;
        fillNil(arr, 0, arr.length, runtime);
    }

    public static boolean isFastSwitchableString(IRubyObject str) {
        return str instanceof RubyString;
    }

    public static boolean isFastSwitchableSingleCharString(IRubyObject str) {
        return str instanceof RubyString && ((RubyString)str).getByteList().length() == 1;
    }

    public static int getFastSwitchString(IRubyObject str) {
        ByteList byteList = ((RubyString)str).getByteList();
        return byteList.hashCode();
    }

    public static int getFastSwitchSingleCharString(IRubyObject str) {
        ByteList byteList = ((RubyString)str).getByteList();
        return byteList.get(0);
    }

    public static boolean isFastSwitchableSymbol(IRubyObject sym) {
        return sym instanceof RubySymbol;
    }

    public static boolean isFastSwitchableSingleCharSymbol(IRubyObject sym) {
        return sym instanceof RubySymbol && ((RubySymbol)sym).asJavaString().length() == 1;
    }

    public static int getFastSwitchSymbol(IRubyObject sym) {
        String str = ((RubySymbol)sym).asJavaString();
        return str.hashCode();
    }

    public static int getFastSwitchSingleCharSymbol(IRubyObject sym) {
        String str = ((RubySymbol)sym).asJavaString();
        return (int)str.charAt(0);
    }

    public static Block getBlock(ThreadContext context, IRubyObject self, Node node) {
        IterNode iter = (IterNode)node;
        iter.getScope().determineModule();

        // Create block for this iter node
        // FIXME: We shouldn't use the current scope if it's not actually from the same hierarchy of static scopes
        if (iter.getBlockBody() instanceof InterpretedBlock) {
            return InterpretedBlock.newInterpretedClosure(context, iter.getBlockBody(), self);
        } else {
            return Interpreted19Block.newInterpretedClosure(context, iter.getBlockBody(), self);
        }
    }

    public static Block getBlock(Ruby runtime, ThreadContext context, IRubyObject self, Node node, Block aBlock) {
        return Helpers.getBlockFromBlockPassBody(runtime, node.interpret(runtime, context, self, aBlock), aBlock);
    }

    /**
     * Equivalent to rb_equal in MRI
     *
     * @param context
     * @param a
     * @param b
     * @return
     */
    public static RubyBoolean rbEqual(ThreadContext context, IRubyObject a, IRubyObject b) {
        Ruby runtime = context.runtime;
        if (a == b) return runtime.getTrue();
        IRubyObject res = invokedynamic(context, a, OP_EQUAL, b);
        return runtime.newBoolean(res.isTrue());
    }

    /**
     * Equivalent to rb_eql in MRI
     *
     * @param context
     * @param a
     * @param b
     * @return
     */
    public static RubyBoolean rbEql(ThreadContext context, IRubyObject a, IRubyObject b) {
        Ruby runtime = context.runtime;
        if (a == b) return runtime.getTrue();
        IRubyObject res = invokedynamic(context, a, EQL, b);
        return runtime.newBoolean(res.isTrue());
    }

    public static void traceLine(ThreadContext context) {
        String name = context.getFrameName();
        RubyModule type = context.getFrameKlazz();
        context.runtime.callEventHooks(context, RubyEvent.LINE, context.getFile(), context.getLine(), name, type);
    }

    public static void traceClass(ThreadContext context) {
        String name = context.getFrameName();
        RubyModule type = context.getFrameKlazz();
        context.runtime.callEventHooks(context, RubyEvent.CLASS, context.getFile(), context.getLine(), name, type);
    }

    public static void traceEnd(ThreadContext context) {
        String name = context.getFrameName();
        RubyModule type = context.getFrameKlazz();
        context.runtime.callEventHooks(context, RubyEvent.END, context.getFile(), context.getLine(), name, type);
    }

    /**
     * Some of this code looks scary.  All names for an alias or undef is a
     * fitem in 1.8/1.9 grammars.  This means it is guaranteed to be either
     * a LiteralNode of a DSymbolNode.  Nothing else is possible.  Also
     * Interpreting a DSymbolNode will always yield a RubySymbol.
     */
    public static String interpretAliasUndefName(Node nameNode, Ruby runtime,
            ThreadContext context, IRubyObject self, Block aBlock) {
        String name;

        if (nameNode instanceof LiteralNode) {
            name = ((LiteralNode) nameNode).getName();
        } else {
            assert nameNode instanceof DSymbolNode: "Alias or Undef not literal or dsym";
            name = ((RubySymbol) nameNode.interpret(runtime, context, self, aBlock)).asJavaString();
        }

        return name;
    }

    /**
     * Used by the compiler to simplify arg checking in variable-arity paths
     *
     * @param context thread context
     * @param args arguments array
     * @param min minimum required
     * @param max maximum allowed
     */
    public static void checkArgumentCount(ThreadContext context, IRubyObject[] args, int min, int max) {
        checkArgumentCount(context, args.length, min, max);
    }

    /**
     * Used by the compiler to simplify arg checking in variable-arity paths
     *
     * @param context thread context
     * @param args arguments array
     * @param req required number
     */
    public static void checkArgumentCount(ThreadContext context, IRubyObject[] args, int req) {
        checkArgumentCount(context, args.length, req, req);
    }
    
    public static void checkArgumentCount(ThreadContext context, int length, int min, int max) {
        int expected = 0;
        if (length < min) {
            expected = min;
        } else if (max > -1 && length > max) {
            expected = max;
        } else {
            return;
        }
        throw context.runtime.newArgumentError(length, expected);
    }

    public static boolean isModuleAndHasConstant(IRubyObject left, String name) {
        return left instanceof RubyModule && ((RubyModule) left).getConstantFromNoConstMissing(name, false) != null;
    }

    public static RubyString getDefinedConstantOrBoundMethod(IRubyObject left, String name) {
        if (isModuleAndHasConstant(left, name)) return left.getRuntime().getDefinedMessage(DefinedMessage.CONSTANT);
        if (left.getMetaClass().isMethodBound(name, true)) left.getRuntime().getDefinedMessage(DefinedMessage.METHOD);
        return null;
    }

    public static RubyModule getSuperClassForDefined(Ruby runtime, RubyModule klazz) {
        RubyModule superklazz = klazz.getSuperClass();

        if (superklazz == null && klazz.isModule()) superklazz = runtime.getObject();

        return superklazz;
    }

    public static boolean isGenerationEqual(IRubyObject object, int generation) {
        RubyClass metaClass;
        if (object instanceof RubyBasicObject) {
            metaClass = ((RubyBasicObject)object).getMetaClass();
        } else {
            metaClass = object.getMetaClass();
        }
        return metaClass.getGeneration() == generation;
    }

    public static String[] getScopeNames(String scopeNames) {
        StringTokenizer toker = new StringTokenizer(scopeNames, ";");
        ArrayList list = new ArrayList(10);
        while (toker.hasMoreTokens()) {
            list.add(toker.nextToken().intern());
        }
        return (String[])list.toArray(new String[list.size()]);
    }

    public static IRubyObject[] arraySlice1N(IRubyObject arrayish) {
        arrayish = aryToAry(arrayish);
        RubyArray arrayish2 = ensureMultipleAssignableRubyArray(arrayish, arrayish.getRuntime(), true);
        return new IRubyObject[] {arrayEntryOrNilZero(arrayish2), subarrayOrEmpty(arrayish2, arrayish2.getRuntime(), 1)};
    }

    public static IRubyObject arraySlice1(IRubyObject arrayish) {
        arrayish = aryToAry(arrayish);
        RubyArray arrayish2 = ensureMultipleAssignableRubyArray(arrayish, arrayish.getRuntime(), true);
        return arrayEntryOrNilZero(arrayish2);
    }

    public static RubyClass metaclass(IRubyObject object) {
        return object instanceof RubyBasicObject ?
            ((RubyBasicObject)object).getMetaClass() :
            object.getMetaClass();
    }

    public static String rawBytesToString(byte[] bytes) {
        // stuff bytes into chars
        char[] chars = new char[bytes.length];
        for (int i = 0; i < bytes.length; i++) chars[i] = (char)bytes[i];
        return new String(chars);
    }

    public static byte[] stringToRawBytes(String string) {
        char[] chars = string.toCharArray();
        byte[] bytes = new byte[chars.length];
        for (int i = 0; i < chars.length; i++) bytes[i] = (byte)chars[i];
        return bytes;
    }

    public static String encodeCaptureOffsets(int[] scopeOffsets) {
        char[] encoded = new char[scopeOffsets.length * 2];
        for (int i = 0; i < scopeOffsets.length; i++) {
            int offDepth = scopeOffsets[i];
            char off = (char)(offDepth & 0xFFFF);
            char depth = (char)(offDepth >> 16);
            encoded[2 * i] = off;
            encoded[2 * i + 1] = depth;
        }
        return new String(encoded);
    }

    public static int[] decodeCaptureOffsets(String encoded) {
        char[] chars = encoded.toCharArray();
        int[] scopeOffsets = new int[chars.length / 2];
        for (int i = 0; i < scopeOffsets.length; i++) {
            char off = chars[2 * i];
            char depth = chars[2 * i + 1];
            scopeOffsets[i] = (((int)depth) << 16) | (int)off;
        }
        return scopeOffsets;
    }

    public static IRubyObject match2AndUpdateScope(IRubyObject receiver, ThreadContext context, IRubyObject value, String scopeOffsets) {
        IRubyObject match = ((RubyRegexp)receiver).op_match(context, value);
        updateScopeWithCaptures(context, decodeCaptureOffsets(scopeOffsets), match);
        return match;
    }

    public static IRubyObject match2AndUpdateScope19(IRubyObject receiver, ThreadContext context, IRubyObject value, String scopeOffsets) {
        IRubyObject match = ((RubyRegexp)receiver).op_match19(context, value);
        updateScopeWithCaptures(context, decodeCaptureOffsets(scopeOffsets), match);
        return match;
    }

    public static void updateScopeWithCaptures(ThreadContext context, int[] scopeOffsets, IRubyObject result) {
        Ruby runtime = context.runtime;
        if (result.isNil()) { // match2 directly calls match so we know we can count on result
            IRubyObject nil = runtime.getNil();

            for (int i = 0; i < scopeOffsets.length; i++) {
                context.getCurrentScope().setValue(nil, scopeOffsets[i], 0);
            }
        } else {
            RubyMatchData matchData = (RubyMatchData)context.getBackRef();
            // FIXME: Mass assignment is possible since we know they are all locals in the same
            //   scope that are also contiguous
            IRubyObject[] namedValues = matchData.getNamedBackrefValues(runtime);

            for (int i = 0; i < scopeOffsets.length; i++) {
                context.getCurrentScope().setValue(namedValues[i], scopeOffsets[i] & 0xffff, scopeOffsets[i] >> 16);
            }
        }
    }

    public static RubyArray argsPush(RubyArray first, IRubyObject second) {
        return ((RubyArray)first.dup()).append(second);
    }

    public static RubyArray argsCat(IRubyObject first, IRubyObject second) {
        Ruby runtime = first.getRuntime();
        IRubyObject secondArgs;
        secondArgs = Helpers.splatValue19(second);

        return ((RubyArray) Helpers.ensureRubyArray(runtime, first).dup()).concat(secondArgs);
    }

    public static String encodeParameterList(ArgsNode argsNode) {
        StringBuilder builder = new StringBuilder();
        
        boolean added = false;
        if (argsNode.getPre() != null) {
            for (Node preNode : argsNode.getPre().childNodes()) {
                if (added) builder.append(';');
                added = true;
                if (preNode instanceof MultipleAsgn19Node) {
                    builder.append("nil");
                } else {
                    builder.append("q").append(((ArgumentNode)preNode).getName());
                }
            }
        }

        if (argsNode.getOptArgs() != null) {
            for (Node optNode : argsNode.getOptArgs().childNodes()) {
                if (added) builder.append(';');
                added = true;
                builder.append("o");
                if (optNode instanceof OptArgNode) {
                    builder.append(((OptArgNode)optNode).getName());
                } else if (optNode instanceof LocalAsgnNode) {
                    builder.append(((LocalAsgnNode)optNode).getName());
                } else if (optNode instanceof DAsgnNode) {
                    builder.append(((DAsgnNode)optNode).getName());
                }
            }
        }

        if (argsNode.getRestArg() >= 0) {
            if (added) builder.append(';');
            added = true;
            if (argsNode.getRestArgNode() instanceof UnnamedRestArgNode) {
                if (((UnnamedRestArgNode) argsNode.getRestArgNode()).isStar()) builder.append("R");
            } else {
                builder.append("r").append(argsNode.getRestArgNode().getName());
            }
        }

        if (argsNode.getPost() != null) {
            for (Node postNode : argsNode.getPost().childNodes()) {
                if (added) builder.append(';');
                added = true;
                if (postNode instanceof MultipleAsgn19Node) {
                    builder.append("nil");
                } else {
                    builder.append("q").append(((ArgumentNode)postNode).getName());
                }
            }
        }

        if (argsNode.getBlock() != null) {
            if (added) builder.append(';');
            added = true;
            builder.append("b").append(argsNode.getBlock().getName());
        }

        if (!added) builder.append("NONE");

        return builder.toString();
    }

    public static RubyArray parameterListToParameters(Ruby runtime, String[] parameterList, boolean isLambda) {
        RubyArray parms = RubyArray.newEmptyArray(runtime);

        for (String param : parameterList) {
            if (param.equals("NONE")) break;

            RubyArray elem = RubyArray.newEmptyArray(runtime);
            if (param.equals("nil")) {
                // marker for masgn args (the parens in "a, b, (c, d)"
                elem.add(RubySymbol.newSymbol(runtime, isLambda ? "req" : "opt"));
                parms.add(elem);
                continue;
            }

            if (param.length() == 0) System.out.println(Arrays.toString(parameterList));
            if (param.charAt(0) == 'q') {
                // required/normal arg
                elem.add(RubySymbol.newSymbol(runtime, isLambda ? "req" : "opt"));
            } else if (param.charAt(0) == 'r') {
                // named rest arg
                elem.add(RubySymbol.newSymbol(runtime, "rest"));
            } else if (param.charAt(0) == 'R') {
                // unnamed rest arg (star)
                elem.add(RubySymbol.newSymbol(runtime, "rest"));
                parms.add(elem);
                continue;
            } else if (param.charAt(0) == 'o') {
                // optional arg
                elem.add(RubySymbol.newSymbol(runtime, "opt"));
                if (param.length() == 1) {
                    // no name; continue
                    parms.add(elem);
                    continue;
                }
            } else if (param.charAt(0) == 'b') {
                // block arg
                elem.add(RubySymbol.newSymbol(runtime, "block"));
            }
            
            if (param.length() > 1) {
                elem.add(RubySymbol.newSymbol(runtime, param.substring(1)));
            }
            
            parms.add(elem);
        }

        return parms;
    }

    public static RubyString getDefinedCall(ThreadContext context, IRubyObject self, IRubyObject receiver, String name) {
        RubyClass metaClass = receiver.getMetaClass();
        DynamicMethod method = metaClass.searchMethod(name);
        Visibility visibility = method.getVisibility();

        if (visibility != Visibility.PRIVATE &&
                (visibility != Visibility.PROTECTED || metaClass.getRealClass().isInstance(self)) && !method.isUndefined()) {
            return context.runtime.getDefinedMessage(DefinedMessage.METHOD);
        }

        if (receiver.callMethod(context, "respond_to_missing?",
            new IRubyObject[]{context.runtime.newSymbol(name), context.runtime.getFalse()}).isTrue()) {
            return context.runtime.getDefinedMessage(DefinedMessage.METHOD);
        }
        return null;
    }

    public static RubyString getDefinedNot(Ruby runtime, RubyString definition) {
        if (definition != null) {
            definition = runtime.getDefinedMessage(DefinedMessage.METHOD);
        }

        return definition;
    }

    public static IRubyObject invokedynamic(ThreadContext context, IRubyObject self, MethodNames method) {
        RubyClass metaclass = self.getMetaClass();
        String name = method.realName();
        return getMethodCached(context, metaclass, method.ordinal(), name).call(context, self, metaclass, name);
    }

    public static IRubyObject invokedynamic(ThreadContext context, IRubyObject self, MethodNames method, IRubyObject arg0) {
        RubyClass metaclass = self.getMetaClass();
        String name = method.realName();
        return getMethodCached(context, metaclass, method.ordinal(), name).call(context, self, metaclass, name, arg0);
    }
    
    private static DynamicMethod getMethodCached(ThreadContext context, RubyClass metaclass, int index, String name) {
        if (metaclass.getClassIndex() == ClassIndex.NO_INDEX) return metaclass.searchMethod(name);
        return context.runtimeCache.getMethod(context, metaclass, metaclass.getClassIndex().ordinal() * (index + 1), name);
    }
    
    public static IRubyObject lastElement(IRubyObject[] ary) {
        return ary[ary.length - 1];
    }
    
    public static RubyString appendAsString(RubyString target, IRubyObject other) {
        return target.append(other.asString());
    }
    
    public static RubyString appendAsString19(RubyString target, IRubyObject other) {
        return target.append19(other.asString());
    }

    /**
     * We need to splat incoming array to a block when |a, *b| (any required +
     * rest) or |a, b| (>1 required).
     */
    public static boolean needsSplat19(int requiredCount, boolean isRest) {
        return (isRest && requiredCount > 0) || (!isRest && requiredCount > 1);
    }

    // . Array given to rest should pass itself
    // . Array with rest + other args should extract array
    // . Array with multiple values and NO rest should extract args if there are more than one argument
    // Note: In 1.9 alreadyArray is only relevent from our internal Java code in core libs.  We never use it
    // from interpreter or JIT.  FIXME: Change core lib consumers to stop using alreadyArray param.
    public static IRubyObject[] restructureBlockArgs19(IRubyObject value, Arity arity, Block.Type type, boolean needsSplat, boolean alreadyArray) {
        if (!type.checkArity && arity == Arity.NO_ARGUMENTS) return IRubyObject.NULL_ARRAY;
        
        if (value != null && !(value instanceof RubyArray) && needsSplat) value = Helpers.aryToAry(value);

        IRubyObject[] parameters;
        if (value == null) {
            parameters = IRubyObject.NULL_ARRAY;
        } else if (value instanceof RubyArray && (alreadyArray || needsSplat)) {
            parameters = ((RubyArray) value).toJavaArray();
        } else {
            parameters = new IRubyObject[] { value };
        }

        return parameters;
    }

    public static boolean BEQ(ThreadContext context, IRubyObject value1, IRubyObject value2) {
        return value1.op_equal(context, value2).isTrue();
    }

    public static boolean BNE(ThreadContext context, IRubyObject value1, IRubyObject value2) {
        boolean eql = value2 == context.nil || value2 == UndefinedValue.UNDEFINED ?
                value1 == value2 : value1.op_equal(context, value2).isTrue();

        return !eql;
    }

    public static RubyModule checkIsRubyModule(ThreadContext context, Object object) {
        if (!(object instanceof RubyModule)) {
            throw context.runtime.newTypeError("no outer class/module");
        }

        return (RubyModule)object;
    }

    public static IRubyObject invokeModuleBody(ThreadContext context, CompiledIRMethod method) {
        RubyModule implClass = method.getImplementationClass();

        return method.call(context, implClass, implClass, "");
    }

    public static RubyClass newClassForIR(ThreadContext context, String name, IRubyObject self, RubyModule classContainer, Object superClass, boolean meta) {
        if (meta) return classContainer.getMetaClass();

        RubyClass sc = null;

        if (superClass != null) {
            if (!(superClass instanceof RubyClass)) {
                throw context.runtime.newTypeError("superclass must be Class (" + superClass + " given)");
            }

            sc = (RubyClass) superClass;
        }


        return classContainer.defineOrGetClassUnder(name, sc);
    }

    public static RubyString appendByteList(RubyString target, ByteList source) {
        target.getByteList().append(source);
        return target;
    }

    public static RubyString appendByteList19(RubyString target, ByteList source, int codeRange) {
        target.cat19(source, codeRange);
        return target;
    }

    public static RubyString shortcutAppend18(RubyString string, IRubyObject object) {
        if (object instanceof RubyFixnum || object instanceof RubyFloat || object instanceof RubySymbol) {
            return string.append(object);
        } else {
            return string.append(object.asString());
        }
    }

    public static RubyString shortcutAppend(RubyString string, IRubyObject object) {
        if (object instanceof RubyFixnum || object instanceof RubyFloat || object instanceof RubySymbol) {
            return string.append19(object);
        } else {
            return string.append19(object.asString());
        }
    }

    public static void irCheckArgsArrayArity(ThreadContext context, RubyArray args, int required, int opt, int rest) {
        int numArgs = args.size();
        if ((numArgs < required) || ((rest == -1) && (numArgs > (required + opt)))) {
            Arity.raiseArgumentError(context.runtime, numArgs, required, required + opt);
        }
    }
    
    public static RubyArray irSplat(ThreadContext context, IRubyObject maybeAry) {
        return context.is19 ? splatValue19(maybeAry) : splatValue(maybeAry);
    }

    public static IRubyObject irToAry(ThreadContext context, IRubyObject receiver, boolean dontToAryArrays) {
        if (dontToAryArrays && receiver instanceof RubyArray) {
            return receiver;
        } else {
            IRubyObject ary = Helpers.aryToAry(receiver);
            if (ary instanceof RubyArray) {
                return ary;
            } else {
                String receiverType = receiver.getType().getName();
                throw context.runtime.newTypeError("can't convert " + receiverType + " to Array (" + receiverType + "#to_ary gives " + ary.getType().getName() + ")");
            }
        }
    }

    public static IRubyObject irReqdArgMultipleAsgn(ThreadContext context, RubyArray rubyArray, int preArgsCount, int index, int postArgsCount) {
        int n = rubyArray.getLength();
        if (preArgsCount == -1) {
            return rubyArray.entry(index);
        } else {
            int remaining = n - preArgsCount;
            if (remaining <= index) {
                return context.nil;
            } else {
                return (remaining > postArgsCount) ? rubyArray.entry(n - postArgsCount + index) : rubyArray.entry(preArgsCount + index);
            }
        }
    }

    public static IRubyObject irNot(ThreadContext context, IRubyObject obj) {
        return context.runtime.newBoolean(!(obj.isTrue()));
    }

    public static IRubyObject irLoadOptArg(int minReqd, int argIndex, IRubyObject[] args) {
        // FIXME: Missing kwargs 2.0 support (kwArgHashCount value)
        int kwArgHashCount = 0;
        if (minReqd + kwArgHashCount < args.length) {
            return args[argIndex];
        } else {
            return UndefinedValue.UNDEFINED;
        }
    }

    public static IRubyObject irPostReqdArg(int argIndex, int preReqdArgsCount, int postReqdArgsCount, IRubyObject[] args) {
        // FIXME: Missing kwargs 2.0 support (kwArgHashCount value)
        int kwArgHashCount = 0;
        int n = args.length;
        int remaining = n - preReqdArgsCount - kwArgHashCount;
        if (remaining <= argIndex) {
            return null;  // For blocks!
        } else {
            return (remaining > postReqdArgsCount) ? args[n - postReqdArgsCount - kwArgHashCount + argIndex] : args[preReqdArgsCount + argIndex];
        }
    }

    private static IRubyObject[] NO_PARAMS = new IRubyObject[0];
    public static IRubyObject irLoadRestArg(ThreadContext context, int minReqd, int argIndex, IRubyObject[] args) {
        // FIXME: Missing kwargs 2.0 support (kwArgHashCount value)
        int kwArgHashCount = 0;
        IRubyObject[] ret;
        int numAvailable = args.length - minReqd - kwArgHashCount;
        if (numAvailable <= 0) {
            ret = NO_PARAMS;
        } else {
            ret = new IRubyObject[numAvailable];
            System.arraycopy(args, argIndex, ret, 0, numAvailable);
        }
        return context.getRuntime().newArray(ret);
    }

    @Deprecated
    public static IRubyObject invokedynamic(ThreadContext context, IRubyObject self, int index) {
        return invokedynamic(context, self, MethodNames.values()[index]);
    }

    @Deprecated
    public static IRubyObject invokedynamic(ThreadContext context, IRubyObject self, int index, IRubyObject arg0) {
        return invokedynamic(context, self, MethodNames.values()[index], arg0);
    }
    
    public static void throwException(final Throwable e) {
        Helpers.<RuntimeException>throwsUnchecked(e);
    }
    
    private static <T extends Throwable> void throwsUnchecked(Throwable t) throws T {
        throw (T)t;
    }
    
    /**
     * Decode the given value to a Java string using the following rules:
     * 
     * * If the string is all US-ASCII characters, it will be decoded as US-ASCII.
     * * If the string is a unicode encoding, it will be decoded as such.
     * * If the string is any other encoding, it will be encoded as raw bytes
     *   using ISO-8859-1.
     * 
     * This allows non-unicode, non-US-ASCII encodings to be represented in the
     * symbol table as their raw versions, but properly decodes unicode-
     * encoded strings.
     * 
     * @param value the value to decode
     * @return the resulting symbol string
     */
    public static String symbolBytesToString(ByteList value) {
        Encoding encoding = value.getEncoding();
        if (encoding == USASCIIEncoding.INSTANCE || encoding == ASCIIEncoding.INSTANCE) {
            return value.toString(); // raw
        } else if (encoding instanceof UnicodeEncoding) {
            return new String(value.getUnsafeBytes(), value.getBegin(), value.getRealSize(), value.getEncoding().getCharset());
        } else {
            return value.toString(); // raw
        }
    }

    /**
     * Decode a given ByteList to a Java string.
     *
     * @param runtime the current runtime
     * @param value the bytelist
     * @return a Java String representation of the ByteList
     */
    public static String decodeByteList(Ruby runtime, ByteList value) {
        byte[] unsafeBytes = value.getUnsafeBytes();
        int begin = value.getBegin();
        int length = value.length();
        
        Encoding encoding = value.getEncoding();

        if (encoding == UTF8Encoding.INSTANCE) {
            return RubyEncoding.decodeUTF8(unsafeBytes, begin, length);
        }

        Charset charset = runtime.getEncodingService().charsetForEncoding(encoding);

        if (charset == null) {
            try {
                return new String(unsafeBytes, begin, length, encoding.toString());
            } catch (UnsupportedEncodingException uee) {
                return value.toString();
            }
        }

        return RubyEncoding.decode(unsafeBytes, begin, length, charset);
    }
    
    /**
     * Convert a ByteList into a Java String by using its Encoding's Charset. If
     * the Charset is not available, fall back on other logic.
     * 
     * @param byteList the bytelist to decode
     * @return the decoded string
     */
    public static String byteListToString(ByteList byteList) {
        if (byteList.getEncoding().getCharset() != null) {
            return new String(byteList.getUnsafeBytes(), byteList.getBegin(), byteList.getRealSize(), byteList.getEncoding().getCharset());
        }
        
        return byteList.toString();
    }
}<|MERGE_RESOLUTION|>--- conflicted
+++ resolved
@@ -1835,8 +1835,6 @@
         if (tmp.isNil()) {
             tmp = TypeConverter.convertToTypeWithCheck19(value, array, "to_a");
 
-<<<<<<< HEAD
-=======
     public static RubyArray asArray18(ThreadContext context, IRubyObject value) {
         Ruby runtime = context.runtime;
         IRubyObject tmp = value.checkArrayType();
@@ -1872,7 +1870,6 @@
         if (tmp.isNil()) {
             tmp = TypeConverter.convertToTypeWithCheck19(value, array, "to_a");
 
->>>>>>> 8bd49637
             if (tmp.isNil()) return context.runtime.newEmptyArray();
         }
         
