package org.jruby.runtime;

import java.io.UnsupportedEncodingException;
import java.lang.reflect.Array;
import java.nio.channels.ClosedChannelException;
import java.nio.charset.Charset;

import jnr.constants.platform.Errno;
import org.jruby.*;
import org.jruby.ast.ArgsNode;
import org.jruby.ast.ArgumentNode;
import org.jruby.ast.DAsgnNode;
import org.jruby.ast.LocalAsgnNode;
import org.jruby.ast.MultipleAsgnNode;
import org.jruby.ast.Node;
import org.jruby.ast.OptArgNode;
import org.jruby.ast.UnnamedRestArgNode;
import org.jruby.ast.types.INameNode;
import org.jruby.ast.util.ArgsUtil;
import org.jruby.ast.RequiredKeywordArgumentValueNode;
import org.jruby.common.IRubyWarnings.ID;
import org.jruby.exceptions.RaiseException;
import org.jruby.exceptions.Unrescuable;
import org.jruby.internal.runtime.methods.*;
import org.jruby.ir.IRScopeType;
import org.jruby.ir.operands.UndefinedValue;
import org.jruby.ir.runtime.IRRuntimeHelpers;
import org.jruby.javasupport.JavaClass;
import org.jruby.javasupport.JavaUtil;
import org.jruby.parser.StaticScope;
import org.jruby.platform.Platform;
import org.jruby.runtime.backtrace.BacktraceData;
import org.jruby.runtime.builtin.IRubyObject;
import org.jruby.runtime.invokedynamic.MethodNames;
import org.jruby.util.ByteList;
import org.jruby.util.DefinedMessage;
import org.jruby.util.TypeConverter;

import java.util.ArrayList;
import java.util.Arrays;
import java.util.HashMap;
import java.util.List;
import java.util.Map;
import java.util.StringTokenizer;
import org.jcodings.Encoding;
import org.jcodings.specific.ASCIIEncoding;
import org.jcodings.specific.USASCIIEncoding;
import org.jcodings.specific.UTF8Encoding;
import org.jcodings.unicode.UnicodeEncoding;

import static org.jruby.runtime.invokedynamic.MethodNames.EQL;
import static org.jruby.runtime.invokedynamic.MethodNames.OP_EQUAL;
import static org.jruby.util.CodegenUtils.sig;
import static org.jruby.util.StringSupport.EMPTY_STRING_ARRAY;

import org.jruby.util.JavaNameMangler;

/**
 * Helper methods which are called by the compiler.  Note: These will show no consumers, but
 * generated code does call these so don't remove them thinking they are dead code.
 *
 */
public class Helpers {
    public static CallSite selectAttrAsgnCallSite(IRubyObject receiver, IRubyObject self, CallSite normalSite, CallSite variableSite) {
        if (receiver == self) return variableSite;
        return normalSite;
    }
    public static IRubyObject doAttrAsgn(IRubyObject receiver, CallSite callSite, IRubyObject value, ThreadContext context, IRubyObject caller) {
        callSite.call(context, caller, receiver, value);
        return value;
    }
    public static IRubyObject doAttrAsgn(IRubyObject receiver, CallSite callSite, IRubyObject arg0, IRubyObject value, ThreadContext context, IRubyObject caller) {
        callSite.call(context, caller, receiver, arg0, value);
        return value;
    }
    public static IRubyObject doAttrAsgn(IRubyObject receiver, CallSite callSite, IRubyObject arg0, IRubyObject arg1, IRubyObject value, ThreadContext context, IRubyObject caller) {
        callSite.call(context, caller, receiver, arg0, arg1, value);
        return value;
    }
    public static IRubyObject doAttrAsgn(IRubyObject receiver, CallSite callSite, IRubyObject arg0, IRubyObject arg1, IRubyObject arg2, IRubyObject value, ThreadContext context, IRubyObject caller) {
        callSite.call(context, caller, receiver, arg0, arg1, arg2, value);
        return value;
    }
    public static IRubyObject doAttrAsgn(IRubyObject receiver, CallSite callSite, IRubyObject[] args, ThreadContext context, IRubyObject caller) {
        callSite.call(context, caller, receiver, args);
        return args[args.length - 1];
    }
    public static IRubyObject doAttrAsgn(IRubyObject receiver, CallSite callSite, IRubyObject[] args, IRubyObject value, ThreadContext context, IRubyObject caller) {
        IRubyObject[] newArgs = new IRubyObject[args.length + 1];
        System.arraycopy(args, 0, newArgs, 0, args.length);
        newArgs[args.length] = value;
        callSite.call(context, caller, receiver, newArgs);
        return value;
    }

    public static boolean invokeEqqForCaseWhen(CallSite callSite, ThreadContext context, IRubyObject caller, IRubyObject arg, IRubyObject[] receivers) {
        for (int i = 0; i < receivers.length; i++) {
            IRubyObject receiver = receivers[i];
            if (invokeEqqForCaseWhen(callSite, context, caller, arg, receiver)) return true;
        }
        return false;
    }

    public static boolean invokeEqqForCaseWhen(CallSite callSite, ThreadContext context, IRubyObject caller, IRubyObject arg, IRubyObject receiver) {
        IRubyObject result = callSite.call(context, caller, receiver, arg);
        if (result.isTrue()) return true;
        return false;
    }

    public static boolean invokeEqqForCaseWhen(CallSite callSite, ThreadContext context, IRubyObject caller, IRubyObject arg, IRubyObject receiver0, IRubyObject receiver1) {
        IRubyObject result = callSite.call(context, caller, receiver0, arg);
        if (result.isTrue()) return true;
        return invokeEqqForCaseWhen(callSite, context, caller, arg, receiver1);
    }

    public static boolean invokeEqqForCaseWhen(CallSite callSite, ThreadContext context, IRubyObject caller, IRubyObject arg, IRubyObject receiver0, IRubyObject receiver1, IRubyObject receiver2) {
        IRubyObject result = callSite.call(context, caller, receiver0, arg);
        if (result.isTrue()) return true;
        return invokeEqqForCaseWhen(callSite, context, caller, arg, receiver1, receiver2);
    }

    public static boolean invokeEqqForCaselessWhen(IRubyObject[] receivers) {
        for (int i = 0; i < receivers.length; i++) {
            if (receivers[i].isTrue()) return true;
        }
        return false;
    }

    public static boolean invokeEqqForCaselessWhen(IRubyObject receiver) {
        return receiver.isTrue();
    }

    public static boolean invokeEqqForCaselessWhen(IRubyObject receiver0, IRubyObject receiver1) {
        return receiver0.isTrue() || receiver1.isTrue();
    }

    public static boolean invokeEqqForCaselessWhen(IRubyObject receiver0, IRubyObject receiver1, IRubyObject receiver2) {
        return receiver0.isTrue() || receiver1.isTrue() || receiver2.isTrue();
    }

    public static String[] parseBlockDescriptor(String descriptor) {
        String[] mangled = descriptor.split(":");
        mangled[0] = JavaNameMangler.demangleMethodName(mangled[0]);
        mangled[4] = JavaNameMangler.demangleMethodName(mangled[4]);
        return mangled;
    }

    public static RubyClass getSingletonClass(Ruby runtime, IRubyObject receiver) {
        if (receiver instanceof RubyFixnum || receiver instanceof RubySymbol) {
            throw runtime.newTypeError("can't define singleton");
        } else {
            return receiver.getSingletonClass();
        }
    }

    @Deprecated // no longer used - only been used by interface implementation
    public static IRubyObject invokeMethodMissing(IRubyObject receiver, String name, IRubyObject[] args) {
        ThreadContext context = receiver.getRuntime().getCurrentContext();

        // store call information so method_missing impl can use it
        context.setLastCallStatusAndVisibility(CallType.FUNCTIONAL, Visibility.PUBLIC);

        if (name.equals("method_missing")) {
            return RubyKernel.method_missing(context, receiver, args, Block.NULL_BLOCK);
        }

        IRubyObject[] newArgs = prepareMethodMissingArgs(args, context, name);

        return invoke(context, receiver, "method_missing", newArgs, Block.NULL_BLOCK);
    }

    public static IRubyObject callMethodMissing(ThreadContext context, IRubyObject receiver, Visibility visibility, String name, CallType callType, IRubyObject[] args, Block block) {
        return selectMethodMissing(context, receiver, visibility, name, callType).call(context, receiver, receiver.getMetaClass(), name, args, block);
    }

    public static IRubyObject callMethodMissing(ThreadContext context, IRubyObject receiver, Visibility visibility, String name, CallType callType, IRubyObject arg0, Block block) {
        return selectMethodMissing(context, receiver, visibility, name, callType).call(context, receiver, receiver.getMetaClass(), name, arg0, block);
    }

    public static IRubyObject callMethodMissing(ThreadContext context, IRubyObject receiver, Visibility visibility, String name, CallType callType, IRubyObject arg0, IRubyObject arg1, Block block) {
        return selectMethodMissing(context, receiver, visibility, name, callType).call(context, receiver, receiver.getMetaClass(), name, arg0, arg1, block);
    }

    public static IRubyObject callMethodMissing(ThreadContext context, IRubyObject receiver, Visibility visibility, String name, CallType callType, IRubyObject arg0, IRubyObject arg1, IRubyObject arg2, Block block) {
        return selectMethodMissing(context, receiver, visibility, name, callType).call(context, receiver, receiver.getMetaClass(), name, arg0, arg1, arg2, block);
    }

    public static IRubyObject callMethodMissing(ThreadContext context, IRubyObject receiver, Visibility visibility, String name, CallType callType, Block block) {
        return selectMethodMissing(context, receiver, visibility, name, callType).call(context, receiver, receiver.getMetaClass(), name, block);
    }

    public static DynamicMethod selectMethodMissing(ThreadContext context, IRubyObject receiver, Visibility visibility, String name, CallType callType) {
        Ruby runtime = context.runtime;

        if (name.equals("method_missing")) {
            return selectInternalMM(runtime, visibility, callType);
        }

        DynamicMethod methodMissing = receiver.getMetaClass().searchMethod("method_missing");
        if (methodMissing.isUndefined() || methodMissing.equals(runtime.getDefaultMethodMissing())) {
            return selectInternalMM(runtime, visibility, callType);
        }
        return new MethodMissingMethod(methodMissing, visibility, callType);
    }

    public static DynamicMethod selectMethodMissing(ThreadContext context, RubyClass selfClass, Visibility visibility, String name, CallType callType) {
        Ruby runtime = context.runtime;

        if (name.equals("method_missing")) {
            return selectInternalMM(runtime, visibility, callType);
        }

        DynamicMethod methodMissing = selfClass.searchMethod("method_missing");
        if (methodMissing.isUndefined() || methodMissing.equals(runtime.getDefaultMethodMissing())) {
            return selectInternalMM(runtime, visibility, callType);
        }
        return new MethodMissingMethod(methodMissing, visibility, callType);
    }

    public static DynamicMethod selectMethodMissing(RubyClass selfClass, Visibility visibility, String name, CallType callType) {
        Ruby runtime = selfClass.getClassRuntime();

        if (name.equals("method_missing")) {
            return selectInternalMM(runtime, visibility, callType);
        }

        DynamicMethod methodMissing = selfClass.searchMethod("method_missing");
        if (methodMissing.isUndefined() || methodMissing.equals(runtime.getDefaultMethodMissing())) {
            return selectInternalMM(runtime, visibility, callType);
        }
        return new MethodMissingMethod(methodMissing, visibility, callType);
    }

    public static final Map<String, String> map(String... keyValues) {
        HashMap<String, String> map = new HashMap<String, String>(keyValues.length / 2);
        for (int i = 0; i < keyValues.length;) {
            map.put(keyValues[i++], keyValues[i++]);
        }
        return map;
    }

    public static boolean additionOverflowed(long original, long other, long result) {
        return (~(original ^ other) & (original ^ result) & RubyFixnum.SIGN_BIT) != 0;
    }

    public static boolean subtractionOverflowed(long original, long other, long result) {
        return (~(original ^ ~other) & (original ^ result) & RubyFixnum.SIGN_BIT) != 0;
    }

    public static Errno errnoFromException(Throwable t) {
        if (t instanceof ClosedChannelException) {
            return Errno.EBADF;
        }

        // TODO: this is kinda gross
        if(t.getMessage() != null) {
            String errorMessage = t.getMessage();

            // All errors to sysread should be SystemCallErrors, but on a closed stream
            // Ruby returns an IOError.  Java throws same exception for all errors so
            // we resort to this hack...

            if ("Bad file descriptor".equals(errorMessage)) {
                return Errno.EBADF;
            } else if ("File not open".equals(errorMessage)) {
                return null;
            } else if ("An established connection was aborted by the software in your host machine".equals(errorMessage)) {
                return Errno.ECONNABORTED;
            } else if (t.getMessage().equals("Broken pipe")) {
                return Errno.EPIPE;
            } else if ("Connection reset by peer".equals(errorMessage) ||
                       "An existing connection was forcibly closed by the remote host".equals(errorMessage) ||
                    (Platform.IS_WINDOWS && errorMessage.contains("connection was aborted"))) {
                return Errno.ECONNRESET;
            } else if (errorMessage.equals("No space left on device")) {
                return Errno.ENOSPC;
            }
        }
        return null;
    }

    public static RubyModule getNthScopeModule(StaticScope scope, int depth) {
        int n = depth;
        while (n > 0) {
            scope = scope.getEnclosingScope();
            if (scope.getScopeType() != null) {
                n--;
            }
        }
        return scope.getModule();
    }

    public static RubyArray viewArgsArray(ThreadContext context, RubyArray rubyArray, int preArgsCount, int postArgsCount) {
        int n = rubyArray.getLength();
        if (preArgsCount + postArgsCount >= n) {
            return RubyArray.newEmptyArray(context.runtime);
        } else {
            return (RubyArray)rubyArray.subseq(context.runtime.getArray(), preArgsCount, n - preArgsCount - postArgsCount, true);
        }
    }

    public static Class[] getStaticMethodParams(Class target, int args) {
        switch (args) {
        case 0:
            return new Class[] {target, ThreadContext.class, IRubyObject.class, Block.class};
        case 1:
            return new Class[] {target, ThreadContext.class, IRubyObject.class, IRubyObject.class, Block.class};
        case 2:
            return new Class[] {target, ThreadContext.class, IRubyObject.class, IRubyObject.class, IRubyObject.class, Block.class};
        case 3:
            return new Class[] {target, ThreadContext.class, IRubyObject.class, IRubyObject.class, IRubyObject.class, IRubyObject.class, Block.class};
        case 4:
            return new Class[] {target, ThreadContext.class, IRubyObject.class, IRubyObject[].class, Block.class};
        default:
            throw new RuntimeException("unsupported arity: " + args);
        }
    }

    public static String getStaticMethodSignature(String classname, int args) {
        switch (args) {
        case 0:
            return sig(IRubyObject.class, "L" + classname + ";", ThreadContext.class, IRubyObject.class, Block.class);
        case 1:
            return sig(IRubyObject.class, "L" + classname + ";", ThreadContext.class, IRubyObject.class, IRubyObject.class, Block.class);
        case 2:
            return sig(IRubyObject.class, "L" + classname + ";", ThreadContext.class, IRubyObject.class, IRubyObject.class, IRubyObject.class, Block.class);
        case 3:
            return sig(IRubyObject.class, "L" + classname + ";", ThreadContext.class, IRubyObject.class, IRubyObject.class, IRubyObject.class, IRubyObject.class, Block.class);
        case 4:
            return sig(IRubyObject.class, "L" + classname + ";", ThreadContext.class, IRubyObject.class, IRubyObject[].class, Block.class);
        default:
            throw new RuntimeException("unsupported arity: " + args);
        }
    }

    private static class MethodMissingMethod extends DynamicMethod {
        private final DynamicMethod delegate;
        private final CallType lastCallStatus;
        private final Visibility lastVisibility;

        public MethodMissingMethod(DynamicMethod delegate, Visibility lastVisibility, CallType lastCallStatus) {
            this.delegate = delegate;
            this.lastCallStatus = lastCallStatus;
            this.lastVisibility = lastVisibility;
        }

        @Override
        public IRubyObject call(ThreadContext context, IRubyObject self, RubyModule clazz, String name, IRubyObject[] args, Block block) {
            context.setLastCallStatusAndVisibility(lastCallStatus, lastVisibility);
            return this.delegate.call(context, self, clazz, "method_missing", prepareMethodMissingArgs(args, context, name), block);
        }

        @Override
        public DynamicMethod dup() {
            return this;
        }
    }

    private static DynamicMethod selectInternalMM(Ruby runtime, Visibility visibility, CallType callType) {
        if (visibility == Visibility.PRIVATE) {
            return runtime.getPrivateMethodMissing();
        } else if (visibility == Visibility.PROTECTED) {
            return runtime.getProtectedMethodMissing();
        } else if (callType == CallType.VARIABLE) {
            return runtime.getVariableMethodMissing();
        } else if (callType == CallType.SUPER) {
            return runtime.getSuperMethodMissing();
        } else {
            return runtime.getNormalMethodMissing();
        }
    }

    private static IRubyObject[] prepareMethodMissingArgs(IRubyObject[] args, ThreadContext context, String name) {
        IRubyObject[] newArgs = new IRubyObject[args.length + 1];
        System.arraycopy(args, 0, newArgs, 1, args.length);
        newArgs[0] = context.runtime.newSymbol(name);

        return newArgs;
    }

    public static IRubyObject invoke(ThreadContext context, IRubyObject self, String name, Block block) {
        return self.getMetaClass().finvoke(context, self, name, block);
    }
    public static IRubyObject invoke(ThreadContext context, IRubyObject self, String name, IRubyObject arg0, Block block) {
        return self.getMetaClass().finvoke(context, self, name, arg0, block);
    }
    public static IRubyObject invoke(ThreadContext context, IRubyObject self, String name, IRubyObject arg0, IRubyObject arg1, Block block) {
        return self.getMetaClass().finvoke(context, self, name, arg0, arg1, block);
    }
    public static IRubyObject invoke(ThreadContext context, IRubyObject self, String name, IRubyObject arg0, IRubyObject arg1, IRubyObject arg2, Block block) {
        return self.getMetaClass().finvoke(context, self, name, arg0, arg1, arg2, block);
    }
    public static IRubyObject invoke(ThreadContext context, IRubyObject self, String name, IRubyObject[] args, Block block) {
        return self.getMetaClass().finvoke(context, self, name, args, block);
    }

    public static IRubyObject invoke(ThreadContext context, IRubyObject self, String name) {
        return self.getMetaClass().finvoke(context, self, name);
    }
    public static IRubyObject invoke(ThreadContext context, IRubyObject self, String name, IRubyObject arg0) {
        return self.getMetaClass().finvoke(context, self, name, arg0);
    }
    public static IRubyObject invoke(ThreadContext context, IRubyObject self, String name, IRubyObject arg0, IRubyObject arg1) {
        return self.getMetaClass().finvoke(context, self, name, arg0, arg1);
    }
    public static IRubyObject invoke(ThreadContext context, IRubyObject self, String name, IRubyObject arg0, IRubyObject arg1, IRubyObject arg2) {
        return self.getMetaClass().finvoke(context, self, name, arg0, arg1, arg2);
    }
    public static IRubyObject invoke(ThreadContext context, IRubyObject self, String name, IRubyObject... args) {
        return self.getMetaClass().finvoke(context, self, name, args);
    }

    public static IRubyObject invoke(ThreadContext context, IRubyObject self, String name, CallType callType) {
        return Helpers.invoke(context, self, name, IRubyObject.NULL_ARRAY, callType, Block.NULL_BLOCK);
    }
    public static IRubyObject invoke(ThreadContext context, IRubyObject self, String name, IRubyObject[] args, CallType callType, Block block) {
        return self.getMetaClass().invoke(context, self, name, args, callType, block);
    }

    public static IRubyObject invoke(ThreadContext context, IRubyObject self, String name, IRubyObject arg, CallType callType, Block block) {
        return self.getMetaClass().invoke(context, self, name, arg, callType, block);
    }

    public static IRubyObject invokeAs(ThreadContext context, RubyClass asClass, IRubyObject self, String name, IRubyObject[] args, Block block) {
        return asClass.finvoke(context, self, name, args, block);
    }

    public static IRubyObject invokeAs(ThreadContext context, RubyClass asClass, IRubyObject self, String name, Block block) {
        return asClass.finvoke(context, self, name, block);
    }

    public static IRubyObject invokeAs(ThreadContext context, RubyClass asClass, IRubyObject self, String name, IRubyObject arg0, Block block) {
        return asClass.finvoke(context, self, name, arg0, block);
    }

    public static IRubyObject invokeAs(ThreadContext context, RubyClass asClass, IRubyObject self, String name, IRubyObject arg0, IRubyObject arg1, Block block) {
        return asClass.finvoke(context, self, name, arg0, arg1, block);
    }

    public static IRubyObject invokeAs(ThreadContext context, RubyClass asClass, IRubyObject self, String name, IRubyObject arg0, IRubyObject arg1, IRubyObject arg2, Block block) {
        return asClass.finvoke(context, self, name, arg0, arg1, arg2, block);
    }

    // MRI: rb_check_funcall
    public static IRubyObject invokeChecked(ThreadContext context, IRubyObject self, String name) {
        return self.getMetaClass().finvokeChecked(context, self, name);
    }

    // MRI: rb_check_funcall
    public static IRubyObject invokeChecked(ThreadContext context, IRubyObject self, String name, IRubyObject... args) {
        return self.getMetaClass().finvokeChecked(context, self, name, args);
    }

    /**
     * The protocol for super method invocation is a bit complicated
     * in Ruby. In real terms it involves first finding the real
     * implementation class (the super class), getting the name of the
     * method to call from the frame, and then invoke that on the
     * super class with the current self as the actual object
     * invoking.
     */
    public static IRubyObject invokeSuper(ThreadContext context, IRubyObject self, IRubyObject[] args, Block block) {
        return invokeSuper(context, self, context.getFrameKlazz(), context.getFrameName(), args, block);
    }

    public static IRubyObject invokeSuper(ThreadContext context, IRubyObject self, RubyModule klass, String name, IRubyObject[] args, Block block) {
        checkSuperDisabledOrOutOfMethod(context, klass, name);

        RubyClass superClass = findImplementerIfNecessary(self.getMetaClass(), klass).getSuperClass();
        DynamicMethod method = superClass != null ? superClass.searchMethod(name) : UndefinedMethod.INSTANCE;

        if (method.isUndefined()) {
            return callMethodMissing(context, self, method.getVisibility(), name, CallType.SUPER, args, block);
        }
        return method.call(context, self, superClass, name, args, block);
    }

    public static IRubyObject invokeSuper(ThreadContext context, IRubyObject self, Block block) {
        checkSuperDisabledOrOutOfMethod(context);
        RubyModule klazz = context.getFrameKlazz();
        String name = context.getFrameName();

        RubyClass superClass = findImplementerIfNecessary(self.getMetaClass(), klazz).getSuperClass();
        DynamicMethod method = superClass != null ? superClass.searchMethod(name) : UndefinedMethod.INSTANCE;

        if (method.isUndefined()) {
            return callMethodMissing(context, self, method.getVisibility(), name, CallType.SUPER, block);
        }
        return method.call(context, self, superClass, name, block);
    }

    public static IRubyObject invokeSuper(ThreadContext context, IRubyObject self, IRubyObject arg0, Block block) {
        checkSuperDisabledOrOutOfMethod(context);
        RubyModule klazz = context.getFrameKlazz();
        String name = context.getFrameName();

        RubyClass superClass = findImplementerIfNecessary(self.getMetaClass(), klazz).getSuperClass();
        DynamicMethod method = superClass != null ? superClass.searchMethod(name) : UndefinedMethod.INSTANCE;

        if (method.isUndefined()) {
            return callMethodMissing(context, self, method.getVisibility(), name, CallType.SUPER, arg0, block);
        }
        return method.call(context, self, superClass, name, arg0, block);
    }

    public static IRubyObject invokeSuper(ThreadContext context, IRubyObject self, IRubyObject arg0, IRubyObject arg1, Block block) {
        checkSuperDisabledOrOutOfMethod(context);
        RubyModule klazz = context.getFrameKlazz();
        String name = context.getFrameName();

        RubyClass superClass = findImplementerIfNecessary(self.getMetaClass(), klazz).getSuperClass();
        DynamicMethod method = superClass != null ? superClass.searchMethod(name) : UndefinedMethod.INSTANCE;

        if (method.isUndefined()) {
            return callMethodMissing(context, self, method.getVisibility(), name, CallType.SUPER, arg0, arg1, block);
        }
        return method.call(context, self, superClass, name, arg0, arg1, block);
    }

    public static IRubyObject invokeSuper(ThreadContext context, IRubyObject self, IRubyObject arg0, IRubyObject arg1, IRubyObject arg2, Block block) {
        checkSuperDisabledOrOutOfMethod(context);
        RubyModule klazz = context.getFrameKlazz();
        String name = context.getFrameName();

        RubyClass superClass = findImplementerIfNecessary(self.getMetaClass(), klazz).getSuperClass();
        DynamicMethod method = superClass != null ? superClass.searchMethod(name) : UndefinedMethod.INSTANCE;

        if (method.isUndefined()) {
            return callMethodMissing(context, self, method.getVisibility(), name, CallType.SUPER, arg0, arg1, arg2, block);
        }
        return method.call(context, self, superClass, name, arg0, arg1, arg2, block);
    }

    public static RubyArray ensureRubyArray(IRubyObject value) {
        return ensureRubyArray(value.getRuntime(), value);
    }

    public static RubyArray ensureRubyArray(Ruby runtime, IRubyObject value) {
        return value instanceof RubyArray ? (RubyArray)value : RubyArray.newArray(runtime, value);
    }

    public static RubyArray ensureMultipleAssignableRubyArray(IRubyObject value, Ruby runtime, boolean masgnHasHead) {
        if (!(value instanceof RubyArray)) {
            value = ArgsUtil.convertToRubyArray19(runtime, value, masgnHasHead);
        }
        return (RubyArray) value;
    }

    public static IRubyObject nullToNil(IRubyObject value, ThreadContext context) {
        return value != null ? value : context.nil;
    }

    public static IRubyObject nullToNil(IRubyObject value, Ruby runtime) {
        return value != null ? value : runtime.getNil();
    }

    public static IRubyObject nullToNil(IRubyObject value, IRubyObject nil) {
        return value != null ? value : nil;
    }

    public static RubyClass prepareSuperClass(Ruby runtime, IRubyObject rubyClass) {
        RubyClass.checkInheritable(rubyClass); // use the same logic as in EvaluationState
        return (RubyClass)rubyClass;
    }

    public static RubyModule prepareClassNamespace(ThreadContext context, StaticScope scope, IRubyObject rubyModule) {
        if (rubyModule == null || rubyModule.isNil()) {
            rubyModule = scope.getModule();

            if (rubyModule == null) {
                throw context.runtime.newTypeError("no outer class/module");
            }
        }

        if (rubyModule instanceof RubyModule) {
            return (RubyModule)rubyModule;
        } else {
            throw context.runtime.newTypeError(rubyModule + " is not a class/module");
        }
    }

    public static void handleArgumentSizes(ThreadContext context, Ruby runtime, int given, int required, int opt, int rest) {
        if (opt == 0) {
            if (rest < 0) {
                // no opt, no rest, exact match
                if (given != required) {
                    throw runtime.newArgumentError("wrong number of arguments (" + given + " for " + required + ")");
                }
            } else {
                // only rest, must be at least required
                if (given < required) {
                    throw runtime.newArgumentError("wrong number of arguments (" + given + " for " + required + ")");
                }
            }
        } else {
            if (rest < 0) {
                // opt but no rest, must be at least required and no more than required + opt
                if (given < required) {
                    throw runtime.newArgumentError("wrong number of arguments (" + given + " for " + required + ")");
                } else if (given > (required + opt)) {
                    throw runtime.newArgumentError("wrong number of arguments (" + given + " for " + (required + opt) + ")");
                }
            } else {
                // opt and rest, must be at least required
                if (given < required) {
                    throw runtime.newArgumentError("wrong number of arguments (" + given + " for " + required + ")");
                }
            }
        }
    }

    public static String getLocalJumpTypeOrRethrow(RaiseException re) {
        RubyException exception = re.getException();
        Ruby runtime = exception.getRuntime();
        if (runtime.getLocalJumpError().isInstance(exception)) {
            RubyLocalJumpError jumpError = (RubyLocalJumpError)re.getException();

            IRubyObject reason = jumpError.reason();

            return reason.asJavaString();
        }

        throw re;
    }

    public static IRubyObject unwrapLocalJumpErrorValue(RaiseException re) {
        return ((RubyLocalJumpError)re.getException()).exit_value();
    }

    public static IRubyObject processBlockArgument(Ruby runtime, Block block) {
        if (!block.isGiven()) {
            return runtime.getNil();
        }

        return processGivenBlock(block, runtime);
    }

    private static IRubyObject processGivenBlock(Block block, Ruby runtime) {
        RubyProc blockArg = block.getProcObject();

        if (blockArg == null) {
            blockArg = runtime.newBlockPassProc(Block.Type.PROC, block);
            blockArg.getBlock().type = Block.Type.PROC;
        }

        return blockArg;
    }

    public static Block getBlockFromBlockPassBody(Ruby runtime, IRubyObject proc, Block currentBlock) {
        // No block from a nil proc
        if (proc.isNil()) return Block.NULL_BLOCK;

        // If not already a proc then we should try and make it one.
        if (!(proc instanceof RubyProc)) {
            proc = coerceProc(proc, runtime);
        }

        return getBlockFromProc(currentBlock, proc);
    }

    private static IRubyObject coerceProc(IRubyObject maybeProc, Ruby runtime) throws RaiseException {
        IRubyObject proc = TypeConverter.convertToType(maybeProc, runtime.getProc(), "to_proc", false);

        if (!(proc instanceof RubyProc)) {
            throw runtime.newTypeError("wrong argument type " + maybeProc.getMetaClass().getName() + " (expected Proc)");
        }

        return proc;
    }

    private static Block getBlockFromProc(Block currentBlock, IRubyObject proc) {
        // TODO: Add safety check for taintedness
        if (currentBlock != null && currentBlock.isGiven()) {
            RubyProc procObject = currentBlock.getProcObject();
            // The current block is already associated with proc.  No need to create a new one
            if (procObject != null && procObject == proc) {
                return currentBlock;
            }
        }

        return ((RubyProc) proc).getBlock();
    }

    public static Block getBlockFromBlockPassBody(IRubyObject proc, Block currentBlock) {
        return getBlockFromBlockPassBody(proc.getRuntime(), proc, currentBlock);

    }

    public static IRubyObject backref(ThreadContext context) {
        return RubyRegexp.getBackRef(context);
    }

    public static IRubyObject backrefLastMatch(ThreadContext context) {
        IRubyObject backref = context.getBackRef();

        return RubyRegexp.last_match(backref);
    }

    public static IRubyObject backrefMatchPre(ThreadContext context) {
        IRubyObject backref = context.getBackRef();

        return RubyRegexp.match_pre(backref);
    }

    public static IRubyObject backrefMatchPost(ThreadContext context) {
        IRubyObject backref = context.getBackRef();

        return RubyRegexp.match_post(backref);
    }

    public static IRubyObject backrefMatchLast(ThreadContext context) {
        IRubyObject backref = context.getBackRef();

        return RubyRegexp.match_last(backref);
    }

    public static IRubyObject[] appendToObjectArray(IRubyObject[] array, IRubyObject add) {
        IRubyObject[] newArray = new IRubyObject[array.length + 1];
        System.arraycopy(array, 0, newArray, 0, array.length);
        newArray[array.length] = add;
        return newArray;
    }

    public static IRubyObject breakLocalJumpError(Ruby runtime, IRubyObject value) {
        throw runtime.newLocalJumpError(RubyLocalJumpError.Reason.BREAK, value, "unexpected break");
    }

    public static IRubyObject[] concatObjectArrays(IRubyObject[] array, IRubyObject[] add) {
        return toArray(array, add);
    }

    public static IRubyObject[] toArray(IRubyObject[] array, IRubyObject... add) {
        IRubyObject[] newArray = new IRubyObject[array.length + add.length];
        System.arraycopy(array, 0, newArray, 0, array.length);
        System.arraycopy(add, 0, newArray, array.length, add.length);
        return newArray;
    }

    public static IRubyObject[] toArray(IRubyObject obj, IRubyObject... rest) {
        IRubyObject[] newArray = new IRubyObject[rest.length + 1];
        newArray[0] = obj;
        System.arraycopy(rest, 0, newArray, 1, rest.length);
        return newArray;
    }

    public static IRubyObject[] toArray(IRubyObject obj0, IRubyObject obj1, IRubyObject... rest) {
        IRubyObject[] newArray = new IRubyObject[rest.length + 2];
        newArray[0] = obj0;
        newArray[1] = obj1;
        System.arraycopy(rest, 0, newArray, 2, rest.length);
        return newArray;
    }

    public static IRubyObject[] toArray(IRubyObject obj0, IRubyObject obj1, IRubyObject obj2, IRubyObject... rest) {
        IRubyObject[] newArray = new IRubyObject[rest.length + 3];
        newArray[0] = obj0;
        newArray[1] = obj1;
        newArray[2] = obj2;
        System.arraycopy(rest, 0, newArray, 3, rest.length);
        return newArray;
    }

    public static IRubyObject isExceptionHandled(RubyException currentException, IRubyObject[] exceptions, ThreadContext context) {
        for (int i = 0; i < exceptions.length; i++) {
            IRubyObject result = isExceptionHandled(currentException, exceptions[i], context);
            if (result.isTrue()) return result;
        }
        return context.runtime.getFalse();
    }

    public static IRubyObject isExceptionHandled(RubyException currentException, IRubyObject exception, ThreadContext context) {
        return isExceptionHandled((IRubyObject) currentException, exception, context);
    }

    public static IRubyObject isExceptionHandled(IRubyObject currentException, IRubyObject exception, ThreadContext context) {
        Ruby runtime = context.runtime;
        if (!runtime.getModule().isInstance(exception)) {
            throw runtime.newTypeError("class or module required for rescue clause");
        }
        IRubyObject result = invoke(context, exception, "===", currentException);
        if (result.isTrue()) return result;
        return runtime.getFalse();
    }

    public static IRubyObject isExceptionHandled(RubyException currentException, IRubyObject exception0, IRubyObject exception1, ThreadContext context) {
        IRubyObject result = isExceptionHandled(currentException, exception0, context);
        if (result.isTrue()) return result;
        return isExceptionHandled(currentException, exception1, context);
    }

    public static IRubyObject isExceptionHandled(RubyException currentException, IRubyObject exception0, IRubyObject exception1, IRubyObject exception2, ThreadContext context) {
        IRubyObject result = isExceptionHandled(currentException, exception0, context);
        if (result.isTrue()) return result;
        return isExceptionHandled(currentException, exception1, exception2, context);
    }

    public static boolean checkJavaException(Throwable throwable, IRubyObject catchable, ThreadContext context) {
        Ruby runtime = context.runtime;
        if (
                // rescue exception needs to catch Java exceptions
                runtime.getException() == catchable ||

                // rescue Object needs to catch Java exceptions
                runtime.getObject() == catchable ||

                // rescue StandardError needs to catch Java exceptions
                runtime.getStandardError() == catchable) {

            if (throwable instanceof RaiseException) {
                return isExceptionHandled(((RaiseException)throwable).getException(), catchable, context).isTrue();
            }

            // let Ruby exceptions decide if they handle it
            return isExceptionHandled(JavaUtil.convertJavaToUsableRubyObject(runtime, throwable), catchable, context).isTrue();

        } else if (runtime.getNativeException() == catchable) {
            // NativeException catches Java exceptions, lazily creating the wrapper
            return true;

        } else if (catchable instanceof RubyClass && catchable.getInstanceVariables().hasInstanceVariable("@java_class")) {
            RubyClass rubyClass = (RubyClass)catchable;
            JavaClass javaClass = (JavaClass)rubyClass.getInstanceVariable("@java_class");
            if (javaClass != null) {
                Class cls = javaClass.javaClass();
                if (cls.isInstance(throwable)) {
                    return true;
                }
            }

        } else if (catchable instanceof RubyModule) {
            IRubyObject exception = JavaUtil.convertJavaToUsableRubyObject(runtime, throwable);
            IRubyObject result = invoke(context, catchable, "===", exception);
            return result.isTrue();

        }

        return false;
    }

    public static IRubyObject isJavaExceptionHandled(Throwable currentThrowable, IRubyObject[] throwables, ThreadContext context) {
        if (currentThrowable instanceof Unrescuable) {
            throwException(currentThrowable);
        }

        if (currentThrowable instanceof RaiseException) {
            return isExceptionHandled(((RaiseException) currentThrowable).getException(), throwables, context);
        } else {
            if (throwables.length == 0) {
                // no rescue means StandardError, which rescues Java exceptions
                return context.runtime.getTrue();
            } else {
                for (int i = 0; i < throwables.length; i++) {
                    if (checkJavaException(currentThrowable, throwables[i], context)) {
                        return context.runtime.getTrue();
                    }
                }
            }

            return context.runtime.getFalse();
        }
    }

    public static IRubyObject isJavaExceptionHandled(Throwable currentThrowable, IRubyObject throwable, ThreadContext context) {
        if (currentThrowable instanceof Unrescuable) {
            throwException(currentThrowable);
        }

        if (currentThrowable instanceof RaiseException) {
            return isExceptionHandled(((RaiseException) currentThrowable).getException(), throwable, context);
        } else {
            if (checkJavaException(currentThrowable, throwable, context)) {
                return context.runtime.getTrue();
            }

            return context.runtime.getFalse();
        }
    }

    public static IRubyObject isJavaExceptionHandled(Throwable currentThrowable, IRubyObject throwable0, IRubyObject throwable1, ThreadContext context) {
        if (currentThrowable instanceof Unrescuable) {
            throwException(currentThrowable);
        }

        if (currentThrowable instanceof RaiseException) {
            return isExceptionHandled(((RaiseException)currentThrowable).getException(), throwable0, throwable1, context);
        } else {
            if (checkJavaException(currentThrowable, throwable0, context)) {
                return context.runtime.getTrue();
            }
            if (checkJavaException(currentThrowable, throwable1, context)) {
                return context.runtime.getTrue();
            }

            return context.runtime.getFalse();
        }
    }

    public static IRubyObject isJavaExceptionHandled(Throwable currentThrowable, IRubyObject throwable0, IRubyObject throwable1, IRubyObject throwable2, ThreadContext context) {
        if (currentThrowable instanceof Unrescuable) {
            throwException(currentThrowable);
        }

        if (currentThrowable instanceof RaiseException) {
            return isExceptionHandled(((RaiseException)currentThrowable).getException(), throwable0, throwable1, throwable2, context);
        } else {
            if (checkJavaException(currentThrowable, throwable0, context)) {
                return context.runtime.getTrue();
            }
            if (checkJavaException(currentThrowable, throwable1, context)) {
                return context.runtime.getTrue();
            }
            if (checkJavaException(currentThrowable, throwable2, context)) {
                return context.runtime.getTrue();
            }

            return context.runtime.getFalse();
        }
    }

    public static void storeExceptionInErrorInfo(Throwable currentThrowable, ThreadContext context) {
        IRubyObject exception = null;
        if (currentThrowable instanceof RaiseException) {
            exception = ((RaiseException)currentThrowable).getException();
        } else {
            exception = JavaUtil.convertJavaToUsableRubyObject(context.runtime, currentThrowable);
        }
        context.setErrorInfo(exception);
    }

    public static void storeNativeExceptionInErrorInfo(Throwable currentThrowable, ThreadContext context) {
        IRubyObject exception = null;
        if (currentThrowable instanceof RaiseException) {
            exception = ((RaiseException)currentThrowable).getException();
        } else {
            Ruby runtime = context.runtime;

            // wrap Throwable in a NativeException object
            exception = new NativeException(runtime, runtime.getNativeException(), currentThrowable);
            ((NativeException)exception).prepareIntegratedBacktrace(context, currentThrowable.getStackTrace());
        }
        context.setErrorInfo(exception);
    }

    public static void clearErrorInfo(ThreadContext context) {
        context.setErrorInfo(context.runtime.getNil());
    }

    public static void checkSuperDisabledOrOutOfMethod(ThreadContext context) {
        checkSuperDisabledOrOutOfMethod(context, context.getFrameKlazz(), context.getFrameName());
    }

    public static void checkSuperDisabledOrOutOfMethod(ThreadContext context, RubyModule klass, String name) {
        if (klass == null) {
            if (name != null) {
                throw context.runtime.newNameError("superclass method '" + name + "' disabled", name);
            } else {
                throw context.runtime.newNoMethodError("super called outside of method", null, context.nil);
            }
        }
    }

    public static Block ensureSuperBlock(Block given, Block parent) {
        if (!given.isGiven()) {
            return parent;
        }
        return given;
    }

    public static RubyModule findImplementerIfNecessary(RubyModule clazz, RubyModule implementationClass) {
        if (implementationClass.needsImplementer()) {
            // modules are included with a shim class; we must find that shim to handle super() appropriately
            return clazz.findImplementer(implementationClass);
        } else {
            // classes are directly in the hierarchy, so no special logic is necessary for implementer
            return implementationClass;
        }
    }

    public static RubyArray createSubarray(RubyArray input, int start) {
        return (RubyArray)input.subseqLight(start, input.size() - start);
    }

    public static RubyArray createSubarray(RubyArray input, int start, int post) {
        return (RubyArray)input.subseqLight(start, input.size() - post - start);
    }

    public static RubyArray createSubarray(IRubyObject[] input, Ruby runtime, int start) {
        if (start >= input.length) {
            return RubyArray.newEmptyArray(runtime);
        } else {
            return RubyArray.newArrayNoCopy(runtime, input, start);
        }
    }

    public static RubyArray createSubarray(IRubyObject[] input, Ruby runtime, int start, int exclude) {
        int length = input.length - exclude - start;
        if (length <= 0) {
            return RubyArray.newEmptyArray(runtime);
        } else {
            return RubyArray.newArrayNoCopy(runtime, input, start, length);
        }
    }

    public static IRubyObject elementOrNull(IRubyObject[] input, int element) {
        if (element >= input.length) {
            return null;
        } else {
            return input[element];
        }
    }

    public static IRubyObject optElementOrNull(IRubyObject[] input, int element, int postCount) {
        if (element + postCount >= input.length) {
            return null;
        } else {
            return input[element];
        }
    }

    public static IRubyObject elementOrNil(IRubyObject[] input, int element, IRubyObject nil) {
        if (element >= input.length) {
            return nil;
        } else {
            return input[element];
        }
    }

    public static IRubyObject postElementOrNil(IRubyObject[] input, int postCount, int postIndex, IRubyObject nil) {
        int aryIndex = input.length - postCount + postIndex;
        if (aryIndex >= input.length || aryIndex < 0) {
            return nil;
        } else {
            return input[aryIndex];
        }
    }

    public static RubyBoolean isWhenTriggered(IRubyObject expression, IRubyObject expressionsObject, ThreadContext context) {
        RubyArray expressions = Helpers.splatValue(expressionsObject);
        for (int j = 0,k = expressions.getLength(); j < k; j++) {
            IRubyObject condition = expressions.eltInternal(j);

            if ((expression != null && condition.callMethod(context, "===", expression).isTrue()) ||
                    (expression == null && condition.isTrue())) {
                return context.runtime.getTrue();
            }
        }

        return context.runtime.getFalse();
    }

    public static IRubyObject setConstantInModule(ThreadContext context, String name, IRubyObject value, IRubyObject module) {
        if (!(module instanceof RubyModule)) {
            throw context.runtime.newTypeError(module.toString() + " is not a class/module");
        }
        ((RubyModule) module).setConstant(name, value);

        return value;
    }

    public static final int MAX_SPECIFIC_ARITY_OBJECT_ARRAY = 10;

    public static IRubyObject[] anewarrayIRubyObjects(int size) {
        return new IRubyObject[size];
    }

    public static IRubyObject[] aastoreIRubyObjects(IRubyObject[] ary, IRubyObject one, int start) {
        ary[start] = one;
        return ary;
    }

    public static IRubyObject[] aastoreIRubyObjects(IRubyObject[] ary, IRubyObject one, IRubyObject two, int start) {
        ary[start] = one;
        ary[start+1] = two;
        return ary;
    }

    public static IRubyObject[] aastoreIRubyObjects(IRubyObject[] ary, IRubyObject one, IRubyObject two, IRubyObject three, int start) {
        ary[start] = one;
        ary[start+1] = two;
        ary[start+2] = three;
        return ary;
    }

    public static IRubyObject[] aastoreIRubyObjects(IRubyObject[] ary, IRubyObject one, IRubyObject two, IRubyObject three, IRubyObject four, int start) {
        ary[start] = one;
        ary[start+1] = two;
        ary[start+2] = three;
        ary[start+3] = four;
        return ary;
    }

    public static IRubyObject[] aastoreIRubyObjects(IRubyObject[] ary, IRubyObject one, IRubyObject two, IRubyObject three, IRubyObject four, IRubyObject five, int start) {
        ary[start] = one;
        ary[start+1] = two;
        ary[start+2] = three;
        ary[start+3] = four;
        ary[start+4] = five;
        return ary;
    }

    public static IRubyObject[] aastoreIRubyObjects(IRubyObject[] ary, IRubyObject one, IRubyObject two, IRubyObject three, IRubyObject four, IRubyObject five, IRubyObject six, int start) {
        ary[start] = one;
        ary[start+1] = two;
        ary[start+2] = three;
        ary[start+3] = four;
        ary[start+4] = five;
        ary[start+5] = six;
        return ary;
    }

    public static IRubyObject[] aastoreIRubyObjects(IRubyObject[] ary, IRubyObject one, IRubyObject two, IRubyObject three, IRubyObject four, IRubyObject five, IRubyObject six, IRubyObject seven, int start) {
        ary[start] = one;
        ary[start+1] = two;
        ary[start+2] = three;
        ary[start+3] = four;
        ary[start+4] = five;
        ary[start+5] = six;
        ary[start+6] = seven;
        return ary;
    }

    public static IRubyObject[] aastoreIRubyObjects(IRubyObject[] ary, IRubyObject one, IRubyObject two, IRubyObject three, IRubyObject four, IRubyObject five, IRubyObject six, IRubyObject seven, IRubyObject eight, int start) {
        ary[start] = one;
        ary[start+1] = two;
        ary[start+2] = three;
        ary[start+3] = four;
        ary[start+4] = five;
        ary[start+5] = six;
        ary[start+6] = seven;
        ary[start+7] = eight;
        return ary;
    }

    public static IRubyObject[] aastoreIRubyObjects(IRubyObject[] ary, IRubyObject one, IRubyObject two, IRubyObject three, IRubyObject four, IRubyObject five, IRubyObject six, IRubyObject seven, IRubyObject eight, IRubyObject nine, int start) {
        ary[start] = one;
        ary[start+1] = two;
        ary[start+2] = three;
        ary[start+3] = four;
        ary[start+4] = five;
        ary[start+5] = six;
        ary[start+6] = seven;
        ary[start+7] = eight;
        ary[start+8] = nine;
        return ary;
    }

    public static IRubyObject[] aastoreIRubyObjects(IRubyObject[] ary, IRubyObject one, IRubyObject two, IRubyObject three, IRubyObject four, IRubyObject five, IRubyObject six, IRubyObject seven, IRubyObject eight, IRubyObject nine, IRubyObject ten, int start) {
        ary[start] = one;
        ary[start+1] = two;
        ary[start+2] = three;
        ary[start+3] = four;
        ary[start+4] = five;
        ary[start+5] = six;
        ary[start+6] = seven;
        ary[start+7] = eight;
        ary[start+8] = nine;
        ary[start+9] = ten;
        return ary;
    }

    public static IRubyObject[] constructObjectArray(IRubyObject one) {
        return new IRubyObject[] {one};
    }

    public static IRubyObject[] constructObjectArray(IRubyObject one, IRubyObject two) {
        return new IRubyObject[] {one, two};
    }

    public static IRubyObject[] constructObjectArray(IRubyObject one, IRubyObject two, IRubyObject three) {
        return new IRubyObject[] {one, two, three};
    }

    public static IRubyObject[] constructObjectArray(IRubyObject one, IRubyObject two, IRubyObject three, IRubyObject four) {
        return new IRubyObject[] {one, two, three, four};
    }

    public static IRubyObject[] constructObjectArray(IRubyObject one, IRubyObject two, IRubyObject three, IRubyObject four, IRubyObject five) {
        return new IRubyObject[] {one, two, three, four, five};
    }

    public static IRubyObject[] constructObjectArray(IRubyObject one, IRubyObject two, IRubyObject three, IRubyObject four, IRubyObject five, IRubyObject six) {
        return new IRubyObject[] {one, two, three, four, five, six};
    }

    public static IRubyObject[] constructObjectArray(IRubyObject one, IRubyObject two, IRubyObject three, IRubyObject four, IRubyObject five, IRubyObject six, IRubyObject seven) {
        return new IRubyObject[] {one, two, three, four, five, six, seven};
    }

    public static IRubyObject[] constructObjectArray(IRubyObject one, IRubyObject two, IRubyObject three, IRubyObject four, IRubyObject five, IRubyObject six, IRubyObject seven, IRubyObject eight) {
        return new IRubyObject[] {one, two, three, four, five, six, seven, eight};
    }

    public static IRubyObject[] constructObjectArray(IRubyObject one, IRubyObject two, IRubyObject three, IRubyObject four, IRubyObject five, IRubyObject six, IRubyObject seven, IRubyObject eight, IRubyObject nine) {
        return new IRubyObject[] {one, two, three, four, five, six, seven, eight, nine};
    }

    public static IRubyObject[] constructObjectArray(IRubyObject one, IRubyObject two, IRubyObject three, IRubyObject four, IRubyObject five, IRubyObject six, IRubyObject seven, IRubyObject eight, IRubyObject nine, IRubyObject ten) {
        return new IRubyObject[] {one, two, three, four, five, six, seven, eight, nine, ten};
    }

    public static RubyArray constructRubyArray(Ruby runtime, IRubyObject one) {
        return RubyArray.newArrayLight(runtime, one);
    }

    public static RubyArray constructRubyArray(Ruby runtime, IRubyObject one, IRubyObject two) {
        return RubyArray.newArrayLight(runtime, one, two);
    }

    public static RubyArray constructRubyArray(Ruby runtime, IRubyObject one, IRubyObject two, IRubyObject three) {
        return RubyArray.newArrayLight(runtime, one, two, three);
    }

    public static RubyArray constructRubyArray(Ruby runtime, IRubyObject one, IRubyObject two, IRubyObject three, IRubyObject four) {
        return RubyArray.newArrayLight(runtime, one, two, three, four);
    }

    public static RubyArray constructRubyArray(Ruby runtime, IRubyObject one, IRubyObject two, IRubyObject three, IRubyObject four, IRubyObject five) {
        return RubyArray.newArrayLight(runtime, one, two, three, four, five);
    }

    public static RubyArray constructRubyArray(Ruby runtime, IRubyObject one, IRubyObject two, IRubyObject three, IRubyObject four, IRubyObject five, IRubyObject six) {
        return RubyArray.newArrayLight(runtime, one, two, three, four, five, six);
    }

    public static RubyArray constructRubyArray(Ruby runtime, IRubyObject one, IRubyObject two, IRubyObject three, IRubyObject four, IRubyObject five, IRubyObject six, IRubyObject seven) {
        return RubyArray.newArrayLight(runtime, one, two, three, four, five, six, seven);
    }

    public static RubyArray constructRubyArray(Ruby runtime, IRubyObject one, IRubyObject two, IRubyObject three, IRubyObject four, IRubyObject five, IRubyObject six, IRubyObject seven, IRubyObject eight) {
        return RubyArray.newArrayLight(runtime, one, two, three, four, five, six, seven, eight);
    }

    public static RubyArray constructRubyArray(Ruby runtime, IRubyObject one, IRubyObject two, IRubyObject three, IRubyObject four, IRubyObject five, IRubyObject six, IRubyObject seven, IRubyObject eight, IRubyObject nine) {
        return RubyArray.newArrayLight(runtime, one, two, three, four, five, six, seven, eight, nine);
    }

    public static RubyArray constructRubyArray(Ruby runtime, IRubyObject one, IRubyObject two, IRubyObject three, IRubyObject four, IRubyObject five, IRubyObject six, IRubyObject seven, IRubyObject eight, IRubyObject nine, IRubyObject ten) {
        return RubyArray.newArrayLight(runtime, one, two, three, four, five, six, seven, eight, nine, ten);
    }

    public static String[] constructStringArray(String one) {
        return new String[] {one};
    }

    public static String[] constructStringArray(String one, String two) {
        return new String[] {one, two};
    }

    public static String[] constructStringArray(String one, String two, String three) {
        return new String[] {one, two, three};
    }

    public static String[] constructStringArray(String one, String two, String three, String four) {
        return new String[] {one, two, three, four};
    }

    public static String[] constructStringArray(String one, String two, String three, String four, String five) {
        return new String[] {one, two, three, four, five};
    }

    public static String[] constructStringArray(String one, String two, String three, String four, String five, String six) {
        return new String[] {one, two, three, four, five, six};
    }

    public static String[] constructStringArray(String one, String two, String three, String four, String five, String six, String seven) {
        return new String[] {one, two, three, four, five, six, seven};
    }

    public static String[] constructStringArray(String one, String two, String three, String four, String five, String six, String seven, String eight) {
        return new String[] {one, two, three, four, five, six, seven, eight};
    }

    public static String[] constructStringArray(String one, String two, String three, String four, String five, String six, String seven, String eight, String nine) {
        return new String[] {one, two, three, four, five, six, seven, eight, nine};
    }

    public static String[] constructStringArray(String one, String two, String three, String four, String five, String six, String seven, String eight, String nine, String ten) {
        return new String[] {one, two, three, four, five, six, seven, eight, nine, ten};
    }

    public static final int MAX_SPECIFIC_ARITY_HASH = 5;

    public static RubyHash constructHash(Ruby runtime,
                                         IRubyObject key1, IRubyObject value1, boolean prepareString1) {
        RubyHash hash = RubyHash.newHash(runtime);
        hash.fastASet(runtime, key1, value1, prepareString1);
        return hash;
    }

    public static RubyHash constructHash(Ruby runtime,
                                         IRubyObject key1, IRubyObject value1, boolean prepareString1,
                                         IRubyObject key2, IRubyObject value2, boolean prepareString2) {
        RubyHash hash = RubyHash.newHash(runtime);
        hash.fastASet(runtime, key1, value1, prepareString1);
        hash.fastASet(runtime, key2, value2, prepareString2);
        return hash;
    }

    public static RubyHash constructHash(Ruby runtime,
                                         IRubyObject key1, IRubyObject value1, boolean prepareString1,
                                         IRubyObject key2, IRubyObject value2, boolean prepareString2,
                                         IRubyObject key3, IRubyObject value3, boolean prepareString3) {
        RubyHash hash = RubyHash.newHash(runtime);
        hash.fastASet(runtime, key1, value1, prepareString1);
        hash.fastASet(runtime, key2, value2, prepareString2);
        hash.fastASet(runtime, key3, value3, prepareString3);
        return hash;
    }

    public static RubyHash constructHash(Ruby runtime,
                                         IRubyObject key1, IRubyObject value1, boolean prepareString1,
                                         IRubyObject key2, IRubyObject value2, boolean prepareString2,
                                         IRubyObject key3, IRubyObject value3, boolean prepareString3,
                                         IRubyObject key4, IRubyObject value4, boolean prepareString4) {
        RubyHash hash = RubyHash.newHash(runtime);
        hash.fastASet(runtime, key1, value1, prepareString1);
        hash.fastASet(runtime, key2, value2, prepareString2);
        hash.fastASet(runtime, key3, value3, prepareString3);
        hash.fastASet(runtime, key4, value4, prepareString4);
        return hash;
    }

    public static RubyHash constructHash(Ruby runtime,
                                         IRubyObject key1, IRubyObject value1, boolean prepareString1,
                                         IRubyObject key2, IRubyObject value2, boolean prepareString2,
                                         IRubyObject key3, IRubyObject value3, boolean prepareString3,
                                         IRubyObject key4, IRubyObject value4, boolean prepareString4,
                                         IRubyObject key5, IRubyObject value5, boolean prepareString5) {
        RubyHash hash = RubyHash.newHash(runtime);
        hash.fastASet(runtime, key1, value1, prepareString1);
        hash.fastASet(runtime, key2, value2, prepareString2);
        hash.fastASet(runtime, key3, value3, prepareString3);
        hash.fastASet(runtime, key4, value4, prepareString4);
        hash.fastASet(runtime, key5, value5, prepareString5);
        return hash;
    }

    public static RubyHash constructSmallHash(Ruby runtime,
                                              IRubyObject key1, IRubyObject value1, boolean prepareString1) {
        RubyHash hash = RubyHash.newSmallHash(runtime);
        hash.fastASetSmall(runtime, key1, value1, prepareString1);
        return hash;
    }

    public static RubyHash constructSmallHash(Ruby runtime,
                                              IRubyObject key1, IRubyObject value1, boolean prepareString1,
                                              IRubyObject key2, IRubyObject value2, boolean prepareString2) {
        RubyHash hash = RubyHash.newSmallHash(runtime);
        hash.fastASetSmall(runtime, key1, value1, prepareString1);
        hash.fastASetSmall(runtime, key2, value2, prepareString2);
        return hash;
    }

    public static RubyHash constructSmallHash(Ruby runtime,
                                              IRubyObject key1, IRubyObject value1, boolean prepareString1,
                                              IRubyObject key2, IRubyObject value2, boolean prepareString2,
                                              IRubyObject key3, IRubyObject value3, boolean prepareString3) {
        RubyHash hash = RubyHash.newSmallHash(runtime);
        hash.fastASetSmall(runtime, key1, value1, prepareString1);
        hash.fastASetSmall(runtime, key2, value2, prepareString2);
        hash.fastASetSmall(runtime, key3, value3, prepareString3);
        return hash;
    }

    public static RubyHash constructSmallHash(Ruby runtime,
                                              IRubyObject key1, IRubyObject value1, boolean prepareString1,
                                              IRubyObject key2, IRubyObject value2, boolean prepareString2,
                                              IRubyObject key3, IRubyObject value3, boolean prepareString3,
                                              IRubyObject key4, IRubyObject value4, boolean prepareString4) {
        RubyHash hash = RubyHash.newSmallHash(runtime);
        hash.fastASetSmall(runtime, key1, value1, prepareString1);
        hash.fastASetSmall(runtime, key2, value2, prepareString2);
        hash.fastASetSmall(runtime, key3, value3, prepareString3);
        hash.fastASetSmall(runtime, key4, value4, prepareString4);
        return hash;
    }

    public static RubyHash constructSmallHash(Ruby runtime,
                                              IRubyObject key1, IRubyObject value1, boolean prepareString1,
                                              IRubyObject key2, IRubyObject value2, boolean prepareString2,
                                              IRubyObject key3, IRubyObject value3, boolean prepareString3,
                                              IRubyObject key4, IRubyObject value4, boolean prepareString4,
                                              IRubyObject key5, IRubyObject value5, boolean prepareString5) {
        RubyHash hash = RubyHash.newSmallHash(runtime);
        hash.fastASetSmall(runtime, key1, value1, prepareString1);
        hash.fastASetSmall(runtime, key2, value2, prepareString2);
        hash.fastASetSmall(runtime, key3, value3, prepareString3);
        hash.fastASetSmall(runtime, key4, value4, prepareString4);
        hash.fastASetSmall(runtime, key5, value5, prepareString5);
        return hash;
    }

    public static IRubyObject negate(IRubyObject value, Ruby runtime) {
        if (value.isTrue()) return runtime.getFalse();
        return runtime.getTrue();
    }

    @Deprecated // no-longer used + confusing argument order
    public static IRubyObject stringOrNil(ByteList value, ThreadContext context) {
        if (value == null) return context.nil;
        return RubyString.newStringShared(context.runtime, value);
    }

    public static StaticScope preLoad(ThreadContext context, String[] varNames) {
        StaticScope staticScope = context.runtime.getStaticScopeFactory().newLocalScope(null, varNames);
        preLoadCommon(context, staticScope, false);

        return staticScope;
    }

    public static void preLoadCommon(ThreadContext context, StaticScope staticScope, boolean wrap) {
<<<<<<< HEAD
        if (wrap) {
            staticScope.setModule(RubyModule.newModule(context.runtime));
        } else {
            staticScope.setModule(context.runtime.getObject());
=======
        RubyModule objectClass = context.runtime.getObject();
        IRubyObject topLevel = context.runtime.getTopSelf();

        if (wrap) {
            objectClass = RubyModule.newModule(context.runtime);
>>>>>>> 5d5b9f88
        }

        staticScope.setModule(objectClass);

        DynamicScope scope = DynamicScope.newDynamicScope(staticScope);

        // Each root node has a top-level scope that we need to push
        context.preScopedBody(scope);
        context.preNodeEval(context.runtime.getTopSelf());
    }

    public static void postLoad(ThreadContext context) {
        context.postNodeEval();
        context.postScopedBody();
    }

    public static void registerEndBlock(Block block, Ruby runtime) {
        runtime.pushExitBlock(runtime.newProc(Block.Type.LAMBDA, block));
    }

    public static IRubyObject match3(RubyRegexp regexp, IRubyObject value, ThreadContext context) {
        if (value instanceof RubyString) {
            return regexp.op_match(context, value);
        } else {
            return value.callMethod(context, "=~", regexp);
        }
    }

    public static IRubyObject match3_19(RubyRegexp regexp, IRubyObject value, ThreadContext context) {
        if (value instanceof RubyString) {
            return regexp.op_match19(context, value);
        } else {
            return value.callMethod(context, "=~", regexp);
        }
    }

    public static IRubyObject getErrorInfo(Ruby runtime) {
        return runtime.getGlobalVariables().get("$!");
    }

    public static void setErrorInfo(Ruby runtime, IRubyObject error) {
        runtime.getGlobalVariables().set("$!", error);
    }

    public static IRubyObject setLastLine(Ruby runtime, ThreadContext context, IRubyObject value) {
        return context.setLastLine(value);
    }

    public static IRubyObject getLastLine(Ruby runtime, ThreadContext context) {
        return context.getLastLine();
    }

    public static IRubyObject setBackref(Ruby runtime, ThreadContext context, IRubyObject value) {
        if (!value.isNil() && !(value instanceof RubyMatchData)) throw runtime.newTypeError(value, runtime.getMatchData());
        return context.setBackRef(value);
    }

    public static IRubyObject getBackref(Ruby runtime, ThreadContext context) {
        return backref(context); // backref(context) method otherwise not used
    }

    public static IRubyObject preOpAsgnWithOrAnd(IRubyObject receiver, ThreadContext context, IRubyObject self, CallSite varSite) {
        return varSite.call(context, self, receiver);
    }

    public static IRubyObject postOpAsgnWithOrAnd(IRubyObject receiver, IRubyObject value, ThreadContext context, IRubyObject self, CallSite varAsgnSite) {
        varAsgnSite.call(context, self, receiver, value);
        return value;
    }

    public static IRubyObject opAsgnWithMethod(ThreadContext context, IRubyObject self, IRubyObject receiver, IRubyObject arg, CallSite varSite, CallSite opSite, CallSite opAsgnSite) {
        IRubyObject var = varSite.call(context, self, receiver);
        IRubyObject result = opSite.call(context, self, var, arg);
        opAsgnSite.call(context, self, receiver, result);

        return result;
    }

    public static IRubyObject opElementAsgnWithMethod(ThreadContext context, IRubyObject self, IRubyObject receiver, IRubyObject value, CallSite elementSite, CallSite opSite, CallSite elementAsgnSite) {
        IRubyObject var = elementSite.call(context, self, receiver);
        IRubyObject result = opSite.call(context, self, var, value);
        elementAsgnSite.call(context, self, receiver, result);

        return result;
    }

    public static IRubyObject opElementAsgnWithMethod(ThreadContext context, IRubyObject self, IRubyObject receiver, IRubyObject arg, IRubyObject value, CallSite elementSite, CallSite opSite, CallSite elementAsgnSite) {
        IRubyObject var = elementSite.call(context, self, receiver, arg);
        IRubyObject result = opSite.call(context, self, var, value);
        elementAsgnSite.call(context, self, receiver, arg, result);

        return result;
    }

    public static IRubyObject opElementAsgnWithMethod(ThreadContext context, IRubyObject self, IRubyObject receiver, IRubyObject arg1, IRubyObject arg2, IRubyObject value, CallSite elementSite, CallSite opSite, CallSite elementAsgnSite) {
        IRubyObject var = elementSite.call(context, self, receiver, arg1, arg2);
        IRubyObject result = opSite.call(context, self, var, value);
        elementAsgnSite.call(context, self, receiver, arg1, arg2, result);

        return result;
    }

    public static IRubyObject opElementAsgnWithMethod(ThreadContext context, IRubyObject self, IRubyObject receiver, IRubyObject arg1, IRubyObject arg2, IRubyObject arg3, IRubyObject value, CallSite elementSite, CallSite opSite, CallSite elementAsgnSite) {
        IRubyObject var = elementSite.call(context, self, receiver, arg1, arg2, arg3);
        IRubyObject result = opSite.call(context, self, var, value);
        elementAsgnSite.call(context, self, receiver, new IRubyObject[] {arg1, arg2, arg3, result});

        return result;
    }

    public static IRubyObject opElementAsgnWithMethod(ThreadContext context, IRubyObject self, IRubyObject receiver, IRubyObject[] args, IRubyObject value, CallSite elementSite, CallSite opSite, CallSite elementAsgnSite) {
        IRubyObject var = elementSite.call(context, self, receiver);
        IRubyObject result = opSite.call(context, self, var, value);
        elementAsgnSite.call(context, self, receiver, appendToObjectArray(args, result));

        return result;
    }


    public static IRubyObject opElementAsgnWithOrPartTwoOneArg(ThreadContext context, IRubyObject self, IRubyObject receiver, IRubyObject arg, IRubyObject value, CallSite asetSite) {
        asetSite.call(context, self, receiver, arg, value);
        return value;
    }

    public static IRubyObject opElementAsgnWithOrPartTwoTwoArgs(ThreadContext context, IRubyObject self, IRubyObject receiver, IRubyObject[] args, IRubyObject value, CallSite asetSite) {
        asetSite.call(context, self, receiver, args[0], args[1], value);
        return value;
    }

    public static IRubyObject opElementAsgnWithOrPartTwoThreeArgs(ThreadContext context, IRubyObject self, IRubyObject receiver, IRubyObject[] args, IRubyObject value, CallSite asetSite) {
        asetSite.call(context, self, receiver, new IRubyObject[] {args[0], args[1], args[2], value});
        return value;
    }

    public static IRubyObject opElementAsgnWithOrPartTwoNArgs(ThreadContext context, IRubyObject self, IRubyObject receiver, IRubyObject[] args, IRubyObject value, CallSite asetSite) {
        IRubyObject[] newArgs = new IRubyObject[args.length + 1];
        System.arraycopy(args, 0, newArgs, 0, args.length);
        newArgs[args.length] = value;
        asetSite.call(context, self, receiver, newArgs);
        return value;
    }

    public static RubyArray arrayValue(IRubyObject value) {
        Ruby runtime = value.getRuntime();
        return arrayValue(runtime.getCurrentContext(), runtime, value);
    }

    public static RubyArray arrayValue(ThreadContext context, Ruby runtime, IRubyObject value) {
        IRubyObject tmp = value.checkArrayType();

        if (tmp.isNil()) {
            if (value.respondsTo("to_a")) {
                IRubyObject avalue = value.callMethod(context, "to_a");
                if (!(avalue instanceof RubyArray)) {
                    if (avalue.isNil()) {
                        return runtime.newArray(value);
                    } else {
                        throw runtime.newTypeError("`to_a' did not return Array");
                    }
                }
                return (RubyArray)avalue;
            } else {
                DynamicMethod methodMissing = value.getMetaClass().searchMethod("method_missing");
                if (methodMissing.isUndefined() || runtime.isDefaultMethodMissing(methodMissing)) {
                    return runtime.newArray(value);
                } else {
                    IRubyObject avalue = methodMissing.call(context, value, value.getMetaClass(), "to_a", new IRubyObject[] {runtime.newSymbol("to_a")}, Block.NULL_BLOCK);
                    if (!(avalue instanceof RubyArray)) {
                        if (avalue.isNil()) {
                            return runtime.newArray(value);
                        } else {
                            throw runtime.newTypeError("`to_a' did not return Array");
                        }
                    }
                    return (RubyArray)avalue;
                }
            }
        }
        RubyArray arr = (RubyArray) tmp;

        return arr.aryDup();
    }

    public static RubyArray asArray18(ThreadContext context, IRubyObject value) {
        Ruby runtime = context.runtime;
        IRubyObject tmp = value.checkArrayType();

        if (tmp.isNil()) {
            if (value.respondsTo("to_a")) {
                IRubyObject avalue = value.callMethod(context, "to_a");
                if (!(avalue instanceof RubyArray)) {
                    if (avalue.isNil()) {
                        return runtime.newArray(value);
                    } else {
                        throw runtime.newTypeError("`to_a' did not return Array");
                    }
                }
                return (RubyArray)avalue;
            } else {
                return runtime.newArray(value);
            }
        }

        return (RubyArray) tmp;
    }

    // mri: rb_Array
    // FIXME: Replace arrayValue/asArray18 with this on 9k (currently dead -- respond_to? logic broken further down the line -- fix that first)
    public static RubyArray asArray(ThreadContext context, IRubyObject value) {
        return TypeConverter.rb_Array(context, value);
    }

    public static IRubyObject aryToAry(IRubyObject value) {
        if (value instanceof RubyArray) return value;

        if (value.respondsTo("to_ary")) {
            return TypeConverter.convertToType(value, value.getRuntime().getArray(), "to_ary", false);
        }

        return value.getRuntime().newArray(value);
    }

    public static IRubyObject aValueSplat(IRubyObject value) {
        if (!(value instanceof RubyArray) || ((RubyArray) value).length().getLongValue() == 0) {
            return value.getRuntime().getNil();
        }

        RubyArray array = (RubyArray) value;

        return array.getLength() == 1 ? array.first() : array;
    }

    public static IRubyObject aValueSplat19(IRubyObject value) {
        if (!(value instanceof RubyArray)) {
            return value.getRuntime().getNil();
        }

        return (RubyArray) value;
    }

    public static RubyArray splatValue(IRubyObject value) {
        if (value.isNil()) {
            return value.getRuntime().newArray(value);
        }

        return arrayValue(value);
    }

    public static RubyArray splatValue19(IRubyObject value) {
        if (value.isNil()) {
            return value.getRuntime().newEmptyArray();
        }

        return arrayValue(value);
    }

    public static IRubyObject unsplatValue19(IRubyObject argsResult) {
        if (argsResult instanceof RubyArray) {
            RubyArray array = (RubyArray) argsResult;

            if (array.size() == 1) {
                IRubyObject newResult = array.eltInternal(0);
                if (!((newResult instanceof RubyArray) && ((RubyArray) newResult).size() == 0)) {
                    argsResult = newResult;
                }
            }
        }
        return argsResult;
    }

    public static IRubyObject[] splatToArguments(IRubyObject value) {
        Ruby runtime = value.getRuntime();

        if (value.isNil()) {
            return runtime.getSingleNilArray();
        }

        return splatToArgumentsCommon(runtime, value);
    }

    public static IRubyObject[] splatToArguments19(IRubyObject value) {
        Ruby runtime = value.getRuntime();

        if (value.isNil()) {
            return IRubyObject.NULL_ARRAY;
        }

        return splatToArgumentsCommon(runtime, value);
    }

    private static IRubyObject[] splatToArgumentsCommon(Ruby runtime, IRubyObject value) {

        if (value.isNil()) {
            return runtime.getSingleNilArray();
        }

        IRubyObject tmp = value.checkArrayType();

        if (tmp.isNil()) {
            return convertSplatToJavaArray(runtime, value);
        }
        return ((RubyArray)tmp).toJavaArrayMaybeUnsafe();
    }

    private static IRubyObject[] convertSplatToJavaArray(Ruby runtime, IRubyObject value) {
        // Object#to_a is obsolete.  We match Ruby's hack until to_a goes away.  Then we can
        // remove this hack too.

        RubyClass metaClass = value.getMetaClass();
        DynamicMethod method = metaClass.searchMethod("to_a");
        if (method.isUndefined() || method.isImplementedBy(runtime.getKernel())) {
            return new IRubyObject[] {value};
        }

        IRubyObject avalue = method.call(runtime.getCurrentContext(), value, metaClass, "to_a");
        if (!(avalue instanceof RubyArray)) {
            if (avalue.isNil()) {
                return new IRubyObject[] {value};
            } else {
                throw runtime.newTypeError("`to_a' did not return Array");
            }
        }
        return ((RubyArray)avalue).toJavaArray();
    }

    public static IRubyObject[] argsCatToArguments(IRubyObject[] args, IRubyObject cat) {
        IRubyObject[] ary = splatToArguments(cat);
        return argsCatToArgumentsCommon(args, ary);
    }

    public static IRubyObject[] argsCatToArguments19(IRubyObject[] args, IRubyObject cat) {
        IRubyObject[] ary = splatToArguments19(cat);
        return argsCatToArgumentsCommon(args, ary);
    }

    private static IRubyObject[] argsCatToArgumentsCommon(IRubyObject[] args, IRubyObject[] ary) {
        if (ary.length > 0) {
            IRubyObject[] newArgs = new IRubyObject[args.length + ary.length];
            System.arraycopy(args, 0, newArgs, 0, args.length);
            System.arraycopy(ary, 0, newArgs, args.length, ary.length);
            args = newArgs;
        }

        return args;
    }

    public static RubySymbol addInstanceMethod(RubyModule containingClass, String name, DynamicMethod method, Visibility visibility, ThreadContext context, Ruby runtime) {
        containingClass.addMethod(name, method);

        RubySymbol sym = runtime.fastNewSymbol(name);
        if (visibility == Visibility.MODULE_FUNCTION) {
            addModuleMethod(containingClass, name, method, context, sym);
        }

        if (!containingClass.isRefinement()) {
            callNormalMethodHook(containingClass, context, sym);
        }

        return sym;
    }

    private static void addModuleMethod(RubyModule containingClass, String name, DynamicMethod method, ThreadContext context, RubySymbol sym) {
        containingClass.getSingletonClass().addMethod(name, new WrapperMethod(containingClass.getSingletonClass(), method, Visibility.PUBLIC));
        containingClass.callMethod(context, "singleton_method_added", sym);
    }

    private static void callNormalMethodHook(RubyModule containingClass, ThreadContext context, RubySymbol name) {
        // 'class << state.self' and 'class << obj' uses defn as opposed to defs
        if (containingClass.isSingleton()) {
            callSingletonMethodHook(((MetaClass) containingClass).getAttached(), context, name);
        } else {
            containingClass.callMethod(context, "method_added", name);
        }
    }

    private static void callSingletonMethodHook(IRubyObject receiver, ThreadContext context, RubySymbol name) {
        receiver.callMethod(context, "singleton_method_added", name);
    }

    public static String encodeScope(StaticScope scope) {
        StringBuilder namesBuilder = new StringBuilder(scope.getType().name()); // 0

        namesBuilder.append(',');  // 1

        boolean first = true;
        for (String name : scope.getVariables()) {
            if (!first) namesBuilder.append(';');
            first = false;
            namesBuilder.append(name);
        }
        namesBuilder.append(',').append(scope.getSignature().encode()); // 2
        namesBuilder.append(',').append(scope.getScopeType());          // 3

        return namesBuilder.toString();
    }

    public static StaticScope decodeScope(ThreadContext context, StaticScope parent, String scopeString) {
        String[][] decodedScope = decodeScopeDescriptor(scopeString);
        String scopeTypeName = decodedScope[0][0];
        String[] names = decodedScope[1];
        StaticScope scope = null;
        switch (StaticScope.Type.valueOf(scopeTypeName)) {
            case BLOCK:
                scope = context.runtime.getStaticScopeFactory().newBlockScope(parent, names);
                break;
            case EVAL:
                scope = context.runtime.getStaticScopeFactory().newEvalScope(parent, names);
                break;
            case LOCAL:
                scope = context.runtime.getStaticScopeFactory().newLocalScope(parent, names);
                break;
        }
        setAritiesFromDecodedScope(scope, decodedScope[0][2]);
        scope.setScopeType(IRScopeType.valueOf(decodedScope[0][3]));
        return scope;
    }

    private static String[][] decodeScopeDescriptor(String scopeString) {
        String[] scopeElements = scopeString.split(",");
        String[] scopeNames = scopeElements[1].length() == 0 ? EMPTY_STRING_ARRAY : getScopeNames(scopeElements[1]);
        return new String[][] {scopeElements, scopeNames};
    }

    private static void setAritiesFromDecodedScope(StaticScope scope, String encodedSignature) {
        scope.setSignature(Signature.decode(Long.parseLong(encodedSignature)));
    }

    public static StaticScope decodeScopeAndDetermineModule(ThreadContext context, StaticScope parent, String scopeString) {
        StaticScope scope = decodeScope(context, parent, scopeString);
        scope.determineModule();

        return scope;
    }

    public static Visibility performNormalMethodChecksAndDetermineVisibility(Ruby runtime, RubyModule clazz, String name, Visibility visibility) throws RaiseException {
        if (clazz == runtime.getDummy()) {
            throw runtime.newTypeError("no class/module to add method");
        }

        if (clazz == runtime.getObject() && "initialize".equals(name)) {
            runtime.getWarnings().warn(ID.REDEFINING_DANGEROUS, "redefining Object#initialize may cause infinite loop");
        }

        if ("__id__".equals(name) || "__send__".equals(name)) {
            runtime.getWarnings().warn(ID.REDEFINING_DANGEROUS, "redefining `" + name + "' may cause serious problem");
        }

        if ("initialize".equals(name) || "initialize_copy".equals(name) || name.equals("initialize_dup") || name.equals("initialize_clone") || name.equals("respond_to_missing?") || visibility == Visibility.MODULE_FUNCTION) {
            visibility = Visibility.PRIVATE;
        }

        return visibility;
    }

    public static RubyClass performSingletonMethodChecks(Ruby runtime, IRubyObject receiver, String name) throws RaiseException {
        if (receiver instanceof RubyFixnum || receiver instanceof RubySymbol) {
            throw runtime.newTypeError("can't define singleton method \"" + name + "\" for " + receiver.getMetaClass().getBaseName());
        }

        if (receiver.isFrozen()) {
            throw runtime.newFrozenError("object");
        }

        RubyClass rubyClass = receiver.getSingletonClass();

        return rubyClass;
    }

    public static IRubyObject arrayEntryOrNil(RubyArray array, int index) {
        if (index < array.getLength()) {
            return array.eltInternal(index);
        } else {
            return array.getRuntime().getNil();
        }
    }

    public static IRubyObject arrayEntryOrNilZero(RubyArray array) {
        if (0 < array.getLength()) {
            return array.eltInternal(0);
        } else {
            return array.getRuntime().getNil();
        }
    }

    public static IRubyObject arrayEntryOrNilOne(RubyArray array) {
        if (1 < array.getLength()) {
            return array.eltInternal(1);
        } else {
            return array.getRuntime().getNil();
        }
    }

    public static IRubyObject arrayEntryOrNilTwo(RubyArray array) {
        if (2 < array.getLength()) {
            return array.eltInternal(2);
        } else {
            return array.getRuntime().getNil();
        }
    }

    public static IRubyObject arrayPostOrNil(RubyArray array, int pre, int post, int index) {
        if (pre + post < array.getLength()) {
            return array.eltInternal(array.getLength() - post + index);
        } else if (pre + index < array.getLength()) {
            return array.eltInternal(pre + index);
        } else {
            return array.getRuntime().getNil();
        }
    }

    public static IRubyObject arrayPostOrNilZero(RubyArray array, int pre, int post) {
        if (pre + post < array.getLength()) {
            return array.eltInternal(array.getLength() - post + 0);
        } else if (pre + 0 < array.getLength()) {
            return array.eltInternal(pre + 0);
        } else {
            return array.getRuntime().getNil();
        }
    }

    public static IRubyObject arrayPostOrNilOne(RubyArray array, int pre, int post) {
        if (pre + post < array.getLength()) {
            return array.eltInternal(array.getLength() - post + 1);
        } else if (pre + 1 < array.getLength()) {
            return array.eltInternal(pre + 1);
        } else {
            return array.getRuntime().getNil();
        }
    }

    public static IRubyObject arrayPostOrNilTwo(RubyArray array, int pre, int post) {
        if (pre + post < array.getLength()) {
            return array.eltInternal(array.getLength() - post + 2);
        } else if (pre + 2 < array.getLength()) {
            return array.eltInternal(pre + 2);
        } else {
            return array.getRuntime().getNil();
        }
    }

    public static RubyArray subarrayOrEmpty(RubyArray array, Ruby runtime, int index) {
        if (index < array.getLength()) {
            return createSubarray(array, index);
        } else {
            return RubyArray.newEmptyArray(runtime);
        }
    }

    public static RubyArray subarrayOrEmpty(RubyArray array, Ruby runtime, int index, int post) {
        if (index + post < array.getLength()) {
            return createSubarray(array, index, post);
        } else {
            return RubyArray.newEmptyArray(runtime);
        }
    }

    public static RubyModule checkIsModule(IRubyObject maybeModule) {
        if (maybeModule instanceof RubyModule) return (RubyModule)maybeModule;

        throw maybeModule.getRuntime().newTypeError(maybeModule + " is not a class/module");
    }

    public static IRubyObject getGlobalVariable(Ruby runtime, String name) {
        return runtime.getGlobalVariables().get(name);
    }

    public static IRubyObject setGlobalVariable(IRubyObject value, Ruby runtime, String name) {
        return runtime.getGlobalVariables().set(name, value);
    }

    public static IRubyObject getInstanceVariable(IRubyObject self, Ruby runtime, String internedName) {
        IRubyObject result = self.getInstanceVariables().getInstanceVariable(internedName);
        if (result != null) return result;
        if (runtime.isVerbose()) warnAboutUninitializedIvar(runtime, internedName);
        return runtime.getNil();
    }

    public static IRubyObject getInstanceVariableNoWarn(IRubyObject self, ThreadContext context, String internedName) {
        IRubyObject result = self.getInstanceVariables().getInstanceVariable(internedName);
        if (result != null) return result;
        return context.nil;
    }

    private static void warnAboutUninitializedIvar(Ruby runtime, String internedName) {
        runtime.getWarnings().warning(ID.IVAR_NOT_INITIALIZED, "instance variable " + internedName + " not initialized");
    }

    public static IRubyObject setInstanceVariable(IRubyObject value, IRubyObject self, String name) {
        return self.getInstanceVariables().setInstanceVariable(name, value);
    }

    public static RubyProc newLiteralLambda(ThreadContext context, Block block, IRubyObject self) {
        return RubyProc.newProc(context.runtime, block, Block.Type.LAMBDA);
    }

    public static void fillNil(IRubyObject[]arr, int from, int to, Ruby runtime) {
        if (arr.length == 0) return;
        IRubyObject nils[] = runtime.getNilPrefilledArray();
        int i;

        for (i = from; i + Ruby.NIL_PREFILLED_ARRAY_SIZE < to; i += Ruby.NIL_PREFILLED_ARRAY_SIZE) {
            System.arraycopy(nils, 0, arr, i, Ruby.NIL_PREFILLED_ARRAY_SIZE);
        }
        System.arraycopy(nils, 0, arr, i, to - i);
    }

    public static void fillNil(IRubyObject[]arr, Ruby runtime) {
        if (arr.length == 0) return;
        fillNil(arr, 0, arr.length, runtime);
    }

    public static boolean isFastSwitchableString(IRubyObject str) {
        return str instanceof RubyString;
    }

    public static boolean isFastSwitchableSingleCharString(IRubyObject str) {
        return str instanceof RubyString && ((RubyString)str).getByteList().length() == 1;
    }

    public static int getFastSwitchString(IRubyObject str) {
        ByteList byteList = ((RubyString)str).getByteList();
        return byteList.hashCode();
    }

    public static int getFastSwitchSingleCharString(IRubyObject str) {
        ByteList byteList = ((RubyString)str).getByteList();
        return byteList.get(0);
    }

    public static boolean isFastSwitchableSymbol(IRubyObject sym) {
        return sym instanceof RubySymbol;
    }

    public static boolean isFastSwitchableSingleCharSymbol(IRubyObject sym) {
        return sym instanceof RubySymbol && ((RubySymbol)sym).asJavaString().length() == 1;
    }

    public static int getFastSwitchSymbol(IRubyObject sym) {
        String str = ((RubySymbol)sym).asJavaString();
        return str.hashCode();
    }

    public static int getFastSwitchSingleCharSymbol(IRubyObject sym) {
        String str = ((RubySymbol)sym).asJavaString();
        return (int)str.charAt(0);
    }

    public static Block getBlock(ThreadContext context, IRubyObject self, Node node) {
        throw new RuntimeException("Should not be called");
    }

    public static Block getBlock(Ruby runtime, ThreadContext context, IRubyObject self, Node node, Block aBlock) {
        throw new RuntimeException("Should not be called");
    }

    /**
     * Equivalent to rb_equal in MRI
     *
     * @param context
     * @param a
     * @param b
     * @return
     */
    public static RubyBoolean rbEqual(ThreadContext context, IRubyObject a, IRubyObject b) {
        Ruby runtime = context.runtime;
        if (a == b) return runtime.getTrue();
        IRubyObject res = invokedynamic(context, a, OP_EQUAL, b);
        return runtime.newBoolean(res.isTrue());
    }

    /**
     * Equivalent to rb_eql in MRI
     *
     * @param context
     * @param a
     * @param b
     * @return
     */
    public static RubyBoolean rbEql(ThreadContext context, IRubyObject a, IRubyObject b) {
        Ruby runtime = context.runtime;
        if (a == b) return runtime.getTrue();
        IRubyObject res = invokedynamic(context, a, EQL, b);
        return runtime.newBoolean(res.isTrue());
    }

    /**
     * Used by the compiler to simplify arg checking in variable-arity paths
     *
     * @param context thread context
     * @param args arguments array
     * @param min minimum required
     * @param max maximum allowed
     */
    public static void checkArgumentCount(ThreadContext context, IRubyObject[] args, int min, int max) {
        checkArgumentCount(context, args.length, min, max);
    }

    /**
     * Used by the compiler to simplify arg checking in variable-arity paths
     *
     * @param context thread context
     * @param args arguments array
     * @param req required number
     */
    public static void checkArgumentCount(ThreadContext context, IRubyObject[] args, int req) {
        checkArgumentCount(context, args.length, req, req);
    }

    public static void checkArgumentCount(ThreadContext context, int length, int min, int max) {
        int expected = 0;
        if (length < min) {
            expected = min;
        } else if (max > -1 && length > max) {
            expected = max;
        } else {
            return;
        }
        throw context.runtime.newArgumentError(length, expected);
    }

    public static boolean isModuleAndHasConstant(IRubyObject left, String name) {
        return left instanceof RubyModule && ((RubyModule) left).getConstantFromNoConstMissing(name, false) != null;
    }

    public static RubyString getDefinedConstantOrBoundMethod(IRubyObject left, String name) {
        if (isModuleAndHasConstant(left, name)) return left.getRuntime().getDefinedMessage(DefinedMessage.CONSTANT);
        if (left.getMetaClass().isMethodBound(name, true)) left.getRuntime().getDefinedMessage(DefinedMessage.METHOD);
        return null;
    }

    public static RubyModule getSuperClassForDefined(Ruby runtime, RubyModule klazz) {
        RubyModule superklazz = klazz.getSuperClass();

        if (superklazz == null && klazz.isModule()) superklazz = runtime.getObject();

        return superklazz;
    }

    public static boolean isGenerationEqual(IRubyObject object, int generation) {
        RubyClass metaClass;
        if (object instanceof RubyBasicObject) {
            metaClass = ((RubyBasicObject)object).getMetaClass();
        } else {
            metaClass = object.getMetaClass();
        }
        return metaClass.getGeneration() == generation;
    }

    public static String[] getScopeNames(String scopeNames) {
        StringTokenizer toker = new StringTokenizer(scopeNames, ";");
        ArrayList list = new ArrayList(10);
        while (toker.hasMoreTokens()) {
            list.add(toker.nextToken().intern());
        }
        return (String[])list.toArray(new String[list.size()]);
    }

    public static IRubyObject[] arraySlice1N(IRubyObject arrayish) {
        arrayish = aryToAry(arrayish);
        RubyArray arrayish2 = ensureMultipleAssignableRubyArray(arrayish, arrayish.getRuntime(), true);
        return new IRubyObject[] {arrayEntryOrNilZero(arrayish2), subarrayOrEmpty(arrayish2, arrayish2.getRuntime(), 1)};
    }

    public static IRubyObject arraySlice1(IRubyObject arrayish) {
        arrayish = aryToAry(arrayish);
        RubyArray arrayish2 = ensureMultipleAssignableRubyArray(arrayish, arrayish.getRuntime(), true);
        return arrayEntryOrNilZero(arrayish2);
    }

    public static RubyClass metaclass(IRubyObject object) {
        return object instanceof RubyBasicObject ?
            ((RubyBasicObject)object).getMetaClass() :
            object.getMetaClass();
    }

    public static String rawBytesToString(byte[] bytes) {
        // stuff bytes into chars
        char[] chars = new char[bytes.length];
        for (int i = 0; i < bytes.length; i++) chars[i] = (char)bytes[i];
        return new String(chars);
    }

    public static byte[] stringToRawBytes(String string) {
        char[] chars = string.toCharArray();
        byte[] bytes = new byte[chars.length];
        for (int i = 0; i < chars.length; i++) bytes[i] = (byte)chars[i];
        return bytes;
    }

    public static String encodeCaptureOffsets(int[] scopeOffsets) {
        char[] encoded = new char[scopeOffsets.length * 2];
        for (int i = 0; i < scopeOffsets.length; i++) {
            int offDepth = scopeOffsets[i];
            char off = (char)(offDepth & 0xFFFF);
            char depth = (char)(offDepth >> 16);
            encoded[2 * i] = off;
            encoded[2 * i + 1] = depth;
        }
        return new String(encoded);
    }

    public static int[] decodeCaptureOffsets(String encoded) {
        char[] chars = encoded.toCharArray();
        int[] scopeOffsets = new int[chars.length / 2];
        for (int i = 0; i < scopeOffsets.length; i++) {
            char off = chars[2 * i];
            char depth = chars[2 * i + 1];
            scopeOffsets[i] = (((int)depth) << 16) | (int)off;
        }
        return scopeOffsets;
    }

    public static IRubyObject match2AndUpdateScope(IRubyObject receiver, ThreadContext context, IRubyObject value, String scopeOffsets) {
        IRubyObject match = ((RubyRegexp)receiver).op_match(context, value);
        updateScopeWithCaptures(context, decodeCaptureOffsets(scopeOffsets), match);
        return match;
    }

    public static IRubyObject match2AndUpdateScope19(IRubyObject receiver, ThreadContext context, IRubyObject value, String scopeOffsets) {
        IRubyObject match = ((RubyRegexp)receiver).op_match19(context, value);
        updateScopeWithCaptures(context, decodeCaptureOffsets(scopeOffsets), match);
        return match;
    }

    public static void updateScopeWithCaptures(ThreadContext context, int[] scopeOffsets, IRubyObject result) {
        Ruby runtime = context.runtime;
        if (result.isNil()) { // match2 directly calls match so we know we can count on result
            IRubyObject nil = runtime.getNil();

            for (int i = 0; i < scopeOffsets.length; i++) {
                // SSS FIXME: This is not doing the offset/depth extraction as in the else case
                context.getCurrentScope().setValue(nil, scopeOffsets[i], 0);
            }
        } else {
            RubyMatchData matchData = (RubyMatchData)context.getBackRef();
            // FIXME: Mass assignment is possible since we know they are all locals in the same
            //   scope that are also contiguous
            IRubyObject[] namedValues = matchData.getNamedBackrefValues(runtime);

            for (int i = 0; i < scopeOffsets.length; i++) {
                context.getCurrentScope().setValue(namedValues[i], scopeOffsets[i] & 0xffff, scopeOffsets[i] >> 16);
            }
        }
    }

    public static RubyArray argsPush(ThreadContext context, RubyArray first, IRubyObject second) {
        return ((RubyArray)first.dup()).append(second);
    }

    @Deprecated
    public static RubyArray argsPush(RubyArray first, IRubyObject second) {
        return argsPush(first.getRuntime().getCurrentContext(), first, second);
    }

    public static RubyArray argsCat(ThreadContext context, IRubyObject first, IRubyObject second) {
        IRubyObject secondArgs = IRRuntimeHelpers.irSplat(context, second);

        return ((RubyArray) Helpers.ensureRubyArray(context.runtime, first).dup()).concat(secondArgs);
    }

    @Deprecated
    public static RubyArray argsCat(IRubyObject first, IRubyObject second) {
        return argsCat(first.getRuntime().getCurrentContext(), first, second);
    }

    /** Use an ArgsNode (used for blocks) to generate ArgumentDescriptors */
    public static ArgumentDescriptor[] argsNodeToArgumentDescriptors(ArgsNode argsNode) {
        ArrayList<ArgumentDescriptor> descs = new ArrayList<>();
        Node[] args = argsNode.getArgs();
        int preCount = argsNode.getPreCount();

        if (preCount > 0) {
            for (int i = 0; i < preCount; i++) {
                if (args[i] instanceof MultipleAsgnNode) {
                    descs.add(new ArgumentDescriptor(ArgumentType.anonreq));
                } else {
                    descs.add(new ArgumentDescriptor(ArgumentType.req, ((ArgumentNode) args[i]).getName()));
                }
            }
        }


        int optCount = argsNode.getOptionalArgsCount();
        if (optCount > 0) {
            int optIndex = argsNode.getOptArgIndex();

            for (int i = 0; i < optCount; i++) {
                ArgumentType type = ArgumentType.opt;
                Node optNode = args[optIndex + i];
                String name = null;
                if (optNode instanceof OptArgNode) {
                    name = ((OptArgNode)optNode).getName();
                } else if (optNode instanceof LocalAsgnNode) {
                    name = ((LocalAsgnNode)optNode).getName();
                } else if (optNode instanceof DAsgnNode) {
                    name = ((DAsgnNode)optNode).getName();
                } else {
                    type = ArgumentType.anonopt;
                }
                descs.add(new ArgumentDescriptor(type, name));
            }
        }

        ArgumentNode restArg = argsNode.getRestArgNode();
        if (restArg != null) {
            if (restArg instanceof UnnamedRestArgNode) {
                if (((UnnamedRestArgNode) restArg).isStar()) descs.add(new ArgumentDescriptor(ArgumentType.anonrest));
            } else {
                descs.add(new ArgumentDescriptor(ArgumentType.rest, restArg.getName()));
            }
        }

        int postCount = argsNode.getPostCount();
        if (postCount > 0) {
            int postIndex = argsNode.getPostIndex();
            for (int i = 0; i < postCount; i++) {
                Node postNode = args[postIndex + i];
                if (postNode instanceof MultipleAsgnNode) {
                    descs.add(new ArgumentDescriptor(ArgumentType.anonreq));
                } else {
                    descs.add(new ArgumentDescriptor(ArgumentType.req, ((ArgumentNode)postNode).getName()));
                }
            }
        }

        int keywordsCount = argsNode.getKeywordCount();
        if (keywordsCount > 0) {
            int keywordsIndex = argsNode.getKeywordsIndex();
            for (int i = 0; i < keywordsCount; i++) {
                Node keyWordNode = args[keywordsIndex + i];
                for (Node asgnNode : keyWordNode.childNodes()) {
                    if (isRequiredKeywordArgumentValueNode(asgnNode)) {
                        descs.add(new ArgumentDescriptor(ArgumentType.keyreq, ((INameNode) asgnNode).getName()));
                    } else {
                        descs.add(new ArgumentDescriptor(ArgumentType.key, ((INameNode) asgnNode).getName()));
                    }
                }
            }
        }

        if (argsNode.getKeyRest() != null) {
            String argName = argsNode.getKeyRest().getName();
            if (argName == null || argName.length() == 0) {
                descs.add(new ArgumentDescriptor(ArgumentType.anonkeyrest, argName));
            } else {
                descs.add(new ArgumentDescriptor(ArgumentType.keyrest, argsNode.getKeyRest().getName()));
            }
        }
        if (argsNode.getBlock() != null) descs.add(new ArgumentDescriptor(ArgumentType.block, argsNode.getBlock().getName()));

        return descs.toArray(new ArgumentDescriptor[descs.size()]);
    }

    /** Convert a parameter list from prefix format to ArgumentDescriptor format */
    public static ArgumentDescriptor[] parameterListToArgumentDescriptors(String[] parameterList, boolean isLambda) {
        ArgumentDescriptor[] parms = new ArgumentDescriptor[parameterList.length];

        for (int i = 0; i < parameterList.length; i++) {
            String param = parameterList[i];

            if (param.equals("NONE")) break;
            if (param.equals("nil")) param = "n"; // make length 1 so we don't look for a name

            ArgumentType type = ArgumentType.valueOf(param.charAt(0));

            // for lambdas, we call required args optional
            if (type == ArgumentType.req && !isLambda) type = ArgumentType.opt;

            // 'R', 'o', 'n' forms can get here without a name
            if (param.length() > 1) {
                parms[i] = new ArgumentDescriptor(type, param.substring(1));
            } else {
                parms[i] = new ArgumentDescriptor(type.anonymousForm());
            }
        }

        return parms;
    }

    /** Convert a parameter list from ArgumentDescriptor format to "Array of Array" format */
    public static RubyArray argumentDescriptorsToParameters(Ruby runtime, ArgumentDescriptor[] argsDesc, boolean isLambda) {
        if (argsDesc == null) Thread.dumpStack();

        final RubyArray params = RubyArray.newArray(runtime, argsDesc.length);

        for (ArgumentDescriptor param : argsDesc) {
            params.append( param.toArrayForm(runtime, isLambda) );
        }

        return params;
    }

    public static ArgumentDescriptor[] methodToArgumentDescriptors(DynamicMethod method) {
        method = method.getRealMethod();

        if (method instanceof MethodArgs2) {
            return parameterListToArgumentDescriptors(((MethodArgs2) method).getParameterList(), true);
        } else if (method instanceof IRMethodArgs) {
            return ((IRMethodArgs) method).getArgumentDescriptors();
        } else {
            return new ArgumentDescriptor[]{new ArgumentDescriptor(ArgumentType.anonrest)};
        }
    }

    public static IRubyObject methodToParameters(Ruby runtime, AbstractRubyMethod recv) {
        DynamicMethod method = recv.getMethod().getRealMethod();

        return argumentDescriptorsToParameters(runtime, methodToArgumentDescriptors(method), true);
    }

    public static RubyString getDefinedCall(ThreadContext context, IRubyObject self, IRubyObject receiver, String name) {
        RubyClass metaClass = receiver.getMetaClass();
        DynamicMethod method = metaClass.searchMethod(name);
        Visibility visibility = method.getVisibility();

        if (visibility != Visibility.PRIVATE &&
                (visibility != Visibility.PROTECTED || metaClass.getRealClass().isInstance(self)) && !method.isUndefined()) {
            return context.runtime.getDefinedMessage(DefinedMessage.METHOD);
        }

        if (receiver.callMethod(context, "respond_to_missing?",
            new IRubyObject[]{context.runtime.newSymbol(name), context.runtime.getFalse()}).isTrue()) {
            return context.runtime.getDefinedMessage(DefinedMessage.METHOD);
        }
        return null;
    }

    public static RubyString getDefinedNot(Ruby runtime, RubyString definition) {
        if (definition != null) {
            return runtime.getDefinedMessage(DefinedMessage.METHOD);
        }
        return definition;
    }

    public static IRubyObject invokedynamic(ThreadContext context, IRubyObject self, MethodNames method) {
        RubyClass metaclass = self.getMetaClass();
        String name = method.realName();
        return getMethodCached(context, metaclass, method.ordinal(), name).call(context, self, metaclass, name);
    }

    public static IRubyObject invokedynamic(ThreadContext context, IRubyObject self, MethodNames method, IRubyObject arg0) {
        RubyClass metaclass = self.getMetaClass();
        String name = method.realName();
        return getMethodCached(context, metaclass, method.ordinal(), name).call(context, self, metaclass, name, arg0);
    }

    private static DynamicMethod getMethodCached(ThreadContext context, RubyClass metaclass, int index, String name) {
        if (metaclass.getClassIndex() == ClassIndex.NO_INDEX) return metaclass.searchMethod(name);
        return context.runtimeCache.getMethod(context, metaclass, metaclass.getClassIndex().ordinal() * (index + 1), name);
    }

    public static IRubyObject lastElement(IRubyObject[] ary) {
        return ary[ary.length - 1];
    }

    public static RubyString appendAsString(RubyString target, IRubyObject other) {
        return target.append(other.asString());
    }

    public static RubyString appendAsString19(RubyString target, IRubyObject other) {
        return target.append19(other.asString());
    }

    /**
     * We need to splat incoming array to a block when |a, *b| (any required +
     * rest) or |a, b| (>1 required).
     */
    public static boolean needsSplat19(int requiredCount, boolean isRest) {
        return (isRest && requiredCount > 0) || (!isRest && requiredCount > 1);
    }

    // . Array given to rest should pass itself
    // . Array with rest + other args should extract array
    // . Array with multiple values and NO rest should extract args if there are more than one argument
    // Note: In 1.9 alreadyArray is only relevent from our internal Java code in core libs.  We never use it
    // from interpreter or JIT.  FIXME: Change core lib consumers to stop using alreadyArray param.
    public static IRubyObject[] restructureBlockArgs19(IRubyObject value, Signature signature, Block.Type type, boolean needsSplat, boolean alreadyArray) {
        if (!type.checkArity && signature == Signature.NO_ARGUMENTS) return IRubyObject.NULL_ARRAY;

        if (value != null && !(value instanceof RubyArray) && needsSplat) value = Helpers.aryToAry(value);

        IRubyObject[] parameters;
        if (value == null) {
            parameters = IRubyObject.NULL_ARRAY;
        } else if (value instanceof RubyArray && (alreadyArray || needsSplat)) {
            parameters = ((RubyArray) value).toJavaArray();
        } else {
            parameters = new IRubyObject[] { value };
        }

        return parameters;
    }

    public static boolean BEQ(ThreadContext context, IRubyObject value1, IRubyObject value2) {
        return value1.op_equal(context, value2).isTrue();
    }

    public static boolean BNE(ThreadContext context, IRubyObject value1, IRubyObject value2) {
        boolean eql = value2 == context.nil || value2 == UndefinedValue.UNDEFINED ?
                value1 == value2 : value1.op_equal(context, value2).isTrue();

        return !eql;
    }

    public static RubyModule checkIsRubyModule(ThreadContext context, Object object) {
        if (!(object instanceof RubyModule)) {
            throw context.runtime.newTypeError("no outer class/module");
        }

        return (RubyModule)object;
    }

    public static RubyClass newClassForIR(ThreadContext context, String name, IRubyObject self, RubyModule classContainer, Object superClass, boolean meta) {
        if (meta) return classContainer.getMetaClass();

        RubyClass sc = null;

        if (superClass == UndefinedValue.UNDEFINED) {
            sc = null;
        } else if (superClass != null) {
            RubyClass.checkInheritable((IRubyObject)superClass);

            sc = (RubyClass) superClass;
        }


        return classContainer.defineOrGetClassUnder(name, sc);
    }

    public static RubyString appendByteList(RubyString target, ByteList source) {
        target.getByteList().append(source);
        return target;
    }

    public static RubyString appendByteList19(RubyString target, ByteList source, int codeRange) {
        target.cat19(source, codeRange);
        return target;
    }

    public static RubyString shortcutAppend18(RubyString string, IRubyObject object) {
        if (object instanceof RubyFixnum || object instanceof RubyFloat || object instanceof RubySymbol) {
            return string.append(object);
        } else {
            return string.append(object.asString());
        }
    }

    public static RubyString shortcutAppend(RubyString string, IRubyObject object) {
        if (object instanceof RubyFixnum || object instanceof RubyFloat || object instanceof RubySymbol) {
            return string.append19(object);
        } else {
            return string.append19(object.asString());
        }
    }

    public static void irCheckArgsArrayArity(ThreadContext context, RubyArray args, int required, int opt, boolean rest) {
        int numArgs = args.size();
        if (numArgs < required || (!rest && numArgs > (required + opt))) {
            Arity.raiseArgumentError(context.runtime, numArgs, required, required + opt);
        }
    }

    @Deprecated
    public static IRubyObject invokedynamic(ThreadContext context, IRubyObject self, int index) {
        return invokedynamic(context, self, MethodNames.values()[index]);
    }

    @Deprecated
    public static IRubyObject invokedynamic(ThreadContext context, IRubyObject self, int index, IRubyObject arg0) {
        return invokedynamic(context, self, MethodNames.values()[index], arg0);
    }

    public static void throwException(final Throwable e) {
        Helpers.<RuntimeException>throwsUnchecked(e);
    }

    @SuppressWarnings("unchecked")
    private static <T extends Throwable> void throwsUnchecked(final Throwable e) throws T {
        throw (T) e;
    }

    /**
     * Decode the given value to a Java string using the following rules:
     *
     * * If the string is all US-ASCII characters, it will be decoded as US-ASCII.
     * * If the string is a unicode encoding, it will be decoded as such.
     * * If the string is any other encoding, it will be encoded as raw bytes
     *   using ISO-8859-1.
     *
     * This allows non-unicode, non-US-ASCII encodings to be represented in the
     * symbol table as their raw versions, but properly decodes unicode-
     * encoded strings.
     *
     * @param value the value to decode
     * @return the resulting symbol string
     */
    public static String symbolBytesToString(ByteList value) {
        Encoding encoding = value.getEncoding();
        if (encoding == USASCIIEncoding.INSTANCE || encoding == ASCIIEncoding.INSTANCE) {
            return value.toString(); // raw
        } else if (encoding instanceof UnicodeEncoding) {
            return new String(value.getUnsafeBytes(), value.getBegin(), value.getRealSize(), value.getEncoding().getCharset());
        } else {
            return value.toString(); // raw
        }
    }

    /**
     * Decode a given ByteList to a Java string.
     *
     * @param runtime the current runtime
     * @param value the bytelist
     * @return a Java String representation of the ByteList
     */
    public static String decodeByteList(Ruby runtime, ByteList value) {
        byte[] unsafeBytes = value.getUnsafeBytes();
        int begin = value.getBegin();
        int length = value.length();

        Encoding encoding = value.getEncoding();

        if (encoding == UTF8Encoding.INSTANCE) {
                return RubyEncoding.decodeUTF8(unsafeBytes, begin, length);
            }

            Charset charset = runtime.getEncodingService().charsetForEncoding(encoding);

            if (charset == null) {
                try {
                    return new String(unsafeBytes, begin, length, encoding.toString());
                } catch (UnsupportedEncodingException uee) {
                    return value.toString();
                }
            }

            return RubyEncoding.decode(unsafeBytes, begin, length, charset);
        }

    /**
     * Convert a ByteList into a Java String by using its Encoding's Charset. If
     * the Charset is not available, fall back on other logic.
     *
     * @param bytes the bytelist to decode
     * @return the decoded string
     */
    public static String byteListToString(final ByteList bytes) {
        final Charset charset = bytes.getEncoding().getCharset();
        if ( charset != null ) {
            return new String(bytes.getUnsafeBytes(), bytes.getBegin(), bytes.getRealSize(), charset);
        }
        return bytes.toString();
    }

    public static IRubyObject rewriteStackTraceAndThrow(ThreadContext context, Throwable t) {
        Ruby runtime = context.runtime;

        StackTraceElement[] javaTrace = t.getStackTrace();
        BacktraceData backtraceData = runtime.getInstanceConfig().getTraceType().getIntegratedBacktrace(context, javaTrace);
        t.setStackTrace(RaiseException.javaTraceFromRubyTrace(backtraceData.getBacktrace(runtime)));
        throwException(t);
        return null; // not reached
    }

    public static void rewriteStackTrace(final Ruby runtime, final Throwable e) {
        final StackTraceElement[] javaTrace = e.getStackTrace();
        BacktraceData backtraceData = runtime.getInstanceConfig().getTraceType().getIntegratedBacktrace(runtime.getCurrentContext(), javaTrace);
        e.setStackTrace(RaiseException.javaTraceFromRubyTrace(backtraceData.getBacktrace(runtime)));
    }

    public static String stringJoin(String delimiter, String[] strings) {
        if (strings.length == 0) return "";
        StringBuilder sb = new StringBuilder(strings[0]);
        for (int i = 1; i < strings.length; i++) {
            sb.append(delimiter)
                    .append(strings[i]);
        }
        return sb.toString();
    }

    public static <T> T[] arrayOf(T... values) {
        return values;
    }

    public static <T> T[] arrayOf(Class<T> t, int size, T fill) {
        T[] ary = (T[])Array.newInstance(t, size);
        Arrays.fill(ary, fill);
        return ary;
    }

    public static int memchr(boolean[] ary, int start, int len, boolean find) {
        for (int i = 0; i < len; i++) {
            if (ary[i + start] == find) return i + start;
        }
        return -1;
    }

    public static boolean isRequiredKeywordArgumentValueNode(Node asgnNode) {
        return asgnNode.childNodes().get(0) instanceof RequiredKeywordArgumentValueNode;
    }

    @Deprecated
    public static String encodeParameterList(List<String[]> args) {
        if (args.size() == 0) return "NONE";

        StringBuilder builder = new StringBuilder();

        boolean added = false;
        for (String[] desc : args) {
            if (added) builder.append(';');
            builder.append(desc[0]).append(desc[1]);
            added = true;
        }

        return builder.toString();
    }

}<|MERGE_RESOLUTION|>--- conflicted
+++ resolved
@@ -1409,18 +1409,9 @@
     }
 
     public static void preLoadCommon(ThreadContext context, StaticScope staticScope, boolean wrap) {
-<<<<<<< HEAD
-        if (wrap) {
-            staticScope.setModule(RubyModule.newModule(context.runtime));
-        } else {
-            staticScope.setModule(context.runtime.getObject());
-=======
         RubyModule objectClass = context.runtime.getObject();
-        IRubyObject topLevel = context.runtime.getTopSelf();
-
         if (wrap) {
             objectClass = RubyModule.newModule(context.runtime);
->>>>>>> 5d5b9f88
         }
 
         staticScope.setModule(objectClass);
