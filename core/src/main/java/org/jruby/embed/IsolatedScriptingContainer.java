package org.jruby.embed;

import java.net.URL;
import java.util.Arrays;
import java.util.HashMap;
import java.util.LinkedList;
import java.util.List;
import java.util.Map;

import org.jruby.util.UriLikePathHelper;

/**
 * the IsolatedScriptingContainer does set GEM_HOME and GEM_PATH and JARS_HOME
 * in such a way that it uses only resources which can be reached with classloader.
 * 
 * GEM_HOME is uri:classloader://META-INF/jruby.home/lib/ruby/gems/shared
 * GEM_PATH is uri:classloader://
 * JARS_HOME is uri:classloader://jars
 * 
 * but whenever you want to set them via {@link #setEnvironment(Map)} this will be honored.
 * 
 * it also comes with OSGi support which allows to add a bundle to LOAD_PATH or GEM_PATH.
 */
public class IsolatedScriptingContainer extends ScriptingContainer {

<<<<<<< HEAD
=======
    private static final String URI_CLASSLOADER = "uri:classloader:/";
    private static final String JRUBYDIR = "/.jrubydir";
>>>>>>> 83c47ba3
    private static final String JRUBY_HOME = "/META-INF/jruby.home";

    public IsolatedScriptingContainer()
    {
        this(LocalContextScope.SINGLETON);
    }

    public IsolatedScriptingContainer( LocalContextScope scope,
                                       LocalVariableBehavior behavior )
    {
        this(scope, behavior, true);
    }

    public IsolatedScriptingContainer( LocalContextScope scope )
    {
        this(scope, LocalVariableBehavior.TRANSIENT);
    }

    public IsolatedScriptingContainer( LocalVariableBehavior behavior )
    {
        this(LocalContextScope.SINGLETON, behavior);
    }

    public IsolatedScriptingContainer( LocalContextScope scope,
                                       LocalVariableBehavior behavior,
                                       boolean lazy )
    {
        super(scope, behavior, lazy);

<<<<<<< HEAD
        setLoadPaths( Arrays.asList( "uri:classloader:" ) );

=======
        // get the right classloader
        ClassLoader cl = this.getClass().getClassLoader();
        if (cl == null) cl = Thread.currentThread().getContextClassLoader();
        setClassLoader( cl );

        List<String> loadPaths = new LinkedList<String>();
        loadPaths.add(URI_CLASSLOADER);
        setLoadPaths(loadPaths);

        // set the right jruby home
        UriLikePathHelper uriPath = new UriLikePathHelper(cl);
        URL url = uriPath.getResource(JRUBY_HOME + JRUBYDIR);
        if (url != null){
            setHomeDirectory( URI_CLASSLOADER + JRUBY_HOME );
        }

        url = uriPath.getResource(JRUBYDIR);
        if (url != null){
            setCurrentDirectory( URI_CLASSLOADER );
        }

>>>>>>> 83c47ba3
        // setup the isolated GEM_PATH, i.e. without $HOME/.gem/**
        setEnvironment(null);
    }

    @Override
    public void setEnvironment(Map environment) {
<<<<<<< HEAD
        if (environment == null || !environment.containsKey("GEM_PATH") 
                || !environment.containsKey("GEM_HOME")|| !environment.containsKey("JARS_HOME")) {
=======
        if (environment == null || !environment.containsKey("GEM_PATH")
                || !environment.containsKey("GEM_HOME") || !environment.containsKey("JARS_HOME")) {
>>>>>>> 83c47ba3
            Map<String,String> env = environment == null ? new HashMap<String,String>() : new HashMap<String,String>(environment);
            if (!env.containsKey("GEM_PATH")) env.put("GEM_PATH", URI_CLASSLOADER);
            if (!env.containsKey("GEM_HOME")) env.put("GEM_HOME", URI_CLASSLOADER);
            if (!env.containsKey("JARS_HOME")) env.put("JARS_HOME", URI_CLASSLOADER + "jars");
            super.setEnvironment(env);
        }
        else {
            super.setEnvironment(environment);
        }
    }
<<<<<<< HEAD
=======

    public void addLoadPath(ClassLoader cl) {
        addLoadPath(new UriLikePathHelper(cl).getUriLikePath());
    }

    public void addLoadPath( ClassLoader cl, String ref ) {
        addLoadPath(new UriLikePathHelper(cl).getUriLikePath(ref));
    }

    protected void addLoadPath(String uri) {
        if (!getLoadPaths().contains(uri)) {
            getLoadPaths().add(uri);
        }
    }

    public void addGemPath( ClassLoader cl ) {
        addGemPath(new UriLikePathHelper(cl).getUriLikePath("/specifications" + JRUBYDIR));
    }

    public void addGemPath( ClassLoader cl, String ref ) {
        addGemPath(new UriLikePathHelper(cl).getUriLikePath(ref));
    }

    protected void addGemPath(String uri) {
        runScriptlet( "Gem::Specification.add_dir '" + uri + "' unless Gem::Specification.dirs.member?( '" + uri + "' )" );
    }
>>>>>>> 83c47ba3
}<|MERGE_RESOLUTION|>--- conflicted
+++ resolved
@@ -3,32 +3,23 @@
 import java.net.URL;
 import java.util.Arrays;
 import java.util.HashMap;
-import java.util.LinkedList;
-import java.util.List;
 import java.util.Map;
-
-import org.jruby.util.UriLikePathHelper;
 
 /**
  * the IsolatedScriptingContainer does set GEM_HOME and GEM_PATH and JARS_HOME
  * in such a way that it uses only resources which can be reached with classloader.
- * 
+ *
  * GEM_HOME is uri:classloader://META-INF/jruby.home/lib/ruby/gems/shared
  * GEM_PATH is uri:classloader://
  * JARS_HOME is uri:classloader://jars
- * 
+ *
  * but whenever you want to set them via {@link #setEnvironment(Map)} this will be honored.
- * 
+ *
  * it also comes with OSGi support which allows to add a bundle to LOAD_PATH or GEM_PATH.
  */
 public class IsolatedScriptingContainer extends ScriptingContainer {
 
-<<<<<<< HEAD
-=======
     private static final String URI_CLASSLOADER = "uri:classloader:/";
-    private static final String JRUBYDIR = "/.jrubydir";
->>>>>>> 83c47ba3
-    private static final String JRUBY_HOME = "/META-INF/jruby.home";
 
     public IsolatedScriptingContainer()
     {
@@ -57,45 +48,16 @@
     {
         super(scope, behavior, lazy);
 
-<<<<<<< HEAD
-        setLoadPaths( Arrays.asList( "uri:classloader:" ) );
+        setLoadPaths( Arrays.asList( URI_CLASSLOADER ) );
 
-=======
-        // get the right classloader
-        ClassLoader cl = this.getClass().getClassLoader();
-        if (cl == null) cl = Thread.currentThread().getContextClassLoader();
-        setClassLoader( cl );
-
-        List<String> loadPaths = new LinkedList<String>();
-        loadPaths.add(URI_CLASSLOADER);
-        setLoadPaths(loadPaths);
-
-        // set the right jruby home
-        UriLikePathHelper uriPath = new UriLikePathHelper(cl);
-        URL url = uriPath.getResource(JRUBY_HOME + JRUBYDIR);
-        if (url != null){
-            setHomeDirectory( URI_CLASSLOADER + JRUBY_HOME );
-        }
-
-        url = uriPath.getResource(JRUBYDIR);
-        if (url != null){
-            setCurrentDirectory( URI_CLASSLOADER );
-        }
-
->>>>>>> 83c47ba3
         // setup the isolated GEM_PATH, i.e. without $HOME/.gem/**
         setEnvironment(null);
     }
 
     @Override
     public void setEnvironment(Map environment) {
-<<<<<<< HEAD
-        if (environment == null || !environment.containsKey("GEM_PATH") 
-                || !environment.containsKey("GEM_HOME")|| !environment.containsKey("JARS_HOME")) {
-=======
         if (environment == null || !environment.containsKey("GEM_PATH")
                 || !environment.containsKey("GEM_HOME") || !environment.containsKey("JARS_HOME")) {
->>>>>>> 83c47ba3
             Map<String,String> env = environment == null ? new HashMap<String,String>() : new HashMap<String,String>(environment);
             if (!env.containsKey("GEM_PATH")) env.put("GEM_PATH", URI_CLASSLOADER);
             if (!env.containsKey("GEM_HOME")) env.put("GEM_HOME", URI_CLASSLOADER);
@@ -106,33 +68,4 @@
             super.setEnvironment(environment);
         }
     }
-<<<<<<< HEAD
-=======
-
-    public void addLoadPath(ClassLoader cl) {
-        addLoadPath(new UriLikePathHelper(cl).getUriLikePath());
-    }
-
-    public void addLoadPath( ClassLoader cl, String ref ) {
-        addLoadPath(new UriLikePathHelper(cl).getUriLikePath(ref));
-    }
-
-    protected void addLoadPath(String uri) {
-        if (!getLoadPaths().contains(uri)) {
-            getLoadPaths().add(uri);
-        }
-    }
-
-    public void addGemPath( ClassLoader cl ) {
-        addGemPath(new UriLikePathHelper(cl).getUriLikePath("/specifications" + JRUBYDIR));
-    }
-
-    public void addGemPath( ClassLoader cl, String ref ) {
-        addGemPath(new UriLikePathHelper(cl).getUriLikePath(ref));
-    }
-
-    protected void addGemPath(String uri) {
-        runScriptlet( "Gem::Specification.add_dir '" + uri + "' unless Gem::Specification.dirs.member?( '" + uri + "' )" );
-    }
->>>>>>> 83c47ba3
 }