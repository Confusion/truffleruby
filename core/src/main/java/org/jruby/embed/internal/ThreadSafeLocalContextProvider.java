--- conflicted
+++ resolved
@@ -40,22 +40,11 @@
  * @author Yoko Harada <yokolet@gmail.com>
  */
 public class ThreadSafeLocalContextProvider extends AbstractLocalContextProvider {
-<<<<<<< HEAD
     private volatile ConcurrentLinkedQueue<AtomicReference<LocalContext>> contextRefs =
         new ConcurrentLinkedQueue<AtomicReference<LocalContext>>();
 
     private ThreadLocal<AtomicReference<LocalContext>> contextHolder =
             new ThreadLocal<AtomicReference<LocalContext>>() {
-=======
-
-    private final ThreadLocal<LocalContext> contextHolder =
-            new ThreadLocal<LocalContext>() {
-                @Override
-                public LocalContext initialValue() {
-                    return getInstance();
-                }
-
->>>>>>> 6a454ef5
                 @Override
                 public AtomicReference<LocalContext> initialValue() {
                     AtomicReference<LocalContext> contextRef = null;
@@ -90,11 +79,7 @@
 
     @Override
     public Ruby getRuntime() {
-<<<<<<< HEAD
-        return contextHolder.get().get().getThreadSafeRuntime();
-=======
-        return contextHolder.get().getRuntime();
->>>>>>> 6a454ef5
+        return contextHolder.get().get().getRuntime();
     }
 
     @Override
@@ -109,16 +94,10 @@
 
     @Override
     public boolean isRuntimeInitialized() {
-<<<<<<< HEAD
-        return contextHolder.get().get().initialized;
-    }
-
-=======
-        return contextHolder.get().isInitialized();
+        return contextHolder.get().get().isInitialized();
     }
 
     @Override
->>>>>>> 6a454ef5
     public void terminate() {
         ConcurrentLinkedQueue<AtomicReference<LocalContext>> terminated = contextRefs;
         contextRefs = null;
