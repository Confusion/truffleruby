--- conflicted
+++ resolved
@@ -3000,8 +3000,6 @@
     public IRubyObject trust(ThreadContext context) {
         return untaint(context);
     }
-<<<<<<< HEAD
-=======
 
     @Deprecated
     public final Object getNativeHandle() {
@@ -3011,5 +3009,4 @@
     @Deprecated
     public final void setNativeHandle(Object value) {
     }
->>>>>>> 2e5e2863
 }