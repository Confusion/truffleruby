--- conflicted
+++ resolved
@@ -254,12 +254,8 @@
         return autoloads == Collections.EMPTY_MAP ? autoloads = new ConcurrentHashMap<String, Autoload>(4, 0.9f, 1) : autoloads;
     }
 
-<<<<<<< HEAD
+    @SuppressWarnings("unchecked")
     public void addIncludingHierarchy(IncludedModule hierarchy) {
-=======
-    @SuppressWarnings("unchecked")
-    public void addIncludingHierarchy(IncludedModuleWrapper hierarchy) {
->>>>>>> e2372012
         synchronized (getRuntime().getHierarchyLock()) {
             Set<RubyClass> including = this.includingHierarchies;
             if (including == Collections.EMPTY_SET) {
@@ -4319,8 +4315,6 @@
         setFlag(USER0_F, cacheProxy);
     }
 
-<<<<<<< HEAD
-=======
     @Override
     public Object toJava(Class target) {
         if (target == Class.class) { // try java_class for proxy modules
@@ -4332,25 +4326,6 @@
         return super.toJava(target);
     }
 
-    /**
-     * Visit all interpreted methods in this module (and superclasses, if this
-     * is a class with superclasses) using the given visitor.
-     *
-     * @param visitor the visitor to use
-     */
-    public void visitInterpretedMethods(NodeVisitor visitor) {
-        RubyModule cls = this;
-        while (cls != null) {
-            visitMethods(visitor, cls);
-            if (cls instanceof RubyClass) {
-                cls = ((RubyClass)cls).getSuperClass();
-            } else {
-                break;
-            }
-        }
-    }
-
->>>>>>> e2372012
     public Set<String> discoverInstanceVariables() {
         HashSet<String> set = new HashSet();
         RubyModule cls = this;
@@ -4437,7 +4412,6 @@
 
     private volatile Map<String, IRubyObject> classVariables = Collections.EMPTY_MAP;
 
-<<<<<<< HEAD
     /** Refinements added to this module are stored here **/
     private volatile Map<RubyClass, RubyModule> refinements = Collections.EMPTY_MAP;
 
@@ -4450,10 +4424,7 @@
     /** The moduel where this refinement was defined */
     private volatile RubyModule definedAt = null;
 
-    private static final AtomicReferenceFieldUpdater CLASSVARS_UPDATER;
-=======
     private static final AtomicReferenceFieldUpdater<RubyModule, Map> CLASSVARS_UPDATER;
->>>>>>> e2372012
 
     static {
         AtomicReferenceFieldUpdater<RubyModule, Map> updater = null;
