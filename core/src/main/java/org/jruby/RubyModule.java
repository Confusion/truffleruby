/*
 **** BEGIN LICENSE BLOCK *****
 * Version: EPL 1.0/GPL 2.0/LGPL 2.1
 *
 * The contents of this file are subject to the Eclipse Public
 * License Version 1.0 (the "License"); you may not use this file
 * except in compliance with the License. You may obtain a copy of
 * the License at http://www.eclipse.org/legal/epl-v10.html
 *
 * Software distributed under the License is distributed on an "AS
 * IS" basis, WITHOUT WARRANTY OF ANY KIND, either express or
 * implied. See the License for the specific language governing
 * rights and limitations under the License.
 *
 * Copyright (C) 2001 Chad Fowler <chadfowler@chadfowler.com>
 * Copyright (C) 2001 Alan Moore <alan_moore@gmx.net>
 * Copyright (C) 2001-2002 Benoit Cerrina <b.cerrina@wanadoo.fr>
 * Copyright (C) 2001-2004 Jan Arne Petersen <jpetersen@uni-bonn.de>
 * Copyright (C) 2002-2004 Anders Bengtsson <ndrsbngtssn@yahoo.se>
 * Copyright (C) 2004 Thomas E Enebo <enebo@acm.org>
 * Copyright (C) 2004-2005 Charles O Nutter <headius@headius.com>
 * Copyright (C) 2004 Stefan Matthias Aust <sma@3plus4.de>
 * Copyright (C) 2006-2007 Miguel Covarrubias <mlcovarrubias@gmail.com>
 * Copyright (C) 2007 William N Dortch <bill.dortch@gmail.com>
 *
 * Alternatively, the contents of this file may be used under the terms of
 * either of the GNU General Public License Version 2 or later (the "GPL"),
 * or the GNU Lesser General Public License Version 2.1 or later (the "LGPL"),
 * in which case the provisions of the GPL or the LGPL are applicable instead
 * of those above. If you wish to allow use of your version of this file only
 * under the terms of either the GPL or the LGPL, and not to allow others to
 * use your version of this file under the terms of the EPL, indicate your
 * decision by deleting the provisions above and replace them with the notice
 * and other provisions required by the GPL or the LGPL. If you do not delete
 * the provisions above, a recipient may use your version of this file under
 * the terms of any one of the EPL, the GPL or the LGPL.
 ***** END LICENSE BLOCK *****/
package org.jruby;

import org.jcodings.Encoding;
import org.jruby.anno.AnnotationBinder;
import org.jruby.anno.AnnotationHelper;
import org.jruby.anno.JRubyClass;
import org.jruby.anno.JRubyConstant;
import org.jruby.anno.JRubyMethod;
import org.jruby.anno.JavaMethodDescriptor;
import org.jruby.anno.TypePopulator;
import org.jruby.common.IRubyWarnings.ID;
import org.jruby.common.RubyWarnings;
import org.jruby.embed.Extension;
import org.jruby.exceptions.RaiseException;
import org.jruby.internal.runtime.methods.AliasMethod;
import org.jruby.internal.runtime.methods.AttrReaderMethod;
import org.jruby.internal.runtime.methods.AttrWriterMethod;
import org.jruby.internal.runtime.methods.CacheableMethod;
import org.jruby.internal.runtime.methods.CallConfiguration;
import org.jruby.internal.runtime.methods.DynamicMethod;
import org.jruby.internal.runtime.methods.Framing;
import org.jruby.internal.runtime.methods.JavaMethod;
import org.jruby.internal.runtime.methods.ProcMethod;
import org.jruby.internal.runtime.methods.Scoping;
import org.jruby.internal.runtime.methods.SynchronizedDynamicMethod;
import org.jruby.internal.runtime.methods.UndefinedMethod;
import org.jruby.internal.runtime.methods.WrapperMethod;
import org.jruby.ir.IRMethod;
import org.jruby.parser.StaticScope;
import org.jruby.runtime.Arity;
import org.jruby.runtime.Block;
import org.jruby.runtime.CallSite;
import org.jruby.runtime.ClassIndex;
import org.jruby.runtime.Helpers;
import org.jruby.runtime.MethodFactory;
import org.jruby.runtime.MethodIndex;
import org.jruby.runtime.ObjectAllocator;
import org.jruby.runtime.ThreadContext;
import org.jruby.runtime.Visibility;
import org.jruby.runtime.builtin.IRubyObject;
import org.jruby.runtime.builtin.Variable;
import org.jruby.runtime.callsite.CacheEntry;
import org.jruby.runtime.callsite.FunctionalCachingCallSite;
import org.jruby.runtime.ivars.MethodData;
import org.jruby.runtime.load.IAutoloadMethod;
import org.jruby.runtime.marshal.MarshalStream;
import org.jruby.runtime.marshal.UnmarshalStream;
import org.jruby.runtime.opto.Invalidator;
import org.jruby.runtime.opto.OptoFactory;
import org.jruby.runtime.profile.MethodEnhancer;
import org.jruby.util.ClassProvider;
import org.jruby.util.IdUtil;
import org.jruby.util.TypeConverter;
import org.jruby.util.cli.Options;
import org.jruby.util.collections.WeakHashSet;
import org.jruby.util.log.Logger;
import org.jruby.util.log.LoggerFactory;

import java.lang.reflect.Field;
import java.lang.reflect.Method;
import java.lang.reflect.Modifier;
import java.security.AccessControlException;
import java.util.ArrayList;
import java.util.Arrays;
import java.util.Collection;
import java.util.Collections;
import java.util.HashMap;
import java.util.HashSet;
import java.util.List;
import java.util.Map;
import java.util.Set;
import java.util.concurrent.ConcurrentHashMap;
import java.util.concurrent.atomic.AtomicReferenceFieldUpdater;

import static org.jruby.anno.FrameField.*;
import static org.jruby.runtime.Visibility.*;


/**
 *
 * @author  jpetersen
 */
@JRubyClass(name="Module")
public class RubyModule extends RubyObject {

    private static final Logger LOG = LoggerFactory.getLogger("RubyModule");

    private static final boolean DEBUG = false;
    protected static final String ERR_INSECURE_SET_CONSTANT  = "Insecure: can't modify constant";
    protected static final String ERR_FROZEN_CONST_TYPE = "class/module ";

    public static final ObjectAllocator MODULE_ALLOCATOR = new ObjectAllocator() {
        @Override
        public IRubyObject allocate(Ruby runtime, RubyClass klass) {
            return new RubyModule(runtime, klass);
        }
    };

    public static RubyClass createModuleClass(Ruby runtime, RubyClass moduleClass) {
        moduleClass.setClassIndex(ClassIndex.MODULE);
        moduleClass.setReifiedClass(RubyModule.class);
        moduleClass.kindOf = new RubyModule.JavaClassKindOf(RubyModule.class);

        moduleClass.defineAnnotatedMethods(RubyModule.class);
        moduleClass.defineAnnotatedMethods(ModuleKernelMethods.class);

        return moduleClass;
    }

    public void checkValidBindTargetFrom(ThreadContext context, RubyModule originModule) throws RaiseException {
        // Module methods can always be transplanted
        if (originModule.isModule()) return;

        if (!this.hasModuleInHierarchy(originModule)) {
            if (originModule instanceof MetaClass) {
                throw context.runtime.newTypeError("can't bind singleton method to a different class");
            } else {
                throw context.runtime.newTypeError("bind argument must be an instance of " + originModule.getName());
            }
        }
    }
<<<<<<< HEAD
    
    /**
     * Get the ClassIndex for this class. Will be NO_CLASS for non-core types.
     */
    public ClassIndex getClassIndex() {
        return classIndex;
    }

    /**
     * Set the ClassIndex for this core class. Only used at boot time for core
     * types.
     * 
     * @param classIndex the ClassIndex for this type
     */
    @SuppressWarnings("deprecated")
    void setClassIndex(ClassIndex classIndex) {
        this.classIndex = classIndex;
        this.index = classIndex.ordinal();
    }
    
=======

>>>>>>> aaf16814
    public static class ModuleKernelMethods {
        @JRubyMethod
        public static IRubyObject autoload(IRubyObject recv, IRubyObject arg0, IRubyObject arg1) {
            return RubyKernel.autoload(recv, arg0, arg1);
        }

        @JRubyMethod(name = "autoload?")
        public static IRubyObject autoload_p(ThreadContext context, IRubyObject recv, IRubyObject arg0) {
            return RubyKernel.autoload_p(context, recv, arg0);
        }
    }

    @Override
    public ClassIndex getNativeClassIndex() {
        return ClassIndex.MODULE;
    }

    @Override
    public boolean isModule() {
        return true;
    }

    @Override
    public boolean isClass() {
        return false;
    }

    public boolean isSingleton() {
        return false;
    }

    public static class KindOf {
        public static final KindOf DEFAULT_KIND_OF = new KindOf();
        public boolean isKindOf(IRubyObject obj, RubyModule type) {
            return obj.getMetaClass().hasModuleInHierarchy(type);
        }
    }

    public static final class JavaClassKindOf extends RubyModule.KindOf {
        private final Class klass;

        public JavaClassKindOf(Class klass) {
            this.klass = klass;
        }

        @Override
        public boolean isKindOf(IRubyObject obj, RubyModule type) {
            return klass.isInstance(obj);
        }
    }

    public boolean isInstance(IRubyObject object) {
        return kindOf.isKindOf(object, this);
    }

    public Map<String, ConstantEntry> getConstantMap() {
        return constants;
    }

    public synchronized Map<String, ConstantEntry> getConstantMapForWrite() {
        return constants == Collections.EMPTY_MAP ? constants = new ConcurrentHashMap<String, ConstantEntry>(4, 0.9f, 1) : constants;
    }

    /**
     * AutoloadMap must be accessed after checking ConstantMap. Checking UNDEF value in constantMap works as a guard.
     * For looking up constant, check constantMap first then try to get an Autoload object from autoloadMap.
     * For setting constant, update constantMap first and remove an Autoload object from autoloadMap.
     */
    private Map<String, Autoload> getAutoloadMap() {
        return autoloads;
    }

    private synchronized Map<String, Autoload> getAutoloadMapForWrite() {
        return autoloads == Collections.EMPTY_MAP ? autoloads = new ConcurrentHashMap<String, Autoload>(4, 0.9f, 1) : autoloads;
    }
<<<<<<< HEAD
    
    public void addIncludingHierarchy(IncludedModule hierarchy) {
=======

    public void addIncludingHierarchy(IncludedModuleWrapper hierarchy) {
>>>>>>> aaf16814
        synchronized (getRuntime().getHierarchyLock()) {
            Set<RubyClass> oldIncludingHierarchies = includingHierarchies;
            if (oldIncludingHierarchies == Collections.EMPTY_SET) includingHierarchies = oldIncludingHierarchies = new WeakHashSet(4);
            oldIncludingHierarchies.add(hierarchy);
        }
    }

    /** separate path for MetaClass construction
     *
     */
    protected RubyModule(Ruby runtime, RubyClass metaClass, boolean objectSpace) {
        super(runtime, metaClass, objectSpace);
        id = runtime.allocModuleId();
        runtime.addModule(this);
        // if (parent == null) parent = runtime.getObject();
        setFlag(USER7_F, !isClass());
        generationObject = generation = runtime.getNextModuleGeneration();

        if (runtime.getInstanceConfig().isProfiling()) {
            cacheEntryFactory = new ProfilingCacheEntryFactory(runtime, NormalCacheEntryFactory);
        } else {
            cacheEntryFactory = NormalCacheEntryFactory;
        }

        // set up an invalidator for use in new optimization strategies
        methodInvalidator = OptoFactory.newMethodInvalidator(this);
    }

    /** used by MODULE_ALLOCATOR and RubyClass constructors
     *
     */
    protected RubyModule(Ruby runtime, RubyClass metaClass) {
        this(runtime, metaClass, runtime.isObjectSpaceEnabled());
    }

    /** standard path for Module construction
     *
     */
    protected RubyModule(Ruby runtime) {
        this(runtime, runtime.getModule());
    }

    public boolean needsImplementer() {
        return getFlag(USER7_F);
    }

    /** rb_module_new
     *
     */
    public static RubyModule newModule(Ruby runtime) {
        return new RubyModule(runtime);
    }

    /** rb_module_new/rb_define_module_id/rb_name_class/rb_set_class_path
     *
     */
    public static RubyModule newModule(Ruby runtime, String name, RubyModule parent, boolean setParent) {
        RubyModule module = newModule(runtime);
        module.setBaseName(name);
        if (setParent) module.setParent(parent);
        parent.setConstant(name, module);
        return module;
    }

    // synchronized method per JRUBY-1173 (unsafe Double-Checked Locking)
    // FIXME: synchronization is still wrong in CP code
    public synchronized void addClassProvider(ClassProvider provider) {
        if (!classProviders.contains(provider)) {
            Set<ClassProvider> cp = new HashSet<ClassProvider>(classProviders);
            cp.add(provider);
            classProviders = cp;
        }
    }

    public synchronized void removeClassProvider(ClassProvider provider) {
        Set<ClassProvider> cp = new HashSet<ClassProvider>(classProviders);
        cp.remove(provider);
        classProviders = cp;
    }

    private void checkForCyclicInclude(RubyModule m) throws RaiseException {
        if (getNonIncludedClass() == m.getNonIncludedClass()) {
            throw getRuntime().newArgumentError("cyclic include detected");
        }
    }

    protected void checkForCyclicPrepend(RubyModule m) throws RaiseException {
        if (getNonIncludedClass() == m.getNonIncludedClass()) {
            throw getRuntime().newArgumentError(getName() + " cyclic prepend detected " + m.getName());
        }
    }

    private RubyClass searchProvidersForClass(String name, RubyClass superClazz) {
        RubyClass clazz;
        for (ClassProvider classProvider: classProviders) {
            if ((clazz = classProvider.defineClassUnder(this, name, superClazz)) != null) {
                return clazz;
            }
        }
        return null;
    }

    private RubyModule searchProvidersForModule(String name) {
        RubyModule module;
        for (ClassProvider classProvider: classProviders) {
            if ((module = classProvider.defineModuleUnder(this, name)) != null) {
                return module;
            }
        }
        return null;
    }

    /** Getter for property superClass.
     * @return Value of property superClass.
     */
    public RubyClass getSuperClass() {
        return superClass;
    }

    public void setSuperClass(RubyClass superClass) {
        // update superclass reference
        this.superClass = superClass;
        if (superClass != null && superClass.isSynchronized()) becomeSynchronized();
    }

    public RubyModule getParent() {
        return parent;
    }

    public void setParent(RubyModule parent) {
        this.parent = parent;
    }

<<<<<<< HEAD
    public RubyModule getMethodLocation() {
        return methodLocation;
    }

    public void setMethodLocation(RubyModule module){
        methodLocation = module;
    }

=======
>>>>>>> aaf16814
    public Map<String, DynamicMethod> getMethods() {
        return this.methods;
    }

    public synchronized Map<String, DynamicMethod> getMethodsForWrite() {
        Map<String, DynamicMethod> myMethods = this.methods;
        return myMethods == Collections.EMPTY_MAP ?
            this.methods = new ConcurrentHashMap<String, DynamicMethod>(0, 0.9f, 1) :
            myMethods;
    }

    // note that addMethod now does its own put, so any change made to
    // functionality here should be made there as well
    private void putMethod(String name, DynamicMethod method) {
        if (hasPrepends()) method = new WrapperMethod(methodLocation, method, method.getVisibility());
        methodLocation.getMethodsForWrite().put(name, method);

        getRuntime().addProfiledMethod(name, method);
    }

    /**
     * Is this module one that in an included one (e.g. an IncludedModuleWrapper).
     */
    public boolean isIncluded() {
        return false;
    }

    public boolean isPrepended() {
        return false;
    }

    public RubyModule getNonIncludedClass() {
        return this;
    }

    public RubyModule getDelegate() {
        return this;
    }

    public RubyModule getNonPrependedClass() {
        return this;
    }

    /**
     * Get the base name of this class, or null if it is an anonymous class.
     *
     * @return base name of the class
     */
    public String getBaseName() {
        return baseName;
    }

    /**
     * Set the base name of the class. If null, the class effectively becomes
     * anonymous (though constants elsewhere may reference it).
     * @param name the new base name of the class
     */
    public void setBaseName(String name) {
        baseName = name;
        cachedName = null;
    }

    /**
     * Generate a fully-qualified class name or a #-style name for anonymous and singleton classes.
     *
     * Ruby C equivalent = "classname"
     *
     * @return The generated class name
     */
    public String getName() {
        if (cachedName != null) return cachedName;
        return calculateName();
    }

    /**
     * Get the "simple" name for the class, which is either the "base" name or
     * the "anonymous" class name.
     *
     * @return the "simple" name of the class
     */
    public String getSimpleName() {
        if (baseName != null) return baseName;
        return calculateAnonymousName();
    }

    /**
     * Recalculate the fully-qualified name of this class/module.
     */
    private String calculateName() {
        boolean cache = true;

        if (getBaseName() == null) {
            // we are anonymous, use anonymous name
            return calculateAnonymousName();
        }

        Ruby runtime = getRuntime();

        String name = getBaseName();
        RubyClass objectClass = runtime.getObject();

        // First, we count the parents
        int parentCount = 0;
        for (RubyModule p = getParent() ; p != null && p != objectClass ; p = p.getParent()) {
            parentCount++;
        }

        // Allocate a String array for all of their names and populate it
        String[] parentNames = new String[parentCount];
        int i = parentCount - 1;
        int totalLength = name.length() + parentCount * 2; // name length + enough :: for all parents
        for (RubyModule p = getParent() ; p != null && p != objectClass ; p = p.getParent(), i--) {
            String pName = p.getBaseName();

            // This is needed when the enclosing class or module is a singleton.
            // In that case, we generated a name such as null::Foo, which broke
            // Marshalling, among others. The correct thing to do in this situation
            // is to insert the generate the name of form #<Class:01xasdfasd> if
            // it's a singleton module/class, which this code accomplishes.
            if(pName == null) {
                cache = false;
                pName = p.getName();
             }

            parentNames[i] = pName;
            totalLength += pName.length();
        }

        // Then build from the front using a StringBuilder
        StringBuilder builder = new StringBuilder(totalLength);
        for (String parentName : parentNames) {
            builder.append(parentName).append("::");
        }
        builder.append(name);

        String fullName = builder.toString();

        if (cache) cachedName = fullName;

        return fullName;
    }

    private String calculateAnonymousName() {
        if (anonymousName == null) {
            // anonymous classes get the #<Class:0xdeadbeef> format
            StringBuilder anonBase = new StringBuilder("#<" + metaClass.getRealClass().getName() + ":0x");
            anonBase.append(Integer.toHexString(System.identityHashCode(this))).append('>');
            anonymousName = anonBase.toString();
        }
        return anonymousName;
    }


    @JRubyMethod(name = "refine", required = 1)
    public IRubyObject refine(ThreadContext context, IRubyObject classArg, Block block) {
        if (!block.isGiven()) throw context.runtime.newArgumentError("no block given");
        if (block.isEscaped()) throw context.runtime.newArgumentError("can't pass a Proc as a block to Module#refine");
        if (!(classArg instanceof RubyClass)) throw context.runtime.newTypeError(classArg, context.runtime.getClassClass());
        if (refinements == null) refinements = new HashMap<>();
        if (activatedRefinements == null) activatedRefinements = new HashMap<>();

        RubyClass classWeAreRefining = (RubyClass) classArg;
        RubyModule refinement = refinements.get(classWeAreRefining);
        if (refinement == null) {
            refinement = createNewRefinedModule(context, classWeAreRefining);

            // Add it to the activated chain of other refinements already added to this class we are refining
            addActivatedRefinement(context, classWeAreRefining, refinement);
        }

        // Executes the block supplied with the defined method definitions using the refinment as it's module.
        yieldRefineBlock(context, refinement, block);

        return refinement;
    }

    private RubyModule createNewRefinedModule(ThreadContext context, RubyClass classWeAreRefining) {
        RubyModule newRefinement = new RubyModule(context.runtime, classWeAreRefining);
        newRefinement.setFlag(REFINED_MODULE_F, true);
        newRefinement.refinedClass = classWeAreRefining;
        newRefinement.definedAt = this;
        refinements.put(classWeAreRefining, newRefinement);

        return newRefinement;
    }

    private void yieldRefineBlock(ThreadContext context, RubyModule refinement, Block block) {
        block.setEvalType(EvalType.MODULE_EVAL);
        block.getBinding().setSelf(refinement);
        block.yieldSpecific(context);
    }

    // This has three cases:
    // 1. class being refined has never had any refines happen to it yet: return itself
    // 2. class has been refined: return already existing refinementwrapper (chain of modules to call against)
    // 3. refinement is already in the refinementwrapper so we do not need to add it to the wrapper again: return null
    private RubyClass getAlreadyActivatedRefinementWrapper(RubyClass classWeAreRefining, RubyModule refinement) {
        // We have already encountered at least one refine on this class.  Return that wrapper.
        RubyClass moduleWrapperForRefinment = activatedRefinements.get(classWeAreRefining);
        if (moduleWrapperForRefinment == null) return classWeAreRefining;

        for (RubyModule c = moduleWrapperForRefinment; c != null && c.isIncluded(); c = c.getSuperClass()) {
            if (c.getNonIncludedClass() == refinement) return null;
        }

        return moduleWrapperForRefinment;
    }

    /*
     * We will find whether we have already refined once and get that set of includedmodules or we will start to create
     * one.  The new refinement will be added as a new included module on the front.  It will also add all superclasses
     * of the refinement into this call chain.
     */
    // MRI: add_activated_refinement
    private void addActivatedRefinement(ThreadContext context, RubyClass classWeAreRefining, RubyModule refinement) {
        RubyClass superClass = getAlreadyActivatedRefinementWrapper(classWeAreRefining, refinement);
        if (superClass == null) return; // already been refined and added to refinementwrapper

        refinement.setFlag(IS_OVERLAID_F, true);
        IncludedModuleWrapper iclass = new IncludedModuleWrapper(context.runtime, superClass, refinement);
        RubyClass c = iclass;
        c.refinedClass = classWeAreRefining;
        for (refinement = refinement.getSuperClass(); refinement != null; refinement = refinement.getSuperClass()) {
            refinement.setFlag(IS_OVERLAID_F, true);
            RubyClass superClazz = c.getSuperClass();
            c.setModuleSuperClass(new IncludedModuleWrapper(context.runtime, c.getSuperClass(), refinement));
            c.refinedClass = classWeAreRefining;
            c = superClazz;
        }
        activatedRefinements.put(classWeAreRefining, iclass);
    }

    @JRubyMethod(name = "using", required = 1, frame = true)
    public IRubyObject using(ThreadContext context, IRubyObject refinedModule) {
        if (context.getFrameSelf() != this) throw context.runtime.newRuntimeError("Module#using is not called on self");
        // FIXME: This is a lame test and I am unsure it works with JIT'd bodies...
        if (context.getCurrentScope().getStaticScope().getIRScope() instanceof IRMethod) {
            throw context.runtime.newRuntimeError("Module#using is not permitted in methods");
        }

        // I pass the cref even though I don't need to so that the concept is simpler to read
        usingModule(context, this, refinedModule);

        return this;
    }

    // mri: rb_using_module
    public void usingModule(ThreadContext context, RubyModule cref, IRubyObject refinedModule) {
        if (!(refinedModule instanceof RubyModule))throw context.runtime.newTypeError(refinedModule, context.runtime.getModule());

        usingModuleRecursive(cref, (RubyModule) refinedModule);
    }

    // mri: using_module_recursive
    private void usingModuleRecursive(RubyModule cref, RubyModule refinedModule) {
        RubyClass superClass = refinedModule.getSuperClass();

        // For each superClass of the refined module also use their refinements for the given cref
        if (superClass != null) usingModuleRecursive(cref, superClass);

        //RubyModule realRefinedModule = refinedModule instanceof IncludedModule ?
        //                ((IncludedModule) refinedModule).getRealClass() : refinedModule;

        Map<RubyClass, RubyModule> refinements = refinedModule.refinements;
        if (refinements == null) return; // No refinements registered for this module

        for (Map.Entry<RubyClass, RubyModule> entry: refinements.entrySet()) {
            usingRefinement(cref, entry.getKey(), entry.getValue());
        }
    }

    // This is nearly identical to getAlreadyActivatedRefinementWrapper but thw maps they work against are different.
    // This has three cases:
    // 1. class being refined has never had any refines happen to it yet: return itself
    // 2. class has been refined: return already existing refinementwrapper (chain of modules to call against)
    // 3. refinement is already in the refinementwrapper so we do not need to add it to the wrapper again: return null
    private RubyModule getAlreadyRefinementWrapper(RubyModule cref, RubyClass classWeAreRefining, RubyModule refinement) {
        // We have already encountered at least one refine on this class.  Return that wrapper.
        RubyModule moduleWrapperForRefinment = cref.refinements.get(classWeAreRefining);
        if (moduleWrapperForRefinment == null) return classWeAreRefining;

        for (RubyModule c = moduleWrapperForRefinment; c != null && c.isIncluded(); c = c.getSuperClass()) {
            if (c.getNonIncludedClass() == refinement) return null;
        }

        return moduleWrapperForRefinment;
    }

    /*
     * Within the context of this cref any references to the class we are refining will try and find
     * that definition from the refinement instead.  At one point I was confused how this would not
     * conflict if the same module was used in two places but the cref must be a lexically containing
     * module so it cannot live in two files.
     */
    private void usingRefinement(RubyModule cref, RubyClass classWeAreRefining, RubyModule refinement) {
        // Our storage cubby in cref for all known refinements
        if (cref.refinements == null) cref.refinements = new HashMap<>();

        RubyModule superClass = getAlreadyRefinementWrapper(cref, classWeAreRefining, refinement);
        if (superClass == null) return; // already been refined and added to refinementwrapper

        refinement.setFlag(IS_OVERLAID_F, true);
        RubyModule lookup = new IncludedModuleWrapper(getRuntime(), (RubyClass) superClass, refinement);
        RubyModule iclass = lookup;
        lookup.refinedClass = classWeAreRefining;

        for (refinement = refinement.getSuperClass(); refinement != null && refinement != classWeAreRefining; refinement = refinement.getSuperClass()) {
            refinement.setFlag(IS_OVERLAID_F, true);
            RubyClass newInclude = new IncludedModuleWrapper(getRuntime(), lookup.getSuperClass(), refinement);
            lookup.setSuperClass(newInclude);
            lookup = newInclude;
            lookup.refinedClass = classWeAreRefining;
        }
        cref.refinements.put(classWeAreRefining, iclass);
    }

    /**
     * Create a wrapper to use for including the specified module into this one.
     *
     * Ruby C equivalent = "include_class_new"
     *
     * @return The module wrapper
     */
    @Deprecated
    public IncludedModuleWrapper newIncludeClass(RubyClass superClazz) {
        IncludedModuleWrapper includedModule = new IncludedModuleWrapper(getRuntime(), superClazz, this);

        // include its parent (and in turn that module's parents)
        if (getSuperClass() != null) {
            includedModule.includeModule(getSuperClass());
        }

        return includedModule;
    }
    /**
     * Finds a class that is within the current module (or class).
     *
     * @param name to be found in this module (or class)
     * @return the class or null if no such class
     */
    public RubyClass getClass(String name) {
        IRubyObject module;
        if ((module = getConstantAt(name)) instanceof RubyClass) {
            return (RubyClass)module;
        }
        return null;
    }

    @Deprecated
    public RubyClass fastGetClass(String internedName) {
        return getClass(internedName);
    }

    /**
     * Prepend a new module to this module or class.
     *
     * @param arg The module to include
     */
    public synchronized void prependModule(IRubyObject arg) {
        assert arg != null;

        testFrozen("module");

        if (!(arg instanceof RubyModule)) {
            throw getRuntime().newTypeError("Wrong argument type " + arg.getMetaClass().getName() +
                    " (expected Module).");
        }

        RubyModule module = (RubyModule) arg;

        // Make sure the module we include does not already exist
        checkForCyclicInclude(module);

        if (hasModuleInHierarchy((RubyModule)arg)) {
            invalidateCacheDescendants();
            return;
        }

        infectBy(module);

        doPrependModule(module);

        invalidateCoreClasses();
        invalidateCacheDescendants();
        invalidateConstantCacheForModuleInclusion(module);
    }

    /**
     * Include a new module in this module or class.
     *
     * @param arg The module to include
     */
    public synchronized void includeModule(IRubyObject arg) {
        assert arg != null;

        testFrozen("module");

        if (!(arg instanceof RubyModule)) {
            throw getRuntime().newTypeError("Wrong argument type " + arg.getMetaClass().getName() +
                    " (expected Module).");
        }

        RubyModule module = (RubyModule) arg;

        // Make sure the module we include does not already exist
        checkForCyclicInclude(module);

        if (hasModuleInPrepends(((RubyModule)arg).getNonIncludedClass())) {
            invalidateCacheDescendants();
            return;
        }

        infectBy(module);

        doIncludeModule(module);
        invalidateCoreClasses();
        invalidateCacheDescendants();
        invalidateConstantCacheForModuleInclusion(module);
    }

    public void defineAnnotatedMethod(Class clazz, String name) {
        // FIXME: This is probably not very efficient, since it loads all methods for each call
        boolean foundMethod = false;
        for (Method method : clazz.getDeclaredMethods()) {
            if (method.getName().equals(name) && defineAnnotatedMethod(method, MethodFactory.createFactory(getRuntime().getJRubyClassLoader()))) {
                foundMethod = true;
            }
        }

        if (!foundMethod) {
            throw new RuntimeException("No JRubyMethod present for method " + name + "on class " + clazz.getName());
        }
    }

    public void defineAnnotatedConstants(Class clazz) {
        Field[] declaredFields = clazz.getDeclaredFields();
        for (Field field : declaredFields) {
            if (Modifier.isStatic(field.getModifiers())) {
                defineAnnotatedConstant(field);
            }
        }
    }

    public boolean defineAnnotatedConstant(Field field) {
        JRubyConstant jrubyConstant = field.getAnnotation(JRubyConstant.class);

        if (jrubyConstant == null) return false;

        String[] names = jrubyConstant.value();
        if(names.length == 0) {
            names = new String[]{field.getName()};
        }

        Class tp = field.getType();
        IRubyObject realVal;

        try {
            if(tp == Integer.class || tp == Integer.TYPE || tp == Short.class || tp == Short.TYPE || tp == Byte.class || tp == Byte.TYPE) {
                realVal = RubyNumeric.int2fix(getRuntime(), field.getInt(null));
            } else if(tp == Boolean.class || tp == Boolean.TYPE) {
                realVal = field.getBoolean(null) ? getRuntime().getTrue() : getRuntime().getFalse();
            } else {
                realVal = getRuntime().getNil();
            }
        } catch(Exception e) {
            realVal = getRuntime().getNil();
        }


        for(String name : names) {
            this.setConstant(name, realVal);
        }

        return true;
    }

    @Extension
    public void defineAnnotatedMethods(Class clazz) {
        defineAnnotatedMethodsIndividually(clazz);
    }

    public static class MethodClumper {
        Map<String, List<JavaMethodDescriptor>> annotatedMethods = new HashMap<String, List<JavaMethodDescriptor>>();
        Map<String, List<JavaMethodDescriptor>> staticAnnotatedMethods = new HashMap<String, List<JavaMethodDescriptor>>();
        Map<String, List<JavaMethodDescriptor>> allAnnotatedMethods = new HashMap<String, List<JavaMethodDescriptor>>();

        public void clump(Class cls) {
            Method[] declaredMethods = cls.getDeclaredMethods();
            for (Method method: declaredMethods) {
                JRubyMethod anno = method.getAnnotation(JRubyMethod.class);

                if (anno == null) continue;

                // skip bridge methods, as generated by JDK8 javac for e.g. return-value overloaded methods
                if (method.isBridge()) continue;

                JavaMethodDescriptor desc = new JavaMethodDescriptor(method);

                String name = anno.name().length == 0 ? method.getName() : anno.name()[0];

                List<JavaMethodDescriptor> methodDescs;
                Map<String, List<JavaMethodDescriptor>> methodsHash;
                if (desc.isStatic) {
                    methodsHash = staticAnnotatedMethods;
                } else {
                    methodsHash = annotatedMethods;
                }

                // add to specific
                methodDescs = methodsHash.get(name);
                if (methodDescs == null) {
                    methodDescs = new ArrayList<JavaMethodDescriptor>();
                    methodsHash.put(name, methodDescs);
                } else {
                    CompatVersion oldCompat = methodDescs.get(0).anno.compat();
                    CompatVersion newCompat = desc.anno.compat();

                    int comparison = newCompat.compareTo(oldCompat);
                    if (comparison == 1) {
                        // new method's compat is higher than old method's, so we throw old one away
                        methodDescs = new ArrayList<JavaMethodDescriptor>();
                        methodsHash.put(name, methodDescs);
                    } else if (comparison == 0) {
                        // same compat version, proceed to adding additional method
                    } else {
                        // lower compat, skip this method
                        continue;
                    }
                }

                methodDescs.add(desc);

                // add to general
                methodDescs = allAnnotatedMethods.get(name);
                if (methodDescs == null) {
                    methodDescs = new ArrayList<JavaMethodDescriptor>();
                    allAnnotatedMethods.put(name, methodDescs);
                }

                methodDescs.add(desc);
            }
        }

        public Map<String, List<JavaMethodDescriptor>> getAllAnnotatedMethods() {
            return allAnnotatedMethods;
        }

        public Map<String, List<JavaMethodDescriptor>> getAnnotatedMethods() {
            return annotatedMethods;
        }

        public Map<String, List<JavaMethodDescriptor>> getStaticAnnotatedMethods() {
            return staticAnnotatedMethods;
        }
    }

    public void defineAnnotatedMethodsIndividually(Class clazz) {
        TypePopulator populator;

        if (RubyInstanceConfig.FULL_TRACE_ENABLED || RubyInstanceConfig.REFLECTED_HANDLES) {
            // we want reflected invokers or need full traces, use default (slow) populator
            if (DEBUG) LOG.info("trace mode, using default populator");
            populator = TypePopulator.DEFAULT;
        } else {
            try {
                String qualifiedName = "org.jruby.gen." + clazz.getCanonicalName().replace('.', '$');

                if (DEBUG) LOG.info("looking for " + qualifiedName + AnnotationBinder.POPULATOR_SUFFIX);

                Class populatorClass = Class.forName(qualifiedName + AnnotationBinder.POPULATOR_SUFFIX);
                populator = (TypePopulator)populatorClass.newInstance();
            } catch (Throwable t) {
                if (DEBUG) LOG.info("Could not find it, using default populator");
                populator = TypePopulator.DEFAULT;
            }
        }

        populator.populate(this, clazz);
    }

    public boolean defineAnnotatedMethod(String name, List<JavaMethodDescriptor> methods, MethodFactory methodFactory) {
        JavaMethodDescriptor desc = methods.get(0);
        if (methods.size() == 1) {
            return defineAnnotatedMethod(name, desc, methodFactory);
        } else {
<<<<<<< HEAD
            DynamicMethod dynamicMethod = methodFactory.getAnnotatedMethod(this, methods);
            define(this, desc, name, dynamicMethod);

            return true;
=======
            CompatVersion compatVersion = getRuntime().getInstanceConfig().getCompatVersion();
            if (shouldBindMethod(compatVersion, desc.anno.compat())) {
                DynamicMethod dynamicMethod = methodFactory.getAnnotatedMethod(this, methods);
                define(this, desc, name, dynamicMethod);

                return true;
            }

            return false;
>>>>>>> aaf16814
        }
    }

    public boolean defineAnnotatedMethod(Method method, MethodFactory methodFactory) {
        JRubyMethod jrubyMethod = method.getAnnotation(JRubyMethod.class);

        if (jrubyMethod == null) return false;

        JavaMethodDescriptor desc = new JavaMethodDescriptor(method);
        DynamicMethod dynamicMethod = methodFactory.getAnnotatedMethod(this, desc);
        define(this, desc, method.getName(), dynamicMethod);

        return true;
    }

    public boolean defineAnnotatedMethod(String name, JavaMethodDescriptor desc, MethodFactory methodFactory) {
        JRubyMethod jrubyMethod = desc.anno;

        if (jrubyMethod == null) return false;

        DynamicMethod dynamicMethod = methodFactory.getAnnotatedMethod(this, desc);
        define(this, desc, name, dynamicMethod);

        return true;
    }

    public void undefineMethod(String name) {
        methodLocation.addMethod(name, UndefinedMethod.getInstance());
    }

    /** rb_undef
     *
     */
    public void undef(ThreadContext context, String name) {
        Ruby runtime = context.runtime;

        testFrozen("module");
        if (name.equals("__id__") || name.equals("__send__") || name.equals("object_id")) {
            runtime.getWarnings().warn(ID.UNDEFINING_BAD, "undefining `"+ name +"' may cause serious problem");
        }

        if (name.equals("method_missing")) {
            IRubyObject oldExc = runtime.getGlobalVariables().get("$!"); // Save $!
            try {
                removeMethod(context, name);
            } catch (RaiseException t) {
                if (!(t.getException() instanceof RubyNameError)) {
                    throw t;
                } else {
                    runtime.getGlobalVariables().set("$!", oldExc); // Restore $!
                }
            }
            return;
        }

        DynamicMethod method = searchMethod(name);
        if (method.isUndefined()) {
            String s0 = " class";
            RubyModule c = this;

            if (c.isSingleton()) {
                IRubyObject obj = ((MetaClass)c).getAttached();

                if (obj != null && obj instanceof RubyModule) {
                    c = (RubyModule) obj;
                    s0 = "";
                }
            } else if (c.isModule()) {
                s0 = " module";
            }

            throw runtime.newNameError("Undefined method " + name + " for" + s0 + " '" + c.getName() + "'", name);
        }
<<<<<<< HEAD
        methodLocation.addMethod(name, UndefinedMethod.getInstance());
        
=======
        addMethod(name, UndefinedMethod.getInstance());

>>>>>>> aaf16814
        if (isSingleton()) {
            IRubyObject singleton = ((MetaClass)this).getAttached();
            singleton.callMethod(context, "singleton_method_undefined", runtime.newSymbol(name));
        } else {
            callMethod(context, "method_undefined", runtime.newSymbol(name));
        }
    }

    @JRubyMethod(name = "include?", required = 1)
    public IRubyObject include_p(ThreadContext context, IRubyObject arg) {
        if (!arg.isModule()) {
            throw context.runtime.newTypeError(arg, context.runtime.getModule());
        }
        RubyModule moduleToCompare = (RubyModule) arg;

        // See if module is in chain...Cannot match against itself so start at superClass.
        for (RubyModule p = getSuperClass(); p != null; p = p.getSuperClass()) {
            if (p.isSame(moduleToCompare)) {
                return context.runtime.getTrue();
            }
        }

        return context.runtime.getFalse();
    }

<<<<<<< HEAD
    @JRubyMethod(name = "singleton_class?")
    public IRubyObject singleton_class_p(ThreadContext context) {
        return context.runtime.newBoolean(isSingleton());
    }

    // TODO: Consider a better way of synchronizing 
=======
    // TODO: Consider a better way of synchronizing
>>>>>>> aaf16814
    public void addMethod(String name, DynamicMethod method) {
        testFrozen("class/module");

        if (this instanceof MetaClass) {
            // FIXME: Gross and not quite right. See MRI's rb_frozen_class_p logic
            RubyBasicObject attached = (RubyBasicObject)((MetaClass)this).getAttached();
            attached.testFrozen();
        }

        addMethodInternal(name, method);
    }

    public void addMethodInternal(String name, DynamicMethod method) {
        synchronized(methodLocation.getMethodsForWrite()) {
            addMethodAtBootTimeOnly(name, method);
            invalidateCoreClasses();
            invalidateCacheDescendants();
        }
    }

    /**
     * This method is not intended for use by normal users; it is a fast-path
     * method that skips synchronization and hierarchy invalidation to speed
     * boot-time method definition.
     *
     * @param name The name to which to bind the method
     * @param method The method to bind
     */
    public void addMethodAtBootTimeOnly(String name, DynamicMethod method) {
        if (hasPrepends()) method = new WrapperMethod(methodLocation, method, method.getVisibility());

        methodLocation.getMethodsForWrite().put(name, method);

        getRuntime().addProfiledMethod(name, method);
    }

    public void removeMethod(ThreadContext context, String name) {
        Ruby runtime = context.runtime;

        testFrozen("class/module");

        if(name.equals("object_id") || name.equals("__send__") || name.equals("initialize")) {
            runtime.getWarnings().warn(ID.UNDEFINING_BAD, "removing `" + name + "' may cause serious problems");
        }

        // We can safely reference methods here instead of doing getMethods() since if we
        // are adding we are not using a IncludedModule.
        synchronized(methodLocation.getMethodsForWrite()) {
            DynamicMethod method = (DynamicMethod) methodLocation.getMethodsForWrite().remove(name);
            if (method == null) {
                throw runtime.newNameError("method '" + name + "' not defined in " + getName(), name);
            }

            invalidateCoreClasses();
            invalidateCacheDescendants();
        }

        if (isSingleton()) {
            IRubyObject singleton = ((MetaClass)this).getAttached();
            singleton.callMethod(context, "singleton_method_removed", runtime.newSymbol(name));
        } else {
            callMethod(context, "method_removed", runtime.newSymbol(name));
        }
    }

    /**
     * Search through this module and supermodules for method definitions. Cache superclass definitions in this class.
     *
     * @param name The name of the method to search for
     * @return The method, or UndefinedMethod if not found
     */
    public DynamicMethod searchMethod(String name) {
        return searchWithCache(name).method;
    }

    public CacheEntry searchWithCache(String name) {
        return searchWithCache(name, true);
    }
        
    /**
     * Search through this module and supermodules for method definitions. Cache superclass definitions in this class.
     *
     * @param name The name of the method to search for
     * @param cacheUndef Flag for caching UndefinedMethod. This should normally be true.
     * @return The method, or UndefinedMethod if not found
<<<<<<< HEAD
     */    
    public CacheEntry searchWithCache(String name, boolean cacheUndef) {
=======
     */
    public CacheEntry searchWithCache(String name) {
>>>>>>> aaf16814
        CacheEntry entry = cacheHit(name);

        if (entry != null) return entry;

        // we grab serial number first; the worst that will happen is we cache a later
        // update with an earlier serial number, which would just flush anyway
        int token = getGeneration();
        DynamicMethod method = searchMethodInner(name);

        if (method instanceof CacheableMethod) {
            method = ((CacheableMethod) method).getMethodForCaching();
        }

        return method != null ? addToCache(name, method, token) : cacheUndef ? addToCache(name, UndefinedMethod.getInstance(), token) : cacheEntryFactory.newCacheEntry(name, method, token);
    }

    @Deprecated
    public final int getCacheToken() {
        return generation;
    }

    public final int getGeneration() {
        return generation;
    }

    public final Integer getGenerationObject() {
        return generationObject;
    }

    private final Map<String, CacheEntry> getCachedMethods() {
        return this.cachedMethods;
    }

    private final Map<String, CacheEntry> getCachedMethodsForWrite() {
        Map<String, CacheEntry> myCachedMethods = this.cachedMethods;
        return myCachedMethods == Collections.EMPTY_MAP ?
            this.cachedMethods = new ConcurrentHashMap<String, CacheEntry>(0, 0.75f, 1) :
            myCachedMethods;
    }

    private CacheEntry cacheHit(String name) {
        CacheEntry cacheEntry = getCachedMethods().get(name);

        if (cacheEntry != null) {
            if (cacheEntry.token == getGeneration()) {
                return cacheEntry;
            }
        }

        return null;
    }

    private void invalidateConstantCacheForModuleInclusion(RubyModule module)
    {
        for (RubyModule mod : gatherModules(module)) {
            for (String key : mod.getConstantMap().keySet()) {
                invalidateConstantCache(key);
            }
        }
    }

    protected static abstract class CacheEntryFactory {
        public abstract CacheEntry newCacheEntry(String name,DynamicMethod method, int token);

        /**
         * Test all WrapperCacheEntryFactory instances in the chain for assignability
         * from the given class.
         *
         * @param cacheEntryFactoryClass the class from which to test assignability
         * @return whether the given class is assignable from any factory in the chain
         */
        public boolean hasCacheEntryFactory(Class cacheEntryFactoryClass) {
            CacheEntryFactory current = this;
            while (current instanceof WrapperCacheEntryFactory) {
                if (cacheEntryFactoryClass.isAssignableFrom(current.getClass())) {
                    return true;
                }
                current = ((WrapperCacheEntryFactory)current).getPrevious();
            }

            return cacheEntryFactoryClass.isAssignableFrom(current.getClass());
        }
    }

    /**
     * A wrapper CacheEntryFactory, for delegating cache entry creation along a chain.
     */
    protected static abstract class WrapperCacheEntryFactory extends CacheEntryFactory {
        /** The CacheEntryFactory being wrapped. */
        protected final CacheEntryFactory previous;

        /**
         * Construct a new WrapperCacheEntryFactory using the given CacheEntryFactory as
         * the "previous" wrapped factory.
         *
         * @param previous the wrapped factory
         */
        public WrapperCacheEntryFactory(CacheEntryFactory previous) {
            this.previous = previous;
        }

        public CacheEntryFactory getPrevious() {
            return previous;
        }
    }

    protected static final CacheEntryFactory NormalCacheEntryFactory = new CacheEntryFactory() {
        @Override
        public CacheEntry newCacheEntry(String name, DynamicMethod method, int token) {
            return new CacheEntry(method, token);
        }
    };

    protected static class SynchronizedCacheEntryFactory extends WrapperCacheEntryFactory {
        public SynchronizedCacheEntryFactory(CacheEntryFactory previous) {
            super(previous);
        }
        @Override
        public CacheEntry newCacheEntry(String name,DynamicMethod method, int token) {
            if (method.isUndefined()) {
                return new CacheEntry(method, token);
            }
            // delegate up the chain
            CacheEntry delegated = previous.newCacheEntry(name,method, token);
            return new CacheEntry(new SynchronizedDynamicMethod(delegated.method), delegated.token);
        }
    }

    protected static class ProfilingCacheEntryFactory extends WrapperCacheEntryFactory {

        private final MethodEnhancer enhancer;

        public ProfilingCacheEntryFactory( Ruby runtime, CacheEntryFactory previous) {
            super(previous);
            this.enhancer = runtime.getProfilingService().newMethodEnhancer( runtime );
        }

        private MethodEnhancer getMethodEnhancer() {
            return enhancer;
        }

        @Override
        public CacheEntry newCacheEntry(String name, DynamicMethod method, int token) {
            if (method.isUndefined()) {
                return new CacheEntry(method, token);
            }
            CacheEntry delegated = previous.newCacheEntry(name, method, token);
            DynamicMethod enhancedMethod = getMethodEnhancer().enhance( name, delegated.method );
            return new CacheEntry( enhancedMethod, delegated.token );
        }
    }

    private volatile CacheEntryFactory cacheEntryFactory;

    // modifies this class only; used to make the Synchronized module synchronized
    public void becomeSynchronized() {
        cacheEntryFactory = new SynchronizedCacheEntryFactory(cacheEntryFactory);
    }

    public boolean isSynchronized() {
        return cacheEntryFactory.hasCacheEntryFactory(SynchronizedCacheEntryFactory.class);
    }

    private CacheEntry addToCache(String name, DynamicMethod method, int token) {
        CacheEntry entry = cacheEntryFactory.newCacheEntry(name, method, token);
        methodLocation.getCachedMethodsForWrite().put(name, entry);

        return entry;
    }

    public DynamicMethod searchMethodInner(String name) {
<<<<<<< HEAD
        // This flattens some of the recursion that would be otherwise be necessary.
        // Used to recurse up the class hierarchy which got messy with prepend.
        for (RubyModule module = this; module != null; module = module.getSuperClass()) {
            // Only recurs if module is an IncludedModuleWrapper.
            // This way only the recursion needs to be handled differently on
            // IncludedModuleWrapper.
            DynamicMethod method = module.searchMethodCommon(name);
            if (method != null) return method.isNull() ? null : method;
        }
        return null;
    }

    // The local method resolution logic. Overridden in IncludedModuleWrapper for recursion.
    protected DynamicMethod searchMethodCommon(String name) {
        return getMethods().get(name);
=======
        DynamicMethod method = getMethods().get(name);

        if (method != null) return method;

        return superClass == null ? null : superClass.searchMethodInner(name);
>>>>>>> aaf16814
    }

    public void invalidateCacheDescendants() {
        if (DEBUG) LOG.debug("invalidating descendants: {}", baseName);

        if (includingHierarchies.isEmpty()) {
            // it's only us; just invalidate directly
            methodInvalidator.invalidate();
            return;
        }

        List<Invalidator> invalidators = new ArrayList<Invalidator>();
        invalidators.add(methodInvalidator);

        synchronized (getRuntime().getHierarchyLock()) {
            for (RubyClass includingHierarchy : includingHierarchies) {
                includingHierarchy.addInvalidatorsAndFlush(invalidators);
            }
        }

        methodInvalidator.invalidateAll(invalidators);
    }

    protected void invalidateCoreClasses() {
        if (!getRuntime().isBootingCore()) {
            if (this == getRuntime().getFixnum()) {
                getRuntime().reopenFixnum();
            } else if (this == getRuntime().getFloat()) {
                getRuntime().reopenFloat();
            }
        }
    }

    public Invalidator getInvalidator() {
        return methodInvalidator;
    }

    public void updateGeneration() {
        generationObject = generation = getRuntime().getNextModuleGeneration();
    }

    @Deprecated
    protected void invalidateCacheDescendantsInner() {
        methodInvalidator.invalidate();
    }

    protected void invalidateConstantCache(String constantName) {
        getRuntime().getConstantInvalidator(constantName).invalidate();
    }

    /**
     * Search through this module and supermodules for method definitions. Cache superclass definitions in this class.
     *
     * @param name The name of the method to search for
     * @return The method, or UndefinedMethod if not found
     */
    public DynamicMethod retrieveMethod(String name) {
        return getMethods().get(name);
    }

    /**
     * Find the given class in this hierarchy, considering modules along the way.
     *
     * @param clazz the class to find
     * @return The method, or UndefinedMethod if not found
     */
    public RubyModule findImplementer(RubyModule clazz) {
        for (RubyModule module = this; module != null; module = module.getSuperClass()) {
            if (module.isSame(clazz)) return module;
        }

        return null;
    }

    public void addModuleFunction(String name, DynamicMethod method) {
        addMethod(name, method);
        getSingletonClass().addMethod(name, method);
    }

    /** rb_alias
     *
     */
    public synchronized void defineAlias(String name, String oldName) {
        testFrozen("module");
        if (oldName.equals(name)) return;

        DynamicMethod method = searchForAliasMethod(getRuntime(), oldName);

        putMethod(name, new AliasMethod(this, method, oldName));

        methodLocation.invalidateCoreClasses();
        methodLocation.invalidateCacheDescendants();
    }

    public synchronized void defineAliases(List<String> aliases, String oldName) {
        testFrozen("module");
        DynamicMethod method = searchForAliasMethod(getRuntime(), oldName);

        for (String name: aliases) {
            if (oldName.equals(name)) continue;

            putMethod(name, new AliasMethod(this, method, oldName));
        }
<<<<<<< HEAD
        
        methodLocation.invalidateCoreClasses();
        methodLocation.invalidateCacheDescendants();
=======

        invalidateCoreClasses();
        invalidateCacheDescendants();
>>>>>>> aaf16814
    }

    private DynamicMethod searchForAliasMethod(Ruby runtime, String name) {
<<<<<<< HEAD
        DynamicMethod method = deepMethodSearch(name, runtime);

        if (method instanceof JavaMethod) {
            // JRUBY-2435: Aliasing eval and other "special" methods should display a warning
            // We warn because we treat certain method names as "special" for purposes of
            // optimization. Hopefully this will be enough to convince people not to alias
            // them.
            CallConfiguration callerReq = ((JavaMethod)method).getCallerRequirement();

            if (callerReq.framing() != Framing.None ||
                    callerReq.scoping() != Scoping.None) {String baseName = getBaseName();
                char refChar = '#';
                String simpleName = getSimpleName();

                if (baseName == null && this instanceof MetaClass) {
                    IRubyObject attached = ((MetaClass)this).getAttached();
                    if (attached instanceof RubyModule) {
                        simpleName = ((RubyModule)attached).getSimpleName();
                        refChar = '.';
                    }
                }

                runtime.getWarnings().warn(simpleName + refChar + name + " accesses caller's state and should not be aliased");
            }
        }

        return method;
=======
        // JRUBY-2435: Aliasing eval and other "special" methods should display a warning
        // We warn because we treat certain method names as "special" for purposes of
        // optimization. Hopefully this will be enough to convince people not to alias
        // them.
        if (SCOPE_CAPTURING_METHODS.contains(name)) {
            runtime.getWarnings().warn("`" + name + "' should not be aliased");
        }

        return deepMethodSearch(name, runtime);
>>>>>>> aaf16814
    }

    /** this method should be used only by interpreter or compiler
     *
     */
    public RubyClass defineOrGetClassUnder(String name, RubyClass superClazz) {
        // This method is intended only for defining new classes in Ruby code,
        // so it uses the allocator of the specified superclass or default to
        // the Object allocator. It should NOT be used to define classes that require a native allocator.

        Ruby runtime = getRuntime();
        IRubyObject classObj = getConstantAtSpecial(name);
        RubyClass clazz;

        if (classObj != null) {
            if (!(classObj instanceof RubyClass)) throw runtime.newTypeError(name + " is not a class");
            clazz = (RubyClass)classObj;

            if (superClazz != null) {
                RubyClass tmp = clazz.getSuperClass();
                while (tmp != null && tmp.isIncluded()) tmp = tmp.getSuperClass(); // need to skip IncludedModuleWrappers
                if (tmp != null) tmp = tmp.getRealClass();
                if (tmp != superClazz) throw runtime.newTypeError("superclass mismatch for class " + name);
                // superClazz = null;
            }
        } else if (classProviders != null && (clazz = searchProvidersForClass(name, superClazz)) != null) {
            // reopen a java class
        } else {
            if (superClazz == null) superClazz = runtime.getObject();

            ObjectAllocator allocator;
            if (superClazz == runtime.getObject()) {
                if (RubyInstanceConfig.REIFY_RUBY_CLASSES) {
                    allocator = REIFYING_OBJECT_ALLOCATOR;
                } else if (Options.REIFY_VARIABLES.load()) {
                    allocator = IVAR_INSPECTING_OBJECT_ALLOCATOR;
                } else {
                    allocator = OBJECT_ALLOCATOR;
                }
            } else {
                allocator = superClazz.getAllocator();
            }

            clazz = RubyClass.newClass(runtime, superClazz, name, allocator, this, true);
        }

        return clazz;
    }

    /** this method should be used only by interpreter or compiler
     *
     */
    public RubyModule defineOrGetModuleUnder(String name) {
        // This method is intended only for defining new modules in Ruby code
        Ruby runtime = getRuntime();
        IRubyObject moduleObj = getConstantAtSpecial(name);
        RubyModule module;
        if (moduleObj != null) {
            if (!moduleObj.isModule()) throw runtime.newTypeError(name + " is not a module");
            module = (RubyModule)moduleObj;
        } else if (classProviders != null && (module = searchProvidersForModule(name)) != null) {
            // reopen a java module
        } else {
            module = RubyModule.newModule(runtime, name, this, true);
        }
        return module;
    }

    /** rb_define_class_under
     *  this method should be used only as an API to define/open nested classes
     */
    public RubyClass defineClassUnder(String name, RubyClass superClass, ObjectAllocator allocator) {
        return getRuntime().defineClassUnder(name, superClass, allocator, this);
    }

    /** rb_define_module_under
     *  this method should be used only as an API to define/open nested module
     */
    public RubyModule defineModuleUnder(String name) {
        return getRuntime().defineModuleUnder(name, this);
    }

    private void addAccessor(ThreadContext context, String internedName, Visibility visibility, boolean readable, boolean writeable) {
        assert internedName == internedName.intern() : internedName + " is not interned";

        final Ruby runtime = context.runtime;

        if (visibility == PRIVATE) {
            runtime.getWarnings().warn(ID.PRIVATE_ACCESSOR, "private attribute?");
        } else if (visibility == MODULE_FUNCTION) {
            runtime.getWarnings().warn(ID.ACCESSOR_MODULE_FUNCTION, "attribute accessor as module_function");
            visibility = PRIVATE;
        }

        if (!(IdUtil.isLocal(internedName) || IdUtil.isConstant(internedName))) {
            throw runtime.newNameError("invalid attribute name", internedName);
        }

        final String variableName = ("@" + internedName).intern();
        if (readable) {
            addMethod(internedName, new AttrReaderMethod(methodLocation, visibility, CallConfiguration.FrameNoneScopeNone, variableName));
            callMethod(context, "method_added", runtime.fastNewSymbol(internedName));
        }
        if (writeable) {
            internedName = (internedName + "=").intern();
            addMethod(internedName, new AttrWriterMethod(methodLocation, visibility, CallConfiguration.FrameNoneScopeNone, variableName));
            callMethod(context, "method_added", runtime.fastNewSymbol(internedName));
        }
    }

    /** set_method_visibility
     *
     */
    public void setMethodVisibility(IRubyObject[] methods, Visibility visibility) {
        for (int i = 0; i < methods.length; i++) {
            exportMethod(methods[i].asJavaString(), visibility);
        }
    }

    /** rb_export_method
     *
     */
    public void exportMethod(String name, Visibility visibility) {
        Ruby runtime = getRuntime();

        DynamicMethod method = deepMethodSearch(name, runtime);

        if (method.getVisibility() != visibility) {
            if (this == method.getImplementationClass()) {
                method.setVisibility(visibility);
            } else {
                // FIXME: Why was this using a FullFunctionCallbackMethod before that did callSuper?
                methodLocation.addMethod(name, new WrapperMethod(this, method, visibility));
            }

            invalidateCoreClasses();
            invalidateCacheDescendants();
        }
    }

    private DynamicMethod deepMethodSearch(String name, Ruby runtime) {
        DynamicMethod method = searchMethod(name);

        if (method.isUndefined() && isModule()) {
            method = runtime.getObject().searchMethod(name);
        }

        if (method.isUndefined()) {
            throw runtime.newNameError("undefined method '" + name + "' for " +
                                (isModule() ? "module" : "class") + " '" + getName() + "'", name);
        }
        return method;
    }

    /**
     * MRI: rb_method_boundp
     *
     */
    public boolean isMethodBound(String name, boolean checkVisibility) {
        DynamicMethod method = searchMethod(name);
        if (!method.isUndefined()) {
            return !(checkVisibility && method.getVisibility() == PRIVATE);
        }
        return false;
    }

    public boolean isMethodBound(String name, boolean checkVisibility, boolean checkRespondTo) {
        if (!checkRespondTo) return isMethodBound(name, checkVisibility);
        DynamicMethod method = searchMethod(name);
        if (!method.isUndefined() && !method.isNotImplemented()) {
            return !(checkVisibility && method.getVisibility() == PRIVATE);
        }
        return false;
    }

    public IRubyObject newMethod(IRubyObject receiver, String methodName, boolean bound, Visibility visibility) {
        return newMethod(receiver, methodName, bound, visibility, false, true);
    }

    public IRubyObject newMethod(IRubyObject receiver, final String methodName, boolean bound, Visibility visibility, boolean respondToMissing) {
        return newMethod(receiver, methodName, bound, visibility, respondToMissing, true);
    }

    public static class RespondToMissingMethod extends JavaMethod.JavaMethodNBlock {
        final CallSite site;
        public RespondToMissingMethod(RubyModule implClass, Visibility vis, String methodName) {
            super(implClass, vis);

            site = new FunctionalCachingCallSite(methodName);
        }
        @Override
        public IRubyObject call(ThreadContext context, IRubyObject self, RubyModule clazz, String name, IRubyObject[] args, Block block) {
            return site.call(context, self, self, args, block);
        }

        public boolean equals(Object other) {
            if (!(other instanceof RespondToMissingMethod)) return false;

            RespondToMissingMethod rtmm = (RespondToMissingMethod)other;

            return this.site.methodName.equals(rtmm.site.methodName) &&
                    isImplementedBy(rtmm.getImplementationClass());
        }
    }

    public IRubyObject newMethod(IRubyObject receiver, final String methodName, boolean bound, Visibility visibility, boolean respondToMissing, boolean priv) {
        DynamicMethod method = searchMethod(methodName);

        if (method.isUndefined() ||
            (visibility != null && method.getVisibility() != visibility)) {
            if (respondToMissing) { // 1.9 behavior
                if (receiver.respondsToMissing(methodName, priv)) {
                    method = new RespondToMissingMethod(this, PUBLIC, methodName);
                } else {
                    throw getRuntime().newNameError("undefined method `" + methodName +
                        "' for class `" + this.getName() + "'", methodName);
                }
            } else {
                throw getRuntime().newNameError("undefined method `" + methodName +
                    "' for class `" + this.getName() + "'", methodName);
            }
        }

        RubyModule implementationModule = method.getImplementationClass();
        RubyModule originModule = this;
        while (originModule != implementationModule && originModule.isSingleton()) {
            originModule = ((MetaClass)originModule).getRealClass();
        }

        AbstractRubyMethod newMethod;
        if (bound) {
            newMethod = RubyMethod.newMethod(implementationModule, methodName, originModule, methodName, method, receiver);
        } else {
            newMethod = RubyUnboundMethod.newUnboundMethod(implementationModule, methodName, originModule, methodName, method);
        }
        newMethod.infectBy(this);

        return newMethod;
    }

    @JRubyMethod(name = "define_method", visibility = PRIVATE, reads = VISIBILITY)
    public IRubyObject define_method(ThreadContext context, IRubyObject arg0, Block block) {
        Ruby runtime = context.runtime;
        String name = TypeConverter.convertToIdentifier(arg0);
        DynamicMethod newMethod = null;
        Visibility visibility = PUBLIC;

        // We need our identifier to be retrievable and creatable as a symbol.  This side-effect
        // populates this name into our symbol table so it will exist later if needed.  The
        // reason for this hack/side-effect is that symbols store their values as raw bytes.  We lose encoding
        // info so we need to make an entry so any accesses with raw bytes later gets proper symbol.
<<<<<<< HEAD
        RubySymbol nameSym = RubySymbol.newSymbol(runtime, arg0);
        
=======
        RubySymbol.newSymbol(runtime, arg0);

>>>>>>> aaf16814
        if (!block.isGiven()) {
            throw getRuntime().newArgumentError("tried to create Proc object without a block");
        }

        block = block.cloneBlockAndFrame();
        RubyProc proc = runtime.newProc(Block.Type.LAMBDA, block);

        // a normal block passed to define_method changes to do arity checking; make it a lambda
        proc.getBlock().type = Block.Type.LAMBDA;

        newMethod = createProcMethod(name, visibility, proc);

        Helpers.addInstanceMethod(this, name, newMethod, visibility, context, runtime);

        return nameSym;
    }

    @JRubyMethod(name = "define_method", visibility = PRIVATE, reads = VISIBILITY)
    public IRubyObject define_method(ThreadContext context, IRubyObject arg0, IRubyObject arg1, Block block) {
        Ruby runtime = context.runtime;
        IRubyObject body;
        String name = TypeConverter.convertToIdentifier(arg0);
        DynamicMethod newMethod = null;
        Visibility visibility = PUBLIC;

        // We need our identifier to be retrievable and creatable as a symbol.  This side-effect
        // populates this name into our symbol table so it will exist later if needed.  The
        // reason for this hack/side-effect is that symbols store their values as raw bytes.  We lose encoding
        // info so we need to make an entry so any accesses with raw bytes later gets proper symbol.
        RubySymbol nameSym = RubySymbol.newSymbol(runtime, arg0);

        if (runtime.getProc().isInstance(arg1)) {
            // double-testing args.length here, but it avoids duplicating the proc-setup code in two places
            RubyProc proc = (RubyProc)arg1;
            body = proc;

            newMethod = createProcMethod(name, visibility, proc);
        } else if (arg1 instanceof AbstractRubyMethod) {
            AbstractRubyMethod method = (AbstractRubyMethod)arg1;
            body = method;

            checkValidBindTargetFrom(context, (RubyModule)method.owner(context));

            newMethod = method.getMethod().dup();
            newMethod.setImplementationClass(this);
        } else {
            throw runtime.newTypeError("wrong argument type " + arg1.getType().getName() + " (expected Proc/Method)");
        }

        Helpers.addInstanceMethod(this, name, newMethod, visibility, context, runtime);

        return nameSym;
    }
    @Deprecated
    public IRubyObject define_method(ThreadContext context, IRubyObject[] args, Block block) {
        switch (args.length) {
        case 1:
            return define_method(context, args[0], block);
        case 2:
            return define_method(context, args[0], args[1], block);
        default:
            throw context.runtime.newArgumentError("wrong number of arguments (" + args.length + " for 2)");
        }
    }

    private DynamicMethod createProcMethod(String name, Visibility visibility, RubyProc proc) {
        Block block = proc.getBlock();
        block.getBinding().getFrame().setKlazz(this);
        block.getBinding().getFrame().setName(name);
        block.getBinding().setMethod(name);

        StaticScope scope = block.getBody().getStaticScope();

        // for zsupers in define_method (blech!) we tell the proc scope to act as the "argument" scope
        scope.makeArgumentScope();

        Arity arity = block.arity();
        // just using required is broken...but no more broken than before zsuper refactoring
        scope.setRequiredArgs(arity.required());

        if(!arity.isFixed()) {
            scope.setRestArg(arity.required());
        }

        return new ProcMethod(this, proc, visibility);
    }

<<<<<<< HEAD
=======
    @Deprecated
    public IRubyObject executeUnder(ThreadContext context, org.jruby.runtime.callback.Callback method, IRubyObject[] args, Block block) {
        context.preExecuteUnder(this, this, block);
        try {
            return method.execute(this, args, block);
        } finally {
            context.postExecuteUnder();
        }
    }

    @JRubyMethod(name = "name")
>>>>>>> aaf16814
    public IRubyObject name() {
        return name19();
    }

    @JRubyMethod(name = "name")
    public IRubyObject name19() {
        Ruby runtime = getRuntime();
        if (getBaseName() == null) {
            return runtime.getNil();
        } else {
            return runtime.newString(getName());
        }
    }

    protected IRubyObject cloneMethods(RubyModule clone) {
        RubyModule realType = this.getNonIncludedClass();
        for (Map.Entry<String, DynamicMethod> entry : getMethods().entrySet()) {
            DynamicMethod method = entry.getValue();
            // Do not clone cached methods
            // FIXME: MRI copies all methods here
<<<<<<< HEAD
            if (method.isImplementedBy(realType) || method.isUndefined()) {
                
=======
            if (method.getImplementationClass() == realType || method.isUndefined()) {

>>>>>>> aaf16814
                // A cloned method now belongs to a new class.  Set it.
                // TODO: Make DynamicMethod immutable
                DynamicMethod clonedMethod = method.dup();
                clonedMethod.setImplementationClass(clone);
                clone.putMethod(entry.getKey(), clonedMethod);
            }
        }

        return clone;
    }

<<<<<<< HEAD
    /** mri: rb_mod_init_copy
     * 
=======
    /** rb_mod_init_copy
     *
>>>>>>> aaf16814
     */
    @JRubyMethod(name = "initialize_copy", required = 1, visibility = Visibility.PRIVATE)
    @Override
    public IRubyObject initialize_copy(IRubyObject original) {
        if (this instanceof RubyClass) {
            checkSafeTypeToCopy((RubyClass) original);
        }
        super.initialize_copy(original);

        RubyModule originalModule = (RubyModule)original;

        if (!getMetaClass().isSingleton()) setMetaClass(originalModule.getSingletonClassClone());
        setSuperClass(originalModule.getSuperClass());
        if (originalModule.hasVariables()) syncVariables(originalModule);
        syncConstants(originalModule);

        originalModule.cloneMethods(this);

        return this;
    }

    // mri: class_init_copy_check
    private void checkSafeTypeToCopy(RubyClass original) {
        Ruby runtime = getRuntime();

        if (original == runtime.getBasicObject()) throw runtime.newTypeError("can't copy the root class");
        if (getSuperClass() == runtime.getBasicObject()) throw runtime.newTypeError("already initialized class");
        if (original.isSingleton()) throw runtime.newTypeError("can't copy singleton class");
    }

    public void syncConstants(RubyModule other) {
        if (other.getConstantMap() != Collections.EMPTY_MAP) {
            getConstantMapForWrite().putAll(other.getConstantMap());
        }
    }

    public void syncClassVariables(RubyModule other) {
        if (other.getClassVariablesForRead() != Collections.EMPTY_MAP) {
            getClassVariables().putAll(other.getClassVariablesForRead());
        }
    }

    /** rb_mod_included_modules
     *
     */
    @JRubyMethod(name = "included_modules")
    public RubyArray included_modules(ThreadContext context) {
        RubyArray ary = context.runtime.newArray();

        for (RubyModule p = getSuperClass(); p != null; p = p.getSuperClass()) {
            if (p.isIncluded()) {
                ary.append(p.getNonIncludedClass());
            }
        }

        return ary;
    }

    public boolean hasPrepends() {
        return methodLocation != this;
    }

    /** rb_mod_ancestors
     *
     */
    @JRubyMethod(name = "ancestors")
    public RubyArray ancestors(ThreadContext context) {
        return context.runtime.newArray(getAncestorList());
    }

    @Deprecated
    public RubyArray ancestors() {
        return getRuntime().newArray(getAncestorList());
    }

    public List<IRubyObject> getAncestorList() {
        ArrayList<IRubyObject> list = new ArrayList<IRubyObject>();

        for (RubyModule module = this; module != null; module = module.getSuperClass()) {
            // FIXME this is silly. figure out how to delegate the getNonIncludedClass()
            // call to drop the getDelegate().
            if (module.methodLocation == module) list.add(module.getDelegate().getNonIncludedClass());
        }

        return list;
    }

    public boolean hasModuleInPrepends(RubyModule type) {
        for (RubyModule module = this; module != methodLocation; module = module.getSuperClass()) {
            if (type == module.getNonIncludedClass()) return true;
        }
        return false;
    }

    public boolean hasModuleInHierarchy(RubyModule type) {
        // XXX: This check previously used callMethod("==") to check for equality between classes
        // when scanning the hierarchy. However the == check may be safe; we should only ever have
        // one instance bound to a given type/constant. If it's found to be unsafe, examine ways
        // to avoid the == call.
        for (RubyModule module = this; module != null; module = module.getSuperClass()) {
            if (module.getNonIncludedClass() == type) return true;
        }

        return false;
    }

    @Override
    public int hashCode() {
        return id;
    }

    @JRubyMethod(name = "hash")
    @Override
    public RubyFixnum hash() {
        return getRuntime().newFixnum(id);
    }

    /** rb_mod_to_s
     *
     */
    @JRubyMethod(name = "to_s", alias = "inspect")
    @Override
    public IRubyObject to_s() {
        if(isSingleton()){
            IRubyObject attached = ((MetaClass)this).getAttached();
            StringBuilder buffer = new StringBuilder("#<Class:");
            if (attached != null) { // FIXME: figure out why we getService null sometimes
                if(attached instanceof RubyClass || attached instanceof RubyModule){
                    buffer.append(attached.inspect());
                }else{
                    buffer.append(attached.anyToString());
                }
            }
            buffer.append(">");
            return getRuntime().newString(buffer.toString());
        }
        return getRuntime().newString(getName());
    }

    /** rb_mod_eqq
     *
     */
    @JRubyMethod(name = "===", required = 1)
    @Override
    public RubyBoolean op_eqq(ThreadContext context, IRubyObject obj) {
        return context.runtime.newBoolean(isInstance(obj));
    }

    /**
     * We override equals here to provide a faster path, since equality for modules
     * is pretty cut and dried.
     * @param other The object to check for equality
     * @return true if reference equality, false otherwise
     */
    @Override
    public boolean equals(Object other) {
        return this == other;
    }

    @JRubyMethod(name = "==", required = 1)
    @Override
    public IRubyObject op_equal(ThreadContext context, IRubyObject other) {
        if(!(other instanceof RubyModule)) return context.runtime.getFalse();

        RubyModule otherModule = (RubyModule) other;
        if(otherModule.isIncluded()) {
            return context.runtime.newBoolean(otherModule.isSame(this));
        } else {
            return context.runtime.newBoolean(isSame(otherModule));
        }
    }

    /** rb_mod_freeze
     *
     */
    @JRubyMethod(name = "freeze")
    @Override
    public final IRubyObject freeze(ThreadContext context) {
        to_s();
        return super.freeze(context);
    }

    /** rb_mod_le
    *
    */
    @JRubyMethod(name = "<=", required = 1)
   public IRubyObject op_le(IRubyObject obj) {
        if (!(obj instanceof RubyModule)) {
            throw getRuntime().newTypeError("compared with non class/module");
        }

        if (isKindOfModule((RubyModule) obj)) return getRuntime().getTrue();
        if (((RubyModule) obj).isKindOfModule(this)) return getRuntime().getFalse();

        return getRuntime().getNil();
    }

    /** rb_mod_lt
    *
    */
    @JRubyMethod(name = "<", required = 1)
   public IRubyObject op_lt(IRubyObject obj) {
        return obj == this ? getRuntime().getFalse() : op_le(obj);
    }

    /** rb_mod_ge
    *
    */
    @JRubyMethod(name = ">=", required = 1)
   public IRubyObject op_ge(IRubyObject obj) {
        if (!(obj instanceof RubyModule)) {
            throw getRuntime().newTypeError("compared with non class/module");
        }

        return ((RubyModule) obj).op_le(this);
    }

    /** rb_mod_gt
    *
    */
    @JRubyMethod(name = ">", required = 1)
   public IRubyObject op_gt(IRubyObject obj) {
        return this == obj ? getRuntime().getFalse() : op_ge(obj);
    }

    /** rb_mod_cmp
    *
    */
    @JRubyMethod(name = "<=>", required = 1)
    public IRubyObject op_cmp(IRubyObject obj) {
        if (this == obj) return getRuntime().newFixnum(0);
        if (!(obj instanceof RubyModule)) return getRuntime().getNil();

        RubyModule module = (RubyModule) obj;

        if (module.isKindOfModule(this)) return getRuntime().newFixnum(1);
        if (this.isKindOfModule(module)) return getRuntime().newFixnum(-1);

        return getRuntime().getNil();
    }

    public boolean isKindOfModule(RubyModule type) {
        for (RubyModule module = this; module != null; module = module.getSuperClass()) {
            if (module.isSame(type)) return true;
        }

        return false;
    }

    protected boolean isSame(RubyModule module) {
        return this == module;
    }

    /** rb_mod_initialize
     *
     */
    @JRubyMethod(name = "initialize", visibility = PRIVATE)
    public IRubyObject initialize(ThreadContext context, Block block) {
        if (block.isGiven()) {
            module_exec(context, new IRubyObject[] {this}, block);
        }

        return getRuntime().getNil();
    }

    public void addReadWriteAttribute(ThreadContext context, String name) {
        addAccessor(context, name.intern(), PUBLIC, true, true);
    }

    public void addReadAttribute(ThreadContext context, String name) {
        addAccessor(context, name.intern(), PUBLIC, true, false);
    }

    public void addWriteAttribute(ThreadContext context, String name) {
        addAccessor(context, name.intern(), PUBLIC, false, true);
    }

    /** rb_mod_attr
     *
     */
    public IRubyObject attr(ThreadContext context, IRubyObject[] args) {
<<<<<<< HEAD
        return attr19(context, args);
    }
    
    @JRubyMethod(name = "attr", rest = true, visibility = PRIVATE, reads = VISIBILITY)
=======
        boolean writeable = args.length > 1 ? args[1].isTrue() : false;

        // Check the visibility of the previous frame, which will be the frame in which the class is being eval'ed
        Visibility visibility = context.getCurrentVisibility();

        addAccessor(context, args[0].asJavaString().intern(), visibility, true, writeable);

        return getRuntime().getNil();
    }

    @JRubyMethod(name = "attr", rest = true, visibility = PRIVATE, reads = VISIBILITY, compat = RUBY1_9)
>>>>>>> aaf16814
    public IRubyObject attr19(ThreadContext context, IRubyObject[] args) {
        Ruby runtime = context.runtime;

        if (args.length == 2 && (args[1] == runtime.getTrue() || args[1] == runtime.getFalse())) {
            runtime.getWarnings().warn(ID.OBSOLETE_ARGUMENT, "optional boolean argument is obsoleted");
            addAccessor(context, args[0].asJavaString().intern(), context.getCurrentVisibility(), args[0].isTrue(), args[1].isTrue());
            return runtime.getNil();
        }

        return attr_reader(context, args);
    }

    @Deprecated
    public IRubyObject attr_reader(IRubyObject[] args) {
        return attr_reader(getRuntime().getCurrentContext(), args);
    }

    /** rb_mod_attr_reader
     *
     */
    @JRubyMethod(name = "attr_reader", rest = true, visibility = PRIVATE, reads = VISIBILITY)
    public IRubyObject attr_reader(ThreadContext context, IRubyObject[] args) {
        // Check the visibility of the previous frame, which will be the frame in which the class is being eval'ed
        Visibility visibility = context.getCurrentVisibility();

        for (int i = 0; i < args.length; i++) {
            addAccessor(context, args[i].asJavaString().intern(), visibility, true, false);
        }

        return context.runtime.getNil();
    }

    /** rb_mod_attr_writer
     *
     */
    @JRubyMethod(name = "attr_writer", rest = true, visibility = PRIVATE, reads = VISIBILITY)
    public IRubyObject attr_writer(ThreadContext context, IRubyObject[] args) {
        // Check the visibility of the previous frame, which will be the frame in which the class is being eval'ed
        Visibility visibility = context.getCurrentVisibility();

        for (int i = 0; i < args.length; i++) {
            addAccessor(context, args[i].asJavaString().intern(), visibility, false, true);
        }

        return context.runtime.getNil();
    }


    @Deprecated
    public IRubyObject attr_accessor(IRubyObject[] args) {
        return attr_accessor(getRuntime().getCurrentContext(), args);
    }

    /** rb_mod_attr_accessor
     *  Note: this method should not be called from Java in most cases, since
     *  it depends on Ruby frame state for visibility. Use add[Read/Write]Attribute instead.
     */
    @JRubyMethod(name = "attr_accessor", rest = true, visibility = PRIVATE, reads = VISIBILITY)
    public IRubyObject attr_accessor(ThreadContext context, IRubyObject[] args) {
        // Check the visibility of the previous frame, which will be the frame in which the class is being eval'ed
        Visibility visibility = context.getCurrentVisibility();

        for (int i = 0; i < args.length; i++) {
            // This is almost always already interned, since it will be called with a symbol in most cases
            // but when created from Java code, we might getService an argument that needs to be interned.
            // addAccessor has as a precondition that the string MUST be interned
            addAccessor(context, args[i].asJavaString().intern(), visibility, true, true);
        }

        return context.runtime.getNil();
    }

    /**
     * Get a list of all instance methods names of the provided visibility unless not is true, then
     * getService all methods which are not the provided
     *
     * @param args passed into one of the Ruby instance_method methods
     * @param visibility to find matching instance methods against
     * @param not if true only find methods not matching supplied visibility
     * @return a RubyArray of instance method names
     */
    private RubyArray instance_methods(IRubyObject[] args, final Visibility visibility, boolean not, boolean useSymbols) {
        boolean includeSuper = args.length > 0 ? args[0].isTrue() : true;
        Ruby runtime = getRuntime();
        RubyArray ary = runtime.newArray();
        Set<String> seen = new HashSet<String>();

        populateInstanceMethodNames(seen, ary, visibility, not, useSymbols, includeSuper);

        return ary;
    }

    public void populateInstanceMethodNames(Set<String> seen, RubyArray ary, final Visibility visibility, boolean not, boolean useSymbols, boolean includeSuper) {
        Ruby runtime = getRuntime();

        for (RubyModule type = this; type != null; type = type.getSuperClass()) {
            RubyModule realType = type.getNonIncludedClass();
            for (Map.Entry entry : type.getMethods().entrySet()) {
                String methodName = (String) entry.getKey();

                if (! seen.contains(methodName)) {
                    seen.add(methodName);

                    DynamicMethod method = (DynamicMethod) entry.getValue();
                    if ((method.isImplementedBy(realType) || method.isImplementedBy(type)) &&
                        (!not && method.getVisibility() == visibility || (not && method.getVisibility() != visibility)) &&
                        ! method.isUndefined()) {

                        ary.append(useSymbols ? runtime.newSymbol(methodName) : runtime.newString(methodName));
                    }
                }
            }

            if (!includeSuper && type == methodLocation) {
                break;
            }
        }
    }

    public RubyArray instance_methods(IRubyObject[] args) {
        return instance_methods19(args);
    }

    @JRubyMethod(name = "instance_methods", optional = 1)
    public RubyArray instance_methods19(IRubyObject[] args) {
        return instance_methods(args, PRIVATE, true, true);
    }

    public RubyArray public_instance_methods(IRubyObject[] args) {
        return public_instance_methods19(args);
    }

    @JRubyMethod(name = "public_instance_methods", optional = 1)
    public RubyArray public_instance_methods19(IRubyObject[] args) {
        return instance_methods(args, PUBLIC, false, true);
    }

    @JRubyMethod(name = "instance_method", required = 1)
    public IRubyObject instance_method(IRubyObject symbol) {
        return newMethod(null, symbol.asJavaString(), false, null);
    }

    @JRubyMethod(name = "public_instance_method", required = 1)
    public IRubyObject public_instance_method(IRubyObject symbol) {
        return newMethod(null, symbol.asJavaString(), false, PUBLIC);
    }

    /** rb_class_protected_instance_methods
     *
     */
    public RubyArray protected_instance_methods(IRubyObject[] args) {
        return protected_instance_methods19(args);
    }

    @JRubyMethod(name = "protected_instance_methods", optional = 1)
    public RubyArray protected_instance_methods19(IRubyObject[] args) {
        return instance_methods(args, PROTECTED, false, true);
    }

    /** rb_class_private_instance_methods
     *
     */
    public RubyArray private_instance_methods(IRubyObject[] args) {
        return private_instance_methods19(args);
    }

    @JRubyMethod(name = "private_instance_methods", optional = 1)
    public RubyArray private_instance_methods19(IRubyObject[] args) {
        return instance_methods(args, PRIVATE, false, true);
    }

    /** rb_mod_prepend_features
     *
     */
    @JRubyMethod(name = "prepend_features", required = 1, visibility = PRIVATE)
    public RubyModule prepend_features(IRubyObject include) {
        if (!isModule()) {
            throw getRuntime().newTypeError(this, getRuntime().getModule());
        }
        if (!(include instanceof RubyModule)) {
            throw getRuntime().newTypeError(include, getRuntime().getModule());
        }

        if (!(include.isModule() || include.isClass())) {
            throw getRuntime().newTypeError(include, getRuntime().getModule());
        }

        ((RubyModule) include).prependModule(this);
        return this;
    }

    /** rb_mod_append_features
     *
     */
    @JRubyMethod(name = "append_features", required = 1, visibility = PRIVATE)
<<<<<<< HEAD
    public RubyModule append_features(IRubyObject include) {
        if (!isModule()) {
            throw getRuntime().newTypeError(this, getRuntime().getModule());
        }
        if (!(include instanceof RubyModule)) {
            throw getRuntime().newTypeError(include, getRuntime().getModule());
        }

        if (!(include.isModule() || include.isClass())) {
            throw getRuntime().newTypeError(include, getRuntime().getModule());
=======
    public RubyModule append_features(IRubyObject module) {
        if (!(module instanceof RubyModule)) {
            // MRI error message says Class, even though Module is ok
            throw getRuntime().newTypeError(module,getRuntime().getClassClass());
>>>>>>> aaf16814
        }

        ((RubyModule) include).includeModule(this);
        return this;
    }

    /** rb_mod_extend_object
     *
     */
    @JRubyMethod(name = "extend_object", required = 1, visibility = PRIVATE)
    public IRubyObject extend_object(IRubyObject obj) {
        obj.getSingletonClass().includeModule(this);
        return obj;
    }

    /** rb_mod_include
     *
     */
    @JRubyMethod(name = "include", rest = true)
    public RubyModule include(IRubyObject[] modules) {
        ThreadContext context = getRuntime().getCurrentContext();
        // MRI checks all types first:
        for (int i = modules.length; --i >= 0; ) {
            IRubyObject obj = modules[i];
            if (!obj.isModule()) {
                throw context.runtime.newTypeError(obj, context.runtime.getModule());
            }
        }
        for (int i = modules.length - 1; i >= 0; i--) {
            modules[i].callMethod(context, "append_features", this);
            modules[i].callMethod(context, "included", this);
        }

        return this;
    }

    @JRubyMethod(name = "included", required = 1, visibility = PRIVATE)
    public IRubyObject included(ThreadContext context, IRubyObject other) {
        return context.runtime.getNil();
    }

    @JRubyMethod(name = "extended", required = 1, visibility = PRIVATE)
    public IRubyObject extended(ThreadContext context, IRubyObject other, Block block) {
        return context.runtime.getNil();
    }

    @JRubyMethod(name = "mix", visibility = PRIVATE)
    public IRubyObject mix(ThreadContext context, IRubyObject mod) {
        Ruby runtime = context.runtime;

        if (!mod.isModule()) {
            throw runtime.newTypeError(mod, runtime.getModule());
        }

        for (Map.Entry<String, DynamicMethod> entry : ((RubyModule)mod).methods.entrySet()) {
            if (methodLocation.getMethods().containsKey(entry.getKey())) {
                throw runtime.newArgumentError("method would conflict - " + entry.getKey());
            }
        }

        for (Map.Entry<String, DynamicMethod> entry : ((RubyModule)mod).methods.entrySet()) {
            methodLocation.getMethodsForWrite().put(entry.getKey(), entry.getValue().dup());
        }

        return mod;
    }

    @JRubyMethod(name = "mix", visibility = PRIVATE)
    public IRubyObject mix(ThreadContext context, IRubyObject mod, IRubyObject hash0) {
        Ruby runtime = context.runtime;
        RubyHash methodNames = null;

        if (!mod.isModule()) {
            throw runtime.newTypeError(mod, runtime.getModule());
        }

        if (hash0 instanceof RubyHash) {
            methodNames = (RubyHash)hash0;
        } else {
            throw runtime.newTypeError(hash0, runtime.getHash());
        }
<<<<<<< HEAD
        
        for (Map.Entry<IRubyObject, IRubyObject> entry : (Set<Map.Entry<IRubyObject, IRubyObject>>)methodNames.directEntrySet()) {
=======

        for (Map.Entry entry : (Set<Map.Entry<Object, Object>>)methodNames.directEntrySet()) {
>>>>>>> aaf16814
            String name = entry.getValue().toString();
            if (methods.containsKey(entry.getValue().toString())) {
                throw runtime.newArgumentError("constant would conflict - " + name);
            }
        }

        for (Map.Entry<String, DynamicMethod> entry : ((RubyModule)mod).methods.entrySet()) {
            if (methods.containsKey(entry.getKey())) {
                throw runtime.newArgumentError("method would conflict - " + entry.getKey());
            }
        }

        for (Map.Entry<String, DynamicMethod> entry : ((RubyModule)mod).methods.entrySet()) {
            String name = entry.getKey();
            IRubyObject mapped = methodNames.fastARef(runtime.newSymbol(name));
            if (mapped == NEVER) {
                // unmapped
            } else if (mapped == context.nil) {
                // do not mix
                continue;
            } else {
                name = mapped.toString();
            }
            methodLocation.getMethodsForWrite().put(name, entry.getValue().dup());
        }

        return mod;
    }

    private void setVisibility(ThreadContext context, IRubyObject[] args, Visibility visibility) {
        if (args.length == 0) {
            // Note: we change current frames visibility here because the methods which call
            // this method are all "fast" (e.g. they do not created their own frame).
            context.setCurrentVisibility(visibility);
        } else {
            setMethodVisibility(args, visibility);
        }
    }

    /** rb_mod_public
     *
     */
    @JRubyMethod(name = "public", rest = true, visibility = PRIVATE, writes = VISIBILITY)
    public RubyModule rbPublic(ThreadContext context, IRubyObject[] args) {
        setVisibility(context, args, PUBLIC);
        return this;
    }

    /** rb_mod_protected
     *
     */
    @JRubyMethod(name = "protected", rest = true, visibility = PRIVATE, writes = VISIBILITY)
    public RubyModule rbProtected(ThreadContext context, IRubyObject[] args) {
        setVisibility(context, args, PROTECTED);
        return this;
    }

    /** rb_mod_private
     *
     */
    @JRubyMethod(name = "private", rest = true, visibility = PRIVATE, writes = VISIBILITY)
    public RubyModule rbPrivate(ThreadContext context, IRubyObject[] args) {
        setVisibility(context, args, PRIVATE);
        return this;
    }

    /** rb_mod_modfunc
     *
     */
    @JRubyMethod(name = "module_function", rest = true, visibility = PRIVATE, writes = VISIBILITY)
    public RubyModule module_function(ThreadContext context, IRubyObject[] args) {
        Ruby runtime = context.runtime;

        if (args.length == 0) {
            context.setCurrentVisibility(MODULE_FUNCTION);
        } else {
            setMethodVisibility(args, PRIVATE);

            for (int i = 0; i < args.length; i++) {
                String name = args[i].asJavaString().intern();
                DynamicMethod method = deepMethodSearch(name, runtime);
                getSingletonClass().addMethod(name, new WrapperMethod(getSingletonClass(), method, PUBLIC));
                callMethod(context, "singleton_method_added", context.runtime.fastNewSymbol(name));
            }
        }
        return this;
    }

    @JRubyMethod(name = "method_added", required = 1, visibility = PRIVATE)
    public IRubyObject method_added(ThreadContext context, IRubyObject nothing) {
        return context.runtime.getNil();
    }

    @JRubyMethod(name = "method_removed", required = 1, visibility = PRIVATE)
    public IRubyObject method_removed(ThreadContext context, IRubyObject nothing) {
        return context.runtime.getNil();
    }

    @JRubyMethod(name = "method_undefined", required = 1, visibility = PRIVATE)
    public IRubyObject method_undefined(ThreadContext context, IRubyObject nothing) {
        return context.runtime.getNil();
    }

    @JRubyMethod(name = "method_defined?", required = 1)
    public RubyBoolean method_defined_p(ThreadContext context, IRubyObject symbol) {
        return isMethodBound(symbol.asJavaString(), true) ? context.runtime.getTrue() : context.runtime.getFalse();
    }

    @JRubyMethod(name = "public_method_defined?", required = 1)
    public IRubyObject public_method_defined(ThreadContext context, IRubyObject symbol) {
        DynamicMethod method = searchMethod(symbol.asJavaString());

        return context.runtime.newBoolean(!method.isUndefined() && method.getVisibility() == PUBLIC);
    }

    @JRubyMethod(name = "protected_method_defined?", required = 1)
    public IRubyObject protected_method_defined(ThreadContext context, IRubyObject symbol) {
        DynamicMethod method = searchMethod(symbol.asJavaString());

        return context.runtime.newBoolean(!method.isUndefined() && method.getVisibility() == PROTECTED);
    }

    @JRubyMethod(name = "private_method_defined?", required = 1)
    public IRubyObject private_method_defined(ThreadContext context, IRubyObject symbol) {
        DynamicMethod method = searchMethod(symbol.asJavaString());

        return context.runtime.newBoolean(!method.isUndefined() && method.getVisibility() == PRIVATE);
    }

    @JRubyMethod(name = "public_class_method", rest = true)
    public RubyModule public_class_method(IRubyObject[] args) {
        getSingletonClass().setMethodVisibility(args, PUBLIC);
        return this;
    }

    @JRubyMethod(name = "private_class_method", rest = true)
    public RubyModule private_class_method(IRubyObject[] args) {
        getSingletonClass().setMethodVisibility(args, PRIVATE);
        return this;
    }

    @JRubyMethod(name = "alias_method", required = 2, visibility = PRIVATE)
    public RubyModule alias_method(ThreadContext context, IRubyObject newId, IRubyObject oldId) {
        String newName = newId.asJavaString();
        defineAlias(newName, oldId.asJavaString());
        RubySymbol newSym = newId instanceof RubySymbol ? (RubySymbol)newId :
            context.runtime.newSymbol(newName);
        if (isSingleton()) {
            ((MetaClass)this).getAttached().callMethod(context, "singleton_method_added", newSym);
        } else {
            callMethod(context, "method_added", newSym);
        }
        return this;
    }

    @JRubyMethod(name = "undef_method", rest = true, visibility = PRIVATE)
    public RubyModule undef_method(ThreadContext context, IRubyObject[] args) {
        for (int i=0; i<args.length; i++) {
            undef(context, args[i].asJavaString());
        }
        return this;
    }

    @JRubyMethod(name = {"module_eval", "class_eval"},
            reads = {LASTLINE, BACKREF, VISIBILITY, BLOCK, SELF, METHODNAME, LINE, JUMPTARGET, CLASS, FILENAME, SCOPE},
            writes = {LASTLINE, BACKREF, VISIBILITY, BLOCK, SELF, METHODNAME, LINE, JUMPTARGET, CLASS, FILENAME, SCOPE})
    public IRubyObject module_eval(ThreadContext context, Block block) {
        return specificEval(context, this, block, EvalType.MODULE_EVAL);
    }
    @JRubyMethod(name = {"module_eval", "class_eval"},
            reads = {LASTLINE, BACKREF, VISIBILITY, BLOCK, SELF, METHODNAME, LINE, JUMPTARGET, CLASS, FILENAME, SCOPE},
            writes = {LASTLINE, BACKREF, VISIBILITY, BLOCK, SELF, METHODNAME, LINE, JUMPTARGET, CLASS, FILENAME, SCOPE})
    public IRubyObject module_eval(ThreadContext context, IRubyObject arg0, Block block) {
        return specificEval(context, this, arg0, block, EvalType.MODULE_EVAL);
    }
    @JRubyMethod(name = {"module_eval", "class_eval"},
            reads = {LASTLINE, BACKREF, VISIBILITY, BLOCK, SELF, METHODNAME, LINE, JUMPTARGET, CLASS, FILENAME, SCOPE},
            writes = {LASTLINE, BACKREF, VISIBILITY, BLOCK, SELF, METHODNAME, LINE, JUMPTARGET, CLASS, FILENAME, SCOPE})
    public IRubyObject module_eval(ThreadContext context, IRubyObject arg0, IRubyObject arg1, Block block) {
        return specificEval(context, this, arg0, arg1, block, EvalType.MODULE_EVAL);
    }
    @JRubyMethod(name = {"module_eval", "class_eval"},
            reads = {LASTLINE, BACKREF, VISIBILITY, BLOCK, SELF, METHODNAME, LINE, JUMPTARGET, CLASS, FILENAME, SCOPE},
            writes = {LASTLINE, BACKREF, VISIBILITY, BLOCK, SELF, METHODNAME, LINE, JUMPTARGET, CLASS, FILENAME, SCOPE})
    public IRubyObject module_eval(ThreadContext context, IRubyObject arg0, IRubyObject arg1, IRubyObject arg2, Block block) {
        return specificEval(context, this, arg0, arg1, arg2, block, EvalType.MODULE_EVAL);
    }
    @Deprecated
    public IRubyObject module_eval(ThreadContext context, IRubyObject[] args, Block block) {
        return specificEval(context, this, args, block, EvalType.MODULE_EVAL);
    }

    @JRubyMethod(name = {"module_exec", "class_exec"},
            reads = {LASTLINE, BACKREF, VISIBILITY, BLOCK, SELF, METHODNAME, LINE, JUMPTARGET, CLASS, FILENAME, SCOPE},
            writes = {LASTLINE, BACKREF, VISIBILITY, BLOCK, SELF, METHODNAME, LINE, JUMPTARGET, CLASS, FILENAME, SCOPE})
    public IRubyObject module_exec(ThreadContext context, Block block) {
        if (block.isGiven()) {
            return yieldUnder(context, this, IRubyObject.NULL_ARRAY, block, EvalType.MODULE_EVAL);
        } else {
            throw context.runtime.newLocalJumpErrorNoBlock();
        }
    }

    @JRubyMethod(name = {"module_exec", "class_exec"}, rest = true,
            reads = {LASTLINE, BACKREF, VISIBILITY, BLOCK, SELF, METHODNAME, LINE, JUMPTARGET, CLASS, FILENAME, SCOPE},
            writes = {LASTLINE, BACKREF, VISIBILITY, BLOCK, SELF, METHODNAME, LINE, JUMPTARGET, CLASS, FILENAME, SCOPE})
    public IRubyObject module_exec(ThreadContext context, IRubyObject[] args, Block block) {
        if (block.isGiven()) {
            return yieldUnder(context, this, args, block, EvalType.MODULE_EVAL);
        } else {
            throw context.runtime.newLocalJumpErrorNoBlock();
        }
    }

    @JRubyMethod(name = "remove_method", rest = true, visibility = PRIVATE)
    public RubyModule remove_method(ThreadContext context, IRubyObject[] args) {
        for(int i=0;i<args.length;i++) {
            removeMethod(context, args[i].asJavaString());
        }
        return this;
    }

    public static void marshalTo(RubyModule module, MarshalStream output) throws java.io.IOException {
        output.registerLinkTarget(module);
        output.writeString(MarshalStream.getPathFromClass(module));
    }

    public static RubyModule unmarshalFrom(UnmarshalStream input) throws java.io.IOException {
        String name = RubyString.byteListToString(input.unmarshalString());
        RubyModule result = UnmarshalStream.getModuleFromPath(input.getRuntime(), name);
        input.registerLinkTarget(result);
        return result;
    }

    /* Module class methods */

    /**
     * Return an array of nested modules or classes.
     */
    @JRubyMethod(name = "nesting", reads = SCOPE, meta = true)
    public static RubyArray nesting(ThreadContext context, IRubyObject recv, Block block) {
        Ruby runtime = context.runtime;
        RubyModule object = runtime.getObject();
        StaticScope scope = context.getCurrentScope().getStaticScope();
        RubyArray result = runtime.newArray();

        for (StaticScope current = scope; current.getModule() != object; current = current.getPreviousCRefScope()) {
            result.append(current.getModule());
        }

        return result;
    }

    /**
     * Include the given module and all related modules into the hierarchy above
     * this module/class. Inspects the hierarchy to ensure the same module isn't
     * included twice, and selects an appropriate insertion point for each incoming
     * module.
     *
     * @param baseModule The module to include, along with any modules it itself includes
     */
    private void doIncludeModule(RubyModule baseModule) {
        List<RubyModule> modulesToInclude = gatherModules(baseModule);
<<<<<<< HEAD
        
        RubyModule currentInclusionPoint = methodLocation;
        ModuleLoop: for (RubyModule nextModule : modulesToInclude) {
            checkForCyclicInclude(nextModule);

            boolean superclassSeen = false;

            // nextClass.isIncluded() && nextClass.getNonIncludedClass() == nextModule.getNonIncludedClass();
            // scan class hierarchy for module
            for (RubyClass nextClass = methodLocation.getSuperClass(); nextClass != null; nextClass = nextClass.getSuperClass()) {
                if (doesTheClassWrapTheModule(nextClass, nextModule)) {
                    // next in hierarchy is an included version of the module we're attempting,
                    // so we skip including it

                    // if we haven't encountered a real superclass, use the found module as the new inclusion point
                    if (!superclassSeen) currentInclusionPoint = nextClass;

                    continue ModuleLoop;
                } else {
                    superclassSeen = true;
                }
            }

            currentInclusionPoint = proceedWithInclude(currentInclusionPoint, nextModule.getDelegate());
        }
    }

    /**
     * Prepend the given module and all related modules into the hierarchy above
     * this module/class. Inspects the hierarchy to ensure the same module isn't
     * included twice, and selects an appropriate insertion point for each incoming
     * module.
     *
     * @param baseModule The module to prepend, along with any modules it itself includes
     */
    private void doPrependModule(RubyModule baseModule) {
        List<RubyModule> modulesToInclude = gatherModules(baseModule);

        RubyClass insertBelowSuperClass = null;
        if (methodLocation == this) {
            // In the current logic, if we getService here we know that module is not an
            // IncludedModule, so there's no need to fish out the delegate. But just
            // in case the logic should change later, let's do it anyway
            RubyClass prep = new PrependedModule(getRuntime(), getSuperClass(), this);

            // if the insertion point is a class, update subclass lists
            if (this instanceof RubyClass) {
                RubyClass insertBelowClass = (RubyClass)this;

                // if there's a non-null superclass, we're including into a normal class hierarchy;
                // update subclass relationships to avoid stale parent/child relationships
                if (insertBelowClass.getSuperClass() != null) {
                    insertBelowClass.getSuperClass().replaceSubclass(insertBelowClass, prep);
                }

                prep.addSubclass(insertBelowClass);
            }
            setSuperClass(prep);
        }
=======
>>>>>>> aaf16814

        RubyModule currentInclusionPoint = this;
        ModuleLoop: for (RubyModule nextModule : modulesToInclude) {
            checkForCyclicInclude(nextModule);

            boolean superclassSeen = false;

            // scan class hierarchy for module
            for (RubyClass nextClass = this.getSuperClass(); nextClass != null; nextClass = nextClass.getSuperClass()) {
                if (doesTheClassWrapTheModule(nextClass, nextModule)) {
                    // next in hierarchy is an included version of the module we're attempting,
                    // so we skip including it

                    // if we haven't encountered a real superclass, use the found module as the new inclusion point
                    if (!superclassSeen) currentInclusionPoint = nextClass;

                    continue ModuleLoop;
                } else {
                    superclassSeen = true;
                }
            }

            currentInclusionPoint = proceedWithPrepend(currentInclusionPoint, nextModule);
        }
    }

    /**
     * Is the given class a wrapper for the specified module?
     *
     * @param theClass The class to inspect
     * @param theModule The module we're looking for
     * @return true if the class is a wrapper for the module, false otherwise
     */
    private boolean doesTheClassWrapTheModule(RubyClass theClass, RubyModule theModule) {
        return theClass.isIncluded() &&
                theClass.getDelegate() == theModule.getDelegate();
    }

    /**
     * Gather all modules that would be included by including the given module.
     * The resulting list contains the given module and its (zero or more)
     * module-wrapping superclasses.
     *
     * @param baseModule The base module from which to aggregate modules
     * @return A list of all modules that would be included by including the given module
     */
    private List<RubyModule> gatherModules(RubyModule baseModule) {
        // build a list of all modules to consider for inclusion
        List<RubyModule> modulesToInclude = new ArrayList<RubyModule>();
        while (baseModule != null) {
            modulesToInclude.add(baseModule.getDelegate());
            baseModule = baseModule.getSuperClass();
        }

        return modulesToInclude;
    }

    /**
     * Actually proceed with including the specified module above the given target
     * in a hierarchy. Return the new module wrapper.
     *
     * @param insertAbove The hierarchy target above which to include the wrapped module
     * @param moduleToInclude The module to wrap and include
     * @return The new module wrapper resulting from this include
     */
    private RubyModule proceedWithInclude(RubyModule insertAbove, RubyModule moduleToInclude) {
        // In the current logic, if we getService here we know that module is not an
        // IncludedModuleWrapper, so there's no need to fish out the delegate. But just
        // in case the logic should change later, let's do it anyway
<<<<<<< HEAD
        RubyClass wrapper = new IncludedModuleWrapper(getRuntime(), insertAbove.getSuperClass(), moduleToInclude);
=======
        RubyClass wrapper = new IncludedModuleWrapper(getRuntime(), insertAbove.getSuperClass(), moduleToInclude.getNonIncludedClass());
>>>>>>> aaf16814

        // if the insertion point is a class, update subclass lists
        if (insertAbove instanceof RubyClass) {
            RubyClass insertAboveClass = (RubyClass)insertAbove;

            // if there's a non-null superclass, we're including into a normal class hierarchy;
            // update subclass relationships to avoid stale parent/child relationships
            if (insertAboveClass.getSuperClass() != null) {
                insertAboveClass.getSuperClass().replaceSubclass(insertAboveClass, wrapper);
            }

            wrapper.addSubclass(insertAboveClass);
        }

        insertAbove.setSuperClass(wrapper);
        insertAbove = insertAbove.getSuperClass();
        return insertAbove;
    }

    /**
     * Actually proceed with prepending the specified module below the given target
     * in a hierarchy. Return the new module wrapper.
     *
     * @param insertBelow The hierarchy target below which to include the wrapped module
     * @param moduleToPrepend The module to wrap and prepend
     * @return The new module wrapper resulting from this prepend
     */
    private RubyModule proceedWithPrepend(RubyModule insertBelow, RubyModule moduleToPrepend) {
        if (!moduleToPrepend.isPrepended()) moduleToPrepend = moduleToPrepend.getNonIncludedClass();

        RubyModule newInclusionPoint = proceedWithInclude(insertBelow, moduleToPrepend);

        return newInclusionPoint;
    }


    //
    ////////////////// CLASS VARIABLE RUBY METHODS ////////////////
    //

    @JRubyMethod(name = "class_variable_defined?", required = 1)
    public IRubyObject class_variable_defined_p(ThreadContext context, IRubyObject var) {
        String internedName = validateClassVariable(var.asJavaString().intern());
        RubyModule module = this;
        do {
            if (module.hasClassVariable(internedName)) {
                return context.runtime.getTrue();
            }
        } while ((module = module.getSuperClass()) != null);

        return context.runtime.getFalse();
    }

    /** rb_mod_cvar_get
     *
     */
    public IRubyObject class_variable_get(IRubyObject var) {
        return getClassVar(validateClassVariable(var.asJavaString()).intern());
    }

    @JRubyMethod(name = "class_variable_get")
    public IRubyObject class_variable_get19(IRubyObject var) {
        return class_variable_get(var);
    }

    /** rb_mod_cvar_set
     *
     */
    public IRubyObject class_variable_set(IRubyObject var, IRubyObject value) {
        return setClassVar(validateClassVariable(var.asJavaString()).intern(), value);
    }

    @JRubyMethod(name = "class_variable_set")
    public IRubyObject class_variable_set19(IRubyObject var, IRubyObject value) {
        return class_variable_set(var, value);
    }

    /** rb_mod_remove_cvar
     *
     */
    public IRubyObject remove_class_variable(ThreadContext context, IRubyObject name) {
        return removeClassVariable(name.asJavaString());
    }

    @JRubyMethod(name = "remove_class_variable")
    public IRubyObject remove_class_variable19(ThreadContext context, IRubyObject name) {
        return remove_class_variable(context, name);
    }

    /** rb_mod_class_variables
     *
     */
    public RubyArray class_variables(ThreadContext context) {
<<<<<<< HEAD
        return class_variables19(context);
=======
        Ruby runtime = context.runtime;
        RubyArray ary = runtime.newArray();

        Collection<String> names = classVariablesCommon();
        ary.addAll(names);
        return ary;
>>>>>>> aaf16814
    }

    @JRubyMethod(name = "class_variables")
    public RubyArray class_variables19(ThreadContext context) {
        Ruby runtime = context.runtime;
        RubyArray ary = runtime.newArray();

        Collection<String> names = classVariablesCommon();
        for (String name : names) {
            ary.add(runtime.newSymbol(name));
        }
        return ary;
    }

    private Collection<String> classVariablesCommon() {
        Set<String> names = new HashSet<String>();
        for (RubyModule p = this; p != null; p = p.getSuperClass()) {
            names.addAll(p.getClassVariableNameList());
        }
        return names;
    }


    //
    ////////////////// CONSTANT RUBY METHODS ////////////////
    //

    /** rb_mod_const_defined
     *
     */
    public RubyBoolean const_defined_p(ThreadContext context, IRubyObject symbol) {
        return const_defined_p19(context, new IRubyObject[]{symbol});
    }

    @JRubyMethod(name = "const_defined?", required = 1, optional = 1)
    public RubyBoolean const_defined_p19(ThreadContext context, IRubyObject[] args) {
        Ruby runtime = context.runtime;
        String fullName = args[0].asJavaString();
        String symbol = fullName;
        boolean inherit = args.length == 1 || (!args[1].isNil() && args[1].isTrue());

        // symbol form does not allow ::
        if (args[0] instanceof RubySymbol && symbol.indexOf("::") != -1) {
            throw runtime.newNameError("wrong constant name", symbol);
        }

        RubyModule mod = this;

        if (symbol.startsWith("::")) mod = runtime.getObject();

        int sep;
        while((sep = symbol.indexOf("::")) != -1) {
            String segment = symbol.substring(0, sep);
            symbol = symbol.substring(sep + 2);
            IRubyObject obj = mod.getConstantNoConstMissing(validateConstant(segment, args[0]), inherit, inherit);
            if(obj instanceof RubyModule) {
                mod = (RubyModule)obj;
            } else {
                throw runtime.newTypeError(segment + " does not refer to class/module");
            }
        }

        return runtime.newBoolean(mod.getConstantNoConstMissing(validateConstant(symbol, args[0]), inherit, inherit) != null);
    }

    /** rb_mod_const_get
     *
     */
    public IRubyObject const_get(IRubyObject symbol) {
        return const_get_2_0(getRuntime().getCurrentContext(), new IRubyObject[]{symbol});
    }

    public IRubyObject const_get_1_9(ThreadContext context, IRubyObject[] args) {
        return const_get_2_0(context, args);
    }

    @JRubyMethod(name = "const_get", required = 1, optional = 1)
    public IRubyObject const_get_2_0(ThreadContext context, IRubyObject[] args) {
        Ruby runtime = context.runtime;
        String fullName = args[0].asJavaString();
        String symbol = fullName;
        boolean inherit = args.length == 1 || (!args[1].isNil() && args[1].isTrue());

        // symbol form does not allow ::
        if (args[0] instanceof RubySymbol && symbol.indexOf("::") != -1) {
            throw context.runtime.newNameError("wrong constant name", symbol);
        }

        RubyModule mod = this;

        if (symbol.startsWith("::")) mod = runtime.getObject();

        int sep;
        while((sep = symbol.indexOf("::")) != -1) {
            String segment = symbol.substring(0, sep);
            symbol = symbol.substring(sep + 2);
            IRubyObject obj = mod.getConstant(validateConstant(segment, args[0]), inherit, inherit);
            if(obj instanceof RubyModule) {
                mod = (RubyModule)obj;
            } else {
                throw runtime.newTypeError(segment + " does not refer to class/module");
            }
        }

        return mod.getConstant(validateConstant(symbol, args[0]), inherit, inherit);
    }

    /** rb_mod_const_set
     *
     */
    @JRubyMethod(name = "const_set", required = 2)
    public IRubyObject const_set(IRubyObject symbol, IRubyObject value) {
        IRubyObject constant = setConstant(validateConstant(symbol).intern(), value);

        if (constant instanceof RubyModule) {
            ((RubyModule)constant).calculateName();
        }
        return constant;
    }

    @JRubyMethod(name = "remove_const", required = 1, visibility = PRIVATE)
    public IRubyObject remove_const(ThreadContext context, IRubyObject rubyName) {
        String name = validateConstant(rubyName);
        IRubyObject value;
        if ((value = deleteConstant(name)) != null) {
            invalidateConstantCache(name);
            if (value != UNDEF) {
                return value;
            }
            removeAutoload(name);
            // FIXME: I'm not sure this is right, but the old code returned
            // the undef, which definitely isn't right...
            return context.runtime.getNil();
        }

        if (hasConstantInHierarchy(name)) {
            throw cannotRemoveError(name);
        }

        throw context.runtime.newNameError("constant " + name + " not defined for " + getName(), name);
    }

    private boolean hasConstantInHierarchy(final String name) {
        for (RubyModule p = this; p != null; p = p.getSuperClass()) {
            if (p.hasConstant(name)) {
                return true;
            }
        }
        return false;
    }

    /**
     * Base implementation of Module#const_missing, throws NameError for specific missing constant.
     *
     * @param rubyName The constant name which was found to be missing
     * @return Nothing! Absolutely nothing! (though subclasses might choose to return something)
     */
    @JRubyMethod(name = "const_missing", required = 1)
    public IRubyObject const_missing(ThreadContext context, IRubyObject rubyName, Block block) {
        Ruby runtime = context.runtime;
        String name;

        if (this != runtime.getObject()) {
            name = getName() + "::" + rubyName.asJavaString();
        } else {
            name = rubyName.asJavaString();
        }

        throw runtime.newNameErrorObject("uninitialized constant " + name, runtime.newSymbol(name));
    }

    public RubyArray constants(ThreadContext context) {
<<<<<<< HEAD
        return constants19(context);
=======
        Ruby runtime = context.runtime;
        RubyArray array = runtime.newArray();
        Collection<String> constantNames = constantsCommon(runtime, true, true);
        array.addAll(constantNames);

        return array;
>>>>>>> aaf16814
    }

    @JRubyMethod(name = "constants")
    public RubyArray constants19(ThreadContext context) {
        return constantsCommon19(context, true, true);
    }

    @JRubyMethod(name = "constants")
    public RubyArray constants19(ThreadContext context, IRubyObject allConstants) {
        return constantsCommon19(context, false, allConstants.isTrue());
    }

    public RubyArray constantsCommon19(ThreadContext context, boolean replaceModule, boolean allConstants) {
        Ruby runtime = context.runtime;
        RubyArray array = runtime.newArray();

        Collection<String> constantNames = constantsCommon(runtime, replaceModule, allConstants, false);

        for (String name : constantNames) {
            array.add(runtime.newSymbol(name));
        }
        return array;
    }

    /** rb_mod_constants
     *
     */
    public Collection<String> constantsCommon(Ruby runtime, boolean replaceModule, boolean allConstants) {
        return constantsCommon(runtime, replaceModule, allConstants, true);
    }


    public Collection<String> constantsCommon(Ruby runtime, boolean replaceModule, boolean allConstants, boolean includePrivate) {
        RubyModule objectClass = runtime.getObject();

        Collection<String> constantNames = new HashSet<String>();
        if (allConstants) {
            if ((replaceModule && runtime.getModule() == this) || objectClass == this) {
                constantNames = objectClass.getConstantNames(includePrivate);
            } else {
                Set<String> names = new HashSet<String>();
                for (RubyModule module = this; module != null && module != objectClass; module = module.getSuperClass()) {
                    names.addAll(module.getConstantNames(includePrivate));
                }
                constantNames = names;
            }
        } else {
            if ((replaceModule && runtime.getModule() == this) || objectClass == this) {
                constantNames = objectClass.getConstantNames(includePrivate);
            } else {
                constantNames = getConstantNames(includePrivate);
            }
        }

        return constantNames;
    }

    @JRubyMethod
    public IRubyObject private_constant(ThreadContext context, IRubyObject rubyName) {
        String name = validateConstant(rubyName);

        setConstantVisibility(context, name, true);
        invalidateConstantCache(name);

        return this;
    }

    @JRubyMethod(required = 1, rest = true)
    public IRubyObject private_constant(ThreadContext context, IRubyObject[] rubyNames) {
        for (IRubyObject rubyName : rubyNames) {
            String name = validateConstant(rubyName);

            setConstantVisibility(context, name, true);
            invalidateConstantCache(name);
        }
        return this;
    }

    @JRubyMethod
    public IRubyObject public_constant(ThreadContext context, IRubyObject rubyName) {
        String name = validateConstant(rubyName);

        setConstantVisibility(context, name, false);
        invalidateConstantCache(name);
        return this;
    }

    @JRubyMethod(required = 1, rest = true)
    public IRubyObject public_constant(ThreadContext context, IRubyObject[] rubyNames) {
        for (IRubyObject rubyName : rubyNames) {
            String name = validateConstant(rubyName);
            setConstantVisibility(context, name, false);
            invalidateConstantCache(name);
        }
        return this;
    }

    @JRubyMethod(name = "prepend", rest = true)
    public IRubyObject prepend(ThreadContext context, IRubyObject[] modules) {
        // MRI checks all types first:
        for (int i = modules.length; --i >= 0; ) {
            IRubyObject obj = modules[i];
            if (!obj.isModule()) {
                throw context.runtime.newTypeError(obj, context.runtime.getModule());
            }
        }
        for (int i = modules.length - 1; i >= 0; i--) {
            modules[i].callMethod(context, "prepend_features", this);
            modules[i].callMethod(context, "prepended", this);
        }

        return this;
    }

    @JRubyMethod(name = "prepended", required = 1, visibility = PRIVATE)
    public IRubyObject prepended(ThreadContext context, IRubyObject other) {
        return context.runtime.getNil();
    }

    private void setConstantVisibility(ThreadContext context, String name, boolean hidden) {
        ConstantEntry entry = getConstantMap().get(name);

        if (entry == null) {
            throw context.runtime.newNameError("constant " + getName() + "::" + name + " not defined", name);
        }

        getConstantMapForWrite().put(name, new ConstantEntry(entry.value, hidden));
    }

    //
    ////////////////// CLASS VARIABLE API METHODS ////////////////
    //

    /**
     * Set the named class variable to the given value, provided taint and freeze allow setting it.
     *
     * Ruby C equivalent = "rb_cvar_set"
     *
     * @param name The variable name to set
     * @param value The value to set it to
     */
    public IRubyObject setClassVar(String name, IRubyObject value) {
        RubyModule module = this;
        do {
            if (module.hasClassVariable(name)) {
                return module.storeClassVariable(name, value);
            }
        } while ((module = module.getSuperClass()) != null);

        return storeClassVariable(name, value);
    }

    @Deprecated
    public IRubyObject fastSetClassVar(final String internedName, final IRubyObject value) {
        return setClassVar(internedName, value);
    }

    /**
     * Retrieve the specified class variable, searching through this module, included modules, and supermodules.
     *
     * Ruby C equivalent = "rb_cvar_get"
     *
     * @param name The name of the variable to retrieve
     * @return The variable's value, or throws NameError if not found
     */
    public IRubyObject getClassVar(String name) {
        assert IdUtil.isClassVariable(name);
        Object value;
        RubyModule module = this;

        do {
            if ((value = module.fetchClassVariable(name)) != null) return (IRubyObject)value;
        } while ((module = module.getSuperClass()) != null);

        throw getRuntime().newNameError("uninitialized class variable " + name + " in " + getName(), name);
    }

    @Deprecated
    public IRubyObject fastGetClassVar(String internedName) {
        return getClassVar(internedName);
    }

    /**
     * Is class var defined?
     *
     * Ruby C equivalent = "rb_cvar_defined"
     *
     * @param name The class var to determine "is defined?"
     * @return true if true, false if false
     */
    public boolean isClassVarDefined(String name) {
        RubyModule module = this;
        do {
            if (module.hasClassVariable(name)) return true;
        } while ((module = module.getSuperClass()) != null);

        return false;
    }

    @Deprecated
    public boolean fastIsClassVarDefined(String internedName) {
        return isClassVarDefined(internedName);
    }

    /** rb_mod_remove_cvar
     *
     * @deprecated - use {@link #removeClassVariable(String)}
     */
    @Deprecated
    public IRubyObject removeCvar(IRubyObject name) {
        return removeClassVariable(name.asJavaString());
    }

    public IRubyObject removeClassVariable(String name) {
        String javaName = validateClassVariable(name);
        IRubyObject value;

        if ((value = deleteClassVariable(javaName)) != null) {
            return value;
        }

        if (isClassVarDefined(javaName)) {
            throw cannotRemoveError(javaName);
        }

        throw getRuntime().newNameError("class variable " + javaName + " not defined for " + getName(), javaName);
    }


    //
    ////////////////// CONSTANT API METHODS ////////////////
    //

    /**
     * This version searches superclasses if we're starting with Object. This
     * corresponds to logic in rb_const_defined_0 that recurses for Object only.
     *
     * @param name the constant name to find
     * @return the constant, or null if it was not found
     */
    public IRubyObject getConstantAtSpecial(String name) {
        IRubyObject value;
        if (this == getRuntime().getObject()) {
            value = getConstantNoConstMissing(name);
        } else {
            value = fetchConstant(name);
        }

        return value == UNDEF ? resolveUndefConstant(name) : value;
    }

    public IRubyObject getConstantAt(String name) {
        return getConstantAt(name, true);
    }

    public IRubyObject getConstantAt(String name, boolean includePrivate) {
        IRubyObject value = fetchConstant(name, includePrivate);

        return value == UNDEF ? resolveUndefConstant(name) : value;
    }

    @Deprecated
    public IRubyObject fastGetConstantAt(String internedName) {
        return getConstantAt(internedName);
    }

    /**
     * Retrieve the named constant, invoking 'const_missing' should that be appropriate.
     *
     * @param name The constant to retrieve
     * @return The value for the constant, or null if not found
     */
    public IRubyObject getConstant(String name) {
        return getConstant(name, true);
    }

    public IRubyObject getConstant(String name, boolean inherit) {
        return getConstant(name, inherit, true);
    }

    public IRubyObject getConstant(String name, boolean inherit, boolean includeObject) {
        IRubyObject value = getConstantNoConstMissing(name, inherit, includeObject);
        Ruby runtime = getRuntime();

        return value == null ? callMethod(runtime.getCurrentContext(), "const_missing",
                runtime.newSymbol(name)) : value;
    }

    @Deprecated
    public IRubyObject fastGetConstant(String internedName) {
        return getConstant(internedName);
    }

    @Deprecated
    public IRubyObject fastGetConstant(String internedName, boolean inherit) {
        return getConstant(internedName, inherit);
    }

    public IRubyObject getConstantNoConstMissing(String name) {
        return getConstantNoConstMissing(name, true);
    }

    public IRubyObject getConstantNoConstMissing(String name, boolean inherit) {
        return getConstantNoConstMissing(name, inherit, true);
    }

    public IRubyObject getConstantNoConstMissing(String name, boolean inherit, boolean includeObject) {
        assert IdUtil.isConstant(name);

        IRubyObject constant = iterateConstantNoConstMissing(name, this, inherit);

        if (constant == null && !isClass() && includeObject) {
            constant = iterateConstantNoConstMissing(name, getRuntime().getObject(), inherit);
        }

        return constant;
    }

    private IRubyObject iterateConstantNoConstMissing(String name, RubyModule init, boolean inherit) {
        for (RubyModule p = init; p != null; p = p.getSuperClass()) {
            IRubyObject value = p.getConstantAt(name);

            if (value != null) return value == UNDEF ? null : value;
            if (!inherit) break;
        }
        return null;
    }

    // not actually called anywhere (all known uses call the fast version)
    public IRubyObject getConstantFrom(String name) {
        IRubyObject value = getConstantFromNoConstMissing(name);

        return value != null ? value : getConstantFromConstMissing(name);
    }

    @Deprecated
    public IRubyObject fastGetConstantFrom(String internedName) {
        return getConstantFrom(internedName);
    }

    public IRubyObject getConstantFromNoConstMissing(String name) {
        return getConstantFromNoConstMissing(name, true);
    }

    public IRubyObject getConstantFromNoConstMissing(String name, boolean includePrivate) {
        assert name == name.intern() : name + " is not interned";
        assert IdUtil.isConstant(name);
        Ruby runtime = getRuntime();
        RubyClass objectClass = runtime.getObject();
        IRubyObject value;

        RubyModule p = this;

        while (p != null) {
            if ((value = p.fetchConstant(name, false)) != null) {
                if (value == UNDEF) {
                    return p.resolveUndefConstant(name);
                }

                if (p == objectClass && this != objectClass) {
                    String badCName = getName() + "::" + name;
                    runtime.getWarnings().warn(ID.CONSTANT_BAD_REFERENCE, "toplevel constant " +
                            name + " referenced by " + badCName);
                }

                return value;
            }
            p = p.getSuperClass();
        }
        return null;
    }

    @Deprecated
    public IRubyObject fastGetConstantFromNoConstMissing(String internedName) {
        return getConstantFromNoConstMissing(internedName);
    }

    public IRubyObject getConstantFromConstMissing(String name) {
        return callMethod(getRuntime().getCurrentContext(),
                "const_missing", getRuntime().fastNewSymbol(name));
    }

    @Deprecated
    public IRubyObject fastGetConstantFromConstMissing(String internedName) {
        return getConstantFromConstMissing(internedName);
    }

    public IRubyObject resolveUndefConstant(String name) {
        return getAutoloadConstant(name);
    }

    /**
     * Set the named constant on this module. Also, if the value provided is another Module and
     * that module has not yet been named, assign it the specified name. This version does not
     * warn if the constant has already been set.
     *
     * @param name The name to assign
     * @param value The value to assign to it; if an unnamed Module, also set its basename to name
     * @return The result of setting the variable.
     */
    public IRubyObject setConstantQuiet(String name, IRubyObject value) {
        return setConstantCommon(name, value, false);
    }

    /**
     * Set the named constant on this module. Also, if the value provided is another Module and
     * that module has not yet been named, assign it the specified name.
     *
     * @param name The name to assign
     * @param value The value to assign to it; if an unnamed Module, also set its basename to name
     * @return The result of setting the variable.
     */
    public IRubyObject setConstant(String name, IRubyObject value) {
        return setConstantCommon(name, value, true);
    }

    /**
     * Set the named constant on this module. Also, if the value provided is another Module and
     * that module has not yet been named, assign it the specified name.
     *
     * @param name The name to assign
     * @param value The value to assign to it; if an unnamed Module, also set its basename to name
     * @return The result of setting the variable.
     */
    private IRubyObject setConstantCommon(String name, IRubyObject value, boolean warn) {
        IRubyObject oldValue = fetchConstant(name);
        if (oldValue != null) {
            if (oldValue == UNDEF) {
                setAutoloadConstant(name, value);
            } else {
                if (warn) {
                    getRuntime().getWarnings().warn(ID.CONSTANT_ALREADY_INITIALIZED, "already initialized constant " + name);
                }
                storeConstant(name, value);
            }
        } else {
            storeConstant(name, value);
        }

        invalidateConstantCache(name);

        // if adding a module under a constant name, set that module's basename to the constant name
        if (value instanceof RubyModule) {
            RubyModule module = (RubyModule)value;
            if (module != this && module.getBaseName() == null) {
                module.setBaseName(name);
                module.setParent(this);
            }
        }
        return value;
    }

    @Deprecated
    public IRubyObject fastSetConstant(String internedName, IRubyObject value) {
        return setConstant(internedName, value);
    }

    /** rb_define_const
     *
     */
    @Extension
    public void defineConstant(String name, IRubyObject value) {
        assert value != null;

        if (!IdUtil.isValidConstantName(name)) {
            throw getRuntime().newNameError("bad constant name " + name, name);
        }

        setConstant(name, value);
    }

    // Fix for JRUBY-1339 - search hierarchy for constant
    /** rb_const_defined_at
     *
     */
    public boolean isConstantDefined(String name) {
        assert IdUtil.isConstant(name);
        boolean isObject = this == getRuntime().getObject();

        RubyModule module = this;

        do {
            Object value;
            if ((value = module.constantTableFetch(name)) != null) {
                if (value != UNDEF) return true;
                return getAutoloadMap().get(name) != null;
            }

        } while (isObject && (module = module.getSuperClass()) != null );

        return false;
    }

    public boolean fastIsConstantDefined(String internedName) {
        assert internedName.equals(internedName.intern()) : internedName + " is not interned";
        assert IdUtil.isConstant(internedName);
        boolean isObject = this == getRuntime().getObject();

        RubyModule module = this;

        do {
            Object value;
            if ((value = module.constantTableFetch(internedName)) != null) {
                if (value != UNDEF) return true;
                return getAutoloadMap().get(internedName) != null;
            }

        } while (isObject && (module = module.getSuperClass()) != null );

        return false;
    }

    public boolean fastIsConstantDefined19(String internedName) {
        return fastIsConstantDefined19(internedName, true);
    }

    public boolean fastIsConstantDefined19(String internedName, boolean inherit) {
        assert internedName.equals(internedName.intern()) : internedName + " is not interned";
        assert IdUtil.isConstant(internedName);

        for (RubyModule module = this; module != null; module = module.getSuperClass()) {
            Object value;
            if ((value = module.constantTableFetch(internedName)) != null) {
                if (value != UNDEF) return true;
                return getAutoloadMap().get(internedName) != null;
            }
            if (!inherit) {
                break;
            }
        }

        return false;
    }

    //
    ////////////////// COMMON CONSTANT / CVAR METHODS ////////////////
    //

    private RaiseException cannotRemoveError(String id) {
        return getRuntime().newNameError("cannot remove " + id + " for " + getName(), id);
    }


    //
    ////////////////// INTERNAL MODULE VARIABLE API METHODS ////////////////
    //

    /**
     * Behaves similarly to {@link #getClassVar(String)}. Searches this
     * class/module <em>and its ancestors</em> for the specified internal
     * variable.
     *
     * @param name the internal variable name
     * @return the value of the specified internal variable if found, else null
     * @see #setInternalModuleVariable(String, IRubyObject)
     */
    public boolean hasInternalModuleVariable(final String name) {
        for (RubyModule module = this; module != null; module = module.getSuperClass()) {
            if (module.hasInternalVariable(name)) return true;
        }

        return false;
    }
    /**
     * Behaves similarly to {@link #getClassVar(String)}. Searches this
     * class/module <em>and its ancestors</em> for the specified internal
     * variable.
     *
     * @param name the internal variable name
     * @return the value of the specified internal variable if found, else null
     * @see #setInternalModuleVariable(String, IRubyObject)
     */
    public IRubyObject searchInternalModuleVariable(final String name) {
        for (RubyModule module = this; module != null; module = module.getSuperClass()) {
            IRubyObject value = (IRubyObject)module.getInternalVariable(name);
            if (value != null) return value;
        }

        return null;
    }

    /**
     * Behaves similarly to {@link #setClassVar(String, IRubyObject)}. If the
     * specified internal variable is found in this class/module <em>or an ancestor</em>,
     * it is set where found.  Otherwise it is set in this module.
     *
     * @param name the internal variable name
     * @param value the internal variable value
     * @see #searchInternalModuleVariable(String)
     */
    public void setInternalModuleVariable(final String name, final IRubyObject value) {
        for (RubyModule module = this; module != null; module = module.getSuperClass()) {
            if (module.hasInternalVariable(name)) {
                module.setInternalVariable(name, value);
                return;
            }
        }

        setInternalVariable(name, value);
    }

    //
    ////////////////// LOW-LEVEL CLASS VARIABLE INTERFACE ////////////////
    //
    // fetch/store/list class variables for this module
    //

    protected Map<String, IRubyObject> getClassVariables() {
        if (CLASSVARS_UPDATER == null) {
            return getClassVariablesForWriteSynchronized();
        } else {
            return getClassVariablesForWriteAtomic();
        }
    }

    /**
     * Get the class variables for write. If it is not set or not of the right size,
     * synchronize against the object and prepare it accordingly.
     *
     * @return the class vars map, ready for assignment
     */
    private Map<String,IRubyObject> getClassVariablesForWriteSynchronized() {
        Map myClassVars = classVariables;
        if (myClassVars == Collections.EMPTY_MAP) {
            synchronized (this) {
                myClassVars = classVariables;

                if (myClassVars == Collections.EMPTY_MAP) {
                    return classVariables = new ConcurrentHashMap<String, IRubyObject>(4, 0.75f, 2);
                } else {
                    return myClassVars;
                }
            }
        }

        return myClassVars;
    }


    /**
     * Get the class variables for write. If it is not set or not of the right size,
     * atomically update it with an appropriate value.
     *
     * @return the class vars map, ready for assignment
     */
    private Map<String,IRubyObject> getClassVariablesForWriteAtomic() {
        while (true) {
            Map myClassVars = classVariables;
            Map newClassVars;

            if (myClassVars == Collections.EMPTY_MAP) {
                newClassVars = new ConcurrentHashMap<String, IRubyObject>(4, 0.75f, 2);
            } else {
                return myClassVars;
            }

            // proceed with atomic update of table, or retry
            if (CLASSVARS_UPDATER.compareAndSet(this, myClassVars, newClassVars)) {
                return newClassVars;
            }
        }
    }

    protected Map<String, IRubyObject> getClassVariablesForRead() {
        return classVariables;
    }

    public boolean hasClassVariable(String name) {
        assert IdUtil.isClassVariable(name);
        return getClassVariablesForRead().containsKey(name);
    }

    @Deprecated
    public boolean fastHasClassVariable(String internedName) {
        return hasClassVariable(internedName);
    }

    public IRubyObject fetchClassVariable(String name) {
        assert IdUtil.isClassVariable(name);
        return getClassVariablesForRead().get(name);
    }

    @Deprecated
    public IRubyObject fastFetchClassVariable(String internedName) {
        return fetchClassVariable(internedName);
    }

    public IRubyObject storeClassVariable(String name, IRubyObject value) {
        assert IdUtil.isClassVariable(name) && value != null;
        ensureClassVariablesSettable();
        getClassVariables().put(name, value);
        return value;
    }

    @Deprecated
    public IRubyObject fastStoreClassVariable(String internedName, IRubyObject value) {
        return storeClassVariable(internedName, value);
    }

    public IRubyObject deleteClassVariable(String name) {
        assert IdUtil.isClassVariable(name);
        ensureClassVariablesSettable();
        return getClassVariablesForRead().remove(name);
    }

    public List<String> getClassVariableNameList() {
        return new ArrayList<String>(getClassVariablesForRead().keySet());
    }

    protected static final String ERR_INSECURE_SET_CLASS_VAR = "Insecure: can't modify class variable";
    protected static final String ERR_FROZEN_CVAR_TYPE = "class/module ";

    protected final String validateClassVariable(String name) {
        if (IdUtil.isValidClassVariableName(name)) {
            return name;
        }
        throw getRuntime().newNameError("`" + name + "' is not allowed as a class variable name", name);
    }

    protected final void ensureClassVariablesSettable() {
        Ruby runtime = getRuntime();

        if (!isFrozen()) {
            return;
        }

        if (this instanceof RubyModule) {
            throw runtime.newFrozenError(ERR_FROZEN_CONST_TYPE);
        } else {
            throw runtime.newFrozenError("");
        }
    }

    //
    ////////////////// LOW-LEVEL CONSTANT INTERFACE ////////////////
    //
    // fetch/store/list constants for this module
    //

    public boolean hasConstant(String name) {
        assert IdUtil.isConstant(name);
        return constantTableContains(name);
    }

    @Deprecated
    public boolean fastHasConstant(String internedName) {
        return hasConstant(internedName);
    }

    // returns the stored value without processing undefs (autoloads)
    public IRubyObject fetchConstant(String name) {
        return fetchConstant(name, true);
    }

    public IRubyObject fetchConstant(String name, boolean includePrivate) {
        assert IdUtil.isConstant(name);
        ConstantEntry entry = constantEntryFetch(name);

        if (entry == null) return null;

        if (entry.hidden && !includePrivate) {
            throw getRuntime().newNameError("private constant " + getName() + "::" + name + " referenced", name);
        }

        return entry.value;
    }

    @Deprecated
    public IRubyObject fastFetchConstant(String internedName) {
        return fetchConstant(internedName);
    }

    public IRubyObject storeConstant(String name, IRubyObject value) {
        assert IdUtil.isConstant(name) : name + " is not a valid constant name";
        assert value != null : "value is null";

        ensureConstantsSettable();
        return constantTableStore(name, value);
    }

    @Deprecated
    public IRubyObject fastStoreConstant(String internedName, IRubyObject value) {
        return storeConstant(internedName, value);
    }

    // removes and returns the stored value without processing undefs (autoloads)
    public IRubyObject deleteConstant(String name) {
        assert IdUtil.isConstant(name);
        ensureConstantsSettable();
        return constantTableRemove(name);
    }

    @Deprecated
    public List<Variable<IRubyObject>> getStoredConstantList() {
        return null;
    }

    @Deprecated
    public List<String> getStoredConstantNameList() {
        return new ArrayList<String>(getConstantMap().keySet());
    }

    /**
     * @return a list of constant names that exists at time this was called
     */
    public Collection<String> getConstantNames() {
        return getConstantMap().keySet();
    }

    public Collection<String> getConstantNames(boolean includePrivate) {
        if (includePrivate) return getConstantNames();

        if (getConstantMap().size() == 0) {
            return Collections.EMPTY_SET;
        }

        HashSet<String> publicNames = new HashSet<String>(getConstantMap().size());

        for (Map.Entry<String, ConstantEntry> entry : getConstantMap().entrySet()) {
            if (entry.getValue().hidden) continue;
            publicNames.add(entry.getKey());
        }
        return publicNames;
    }
<<<<<<< HEAD
   
    protected final String validateConstant(IRubyObject name) {
        return validateConstant(name.asJavaString(), name);
    }

    protected final String validateConstant(String name, IRubyObject errorName) {
        if (IdUtil.isValidConstantName19(name)) return name;

        Ruby runtime = getRuntime();

        Encoding resultEncoding = runtime.getDefaultInternalEncoding();
        if (resultEncoding == null) resultEncoding = runtime.getDefaultExternalEncoding();

        // MRI is more complicated than this and distinguishes between ID and non-ID.
        RubyString nameString = errorName.asString();

        // MRI does strlen to check for \0 vs Ruby string length.
        if ((nameString.getEncoding() != resultEncoding && !nameString.isAsciiOnly()) ||
                nameString.toString().contains("\0")) {
            nameString = (RubyString) nameString.inspect();
=======

    protected final String validateConstant(String name) {
        if (getRuntime().is1_9() ?
                IdUtil.isValidConstantName19(name) :
                IdUtil.isValidConstantName(name)) {
            return name;
>>>>>>> aaf16814
        }

        throw getRuntime().newNameError("wrong constant name " + nameString, name);
    }

    protected final void ensureConstantsSettable() {
        if (isFrozen()) throw getRuntime().newFrozenError(ERR_FROZEN_CONST_TYPE);
    }

    protected boolean constantTableContains(String name) {
        return getConstantMap().containsKey(name);
    }

    protected IRubyObject constantTableFetch(String name) {
        ConstantEntry entry = getConstantMap().get(name);
        if (entry == null) return null;
        return entry.value;
    }

    protected ConstantEntry constantEntryFetch(String name) {
        return getConstantMap().get(name);
    }

    protected IRubyObject constantTableStore(String name, IRubyObject value) {
        Map<String, ConstantEntry> constMap = getConstantMapForWrite();
        boolean hidden = false;

        ConstantEntry entry = constMap.get(name);
        if (entry != null) hidden = entry.hidden;

        constMap.put(name, new ConstantEntry(value, hidden));
        return value;
    }

    protected IRubyObject constantTableRemove(String name) {
        ConstantEntry entry = getConstantMapForWrite().remove(name);
        if (entry == null) return null;
        return entry.value;
    }

    /**
     * Define an autoload. ConstantMap holds UNDEF for the name as an autoload marker.
     */
    protected void defineAutoload(String name, IAutoloadMethod loadMethod) {
        Autoload existingAutoload = getAutoloadMap().get(name);
        if (existingAutoload == null || existingAutoload.getValue() == null) {
            storeConstant(name, RubyObject.UNDEF);
            getAutoloadMapForWrite().put(name, new Autoload(loadMethod));
        }
    }

    /**
     * Extract an Object which is defined by autoload thread from autoloadMap and define it as a constant.
     */
    protected IRubyObject finishAutoload(String name) {
        Autoload autoload = getAutoloadMap().get(name);
        if (autoload != null) {
            IRubyObject value = autoload.getValue();
            if (value != null) {
                storeConstant(name, value);
            }
            removeAutoload(name);
            return value;
        }
        return null;
    }

    /**
     * Get autoload constant.
     * If it's first resolution for the constant, it tries to require the defined feature and returns the defined value.
     * Multi-threaded accesses are blocked and processed sequentially except if the caller is the autoloading thread.
     */
    public IRubyObject getAutoloadConstant(String name) {
        Autoload autoload = getAutoloadMap().get(name);
        if (autoload == null) {
            return null;
        }
        return autoload.getConstant(getRuntime().getCurrentContext());
    }

    /**
     * Set an Object as a defined constant in autoloading.
     */
    private void setAutoloadConstant(String name, IRubyObject value) {
        Autoload autoload = getAutoloadMap().get(name);
        if (autoload != null) {
            if (!autoload.setConstant(getRuntime().getCurrentContext(), value)) {
                storeConstant(name, value);
                removeAutoload(name);
            }
        } else {
            storeConstant(name, value);
        }
    }

    /**
     * Removes an Autoload object from autoloadMap. ConstantMap must be updated before calling this.
     */
    private void removeAutoload(String name) {
        getAutoloadMapForWrite().remove(name);
    }

    protected String getAutoloadFile(String name) {
        Autoload autoload = getAutoloadMap().get(name);
        if (autoload != null) {
            return autoload.getFile();
        }
        return null;
    }

    private static void define(RubyModule module, JavaMethodDescriptor desc, String simpleName, DynamicMethod dynamicMethod) {
        JRubyMethod jrubyMethod = desc.anno;
        // check for frame field reads or writes
        CallConfiguration needs = CallConfiguration.valueOf(AnnotationHelper.getCallerCallConfigNameByAnno(jrubyMethod));

        if (needs.framing() == Framing.Full) {
            Set<String> frameAwareMethods = new HashSet<String>();
            AnnotationHelper.addMethodNamesToSet(frameAwareMethods, jrubyMethod, simpleName);
            MethodIndex.FRAME_AWARE_METHODS.addAll(frameAwareMethods);
        }
        if (needs.scoping() == Scoping.Full) {
            Set<String> scopeAwareMethods = new HashSet<String>();
            AnnotationHelper.addMethodNamesToSet(scopeAwareMethods, jrubyMethod, simpleName);
            MethodIndex.SCOPE_AWARE_METHODS.addAll(scopeAwareMethods);
        }

        RubyModule singletonClass;

        if (jrubyMethod.meta()) {
            singletonClass = module.getSingletonClass();
            dynamicMethod.setImplementationClass(singletonClass);

            String baseName;
            if (jrubyMethod.name().length == 0) {
                baseName = desc.name;
                singletonClass.addMethod(baseName, dynamicMethod);
            } else {
                baseName = jrubyMethod.name()[0];
                for (String name : jrubyMethod.name()) {
                    singletonClass.addMethod(name, dynamicMethod);
                }
            }

            if (jrubyMethod.alias().length > 0) {
                for (String alias : jrubyMethod.alias()) {
                    singletonClass.defineAlias(alias, baseName);
                }
            }
        } else {
            String baseName;
            if (jrubyMethod.name().length == 0) {
                baseName = desc.name;
                module.getMethodLocation().addMethod(baseName, dynamicMethod);
            } else {
                baseName = jrubyMethod.name()[0];
                for (String name : jrubyMethod.name()) {
                    module.getMethodLocation().addMethod(name, dynamicMethod);
                }
            }

            if (jrubyMethod.alias().length > 0) {
                for (String alias : jrubyMethod.alias()) {
                    module.defineAlias(alias, baseName);
                }
            }

            if (jrubyMethod.module()) {
                singletonClass = module.getSingletonClass();
                // module/singleton methods are all defined public
                DynamicMethod moduleMethod = dynamicMethod.dup();
                moduleMethod.setVisibility(PUBLIC);

                if (jrubyMethod.name().length == 0) {
                    baseName = desc.name;
                    singletonClass.addMethod(desc.name, moduleMethod);
                } else {
                    baseName = jrubyMethod.name()[0];
                    for (String name : jrubyMethod.name()) {
                        singletonClass.addMethod(name, moduleMethod);
                    }
                }

                if (jrubyMethod.alias().length > 0) {
                    for (String alias : jrubyMethod.alias()) {
                        singletonClass.defineAlias(alias, baseName);
                    }
                }
            }
        }
    }

    @Deprecated
    public IRubyObject initialize(Block block) {
        return initialize(getRuntime().getCurrentContext());
    }

    public KindOf kindOf = KindOf.DEFAULT_KIND_OF;

    public final int id;

    /**
     * The class/module within whose namespace this class/module resides.
     */
    public RubyModule parent;

    /**
     * The base name of this class/module, excluding nesting. If null, this is
     * an anonymous class.
     */
    protected String baseName;

    /**
     * The cached anonymous class name, since it never changes and has a nonzero
     * cost to calculate.
     */
    private String anonymousName;

    /**
     * The cached name, only cached once this class and all containing classes are non-anonymous
     */
    private String cachedName;

    private volatile Map<String, ConstantEntry> constants = Collections.EMPTY_MAP;

    /**
     * Represents a constant value, possibly hidden (private).
     */
    public static class ConstantEntry {
        public final IRubyObject value;
        public final boolean hidden;

        public ConstantEntry(IRubyObject value, boolean hidden) {
            this.value = value;
            this.hidden = hidden;
        }

        public ConstantEntry dup() {
            return new ConstantEntry(value, hidden);
        }
    }

    /**
     * Objects for holding autoload state for the defined constant.
     *
     * 'Module#autoload' creates this object and stores it in autoloadMap.
     * This object can be shared with multiple threads so take care to change volatile and synchronized definitions.
     */
    private class Autoload {
        // A ThreadContext which is executing autoload.
        private volatile ThreadContext ctx;
        // The lock for test-and-set the ctx.
        private final Object ctxLock = new Object();
        // An object defined for the constant while autoloading.
        private volatile IRubyObject value;
        // A method which actually requires a defined feature.
        private final IAutoloadMethod loadMethod;

        Autoload(IAutoloadMethod loadMethod) {
            this.ctx = null;
            this.value = null;
            this.loadMethod = loadMethod;
        }

        // Returns an object for the constant if the caller is the autoloading thread.
        // Otherwise, try to start autoloading and returns the defined object by autoload.
        IRubyObject getConstant(ThreadContext ctx) {
            synchronized (ctxLock) {
                if (this.ctx == null) {
                    this.ctx = ctx;
                } else if (isSelf(ctx)) {
                    return getValue();
                }
                // This method needs to be synchronized for removing Autoload
                // from autoloadMap when it's loaded.
                getLoadMethod().load(ctx.runtime);
            }
            return getValue();
        }

        // Update an object for the constant if the caller is the autoloading thread.
        boolean setConstant(ThreadContext ctx, IRubyObject newValue) {
            synchronized(ctxLock) {
                boolean isSelf = isSelf(ctx);

                if (isSelf) value = newValue;

                return isSelf;
            }
        }

        // Returns an object for the constant defined by autoload.
        IRubyObject getValue() {
            return value;
        }

        // Returns the assigned feature.
        String getFile() {
            return getLoadMethod().file();
        }

        private IAutoloadMethod getLoadMethod() {
            return loadMethod;
        }

        private boolean isSelf(ThreadContext rhs) {
            return ctx != null && ctx.getThread() == rhs.getThread();
        }
    }

    /**
     * Set whether this class is associated with (i.e. a proxy for) a normal
     * Java class or interface.
     */
    public void setJavaProxy(boolean javaProxy) {
        this.javaProxy = javaProxy;
    }

    /**
     * Get whether this class is associated with (i.e. a proxy for) a normal
     * Java class or interface.
     */
    public boolean getJavaProxy() {
        return javaProxy;
    }

    /**
     * Get whether this Java proxy class should try to keep its instances idempotent
     * and alive using the ObjectProxyCache.
     */
    public boolean getCacheProxy() {
        return getFlag(USER0_F);
    }

    /**
     * Set whether this Java proxy class should try to keep its instances idempotent
     * and alive using the ObjectProxyCache.
     */
    public void setCacheProxy(boolean cacheProxy) {
        setFlag(USER0_F, cacheProxy);
    }
<<<<<<< HEAD
    
=======

    /**
     * Visit all interpreted methods in this module (and superclasses, if this
     * is a class with superclasses) using the given visitor.
     *
     * @param visitor the visitor to use
     */
    public void visitInterpretedMethods(NodeVisitor visitor) {
        RubyModule cls = this;
        while (cls != null) {
            visitMethods(visitor, cls);
            if (cls instanceof RubyClass) {
                cls = ((RubyClass)cls).getSuperClass();
            } else {
                break;
            }
        }
    }

>>>>>>> aaf16814
    public Set<String> discoverInstanceVariables() {
        HashSet<String> set = new HashSet();
        RubyModule cls = this;
        while (cls != null) {
            for (DynamicMethod method : cls.getNonIncludedClass().getMethodLocation().getMethods().values()) {
                MethodData methodData = method.getMethodData();
                set.addAll(methodData.getIvarNames());
            }

            if (cls instanceof RubyClass) {
                cls = ((RubyClass)cls).getSuperClass();
            } else {
                break;
            }
        }
        return set;
    }

    /**
<<<<<<< HEAD
=======
     * Visit methods contained in the specified class using the given visitor.
     *
     * @param visitor the visitor to use
     * @param mod the module/class whose methods to visit
     */
    private static void visitMethods(NodeVisitor visitor, RubyModule mod) {
        for (DynamicMethod method : mod.getNonIncludedClass().getMethods().values()) {
            DynamicMethod realMethod = method.getRealMethod();
            List<Node> args, body;
            if (method instanceof DefaultMethod) {
                DefaultMethod defaultMethod = ((DefaultMethod) realMethod);
                args = defaultMethod.getArgsNode().childNodes();
                body = defaultMethod.getBodyNode().childNodes();
            } else if (method instanceof InterpretedMethod) {
                InterpretedMethod interpretedMethod = ((InterpretedMethod) realMethod);
                args = interpretedMethod.getArgsNode().childNodes();
                body = interpretedMethod.getBodyNode().childNodes();
            } else {
                return;
            }

            for (int i = 0; i < args.size(); i++) args.get(i).accept(visitor);
            for (int i = 0; i < body.size(); i++) body.get(i).accept(visitor);
        }
    }

    /**
>>>>>>> aaf16814
     * Return true if the given method is defined on this class and is a builtin
     * (defined in Java at boot).
     *
     * @param methodName
     * @return
     */
    public boolean isMethodBuiltin(String methodName) {
        DynamicMethod method = searchMethodInner(methodName);

        return method != null && method.isBuiltin();
    }

<<<<<<< HEAD
    public Map<RubyClass, RubyModule> getRefinements() {
        return refinements;
=======
    @Deprecated
    public void checkMethodBound(ThreadContext context, IRubyObject[] args, Visibility visibility) {
    }

    @Deprecated
    public void defineMethod(String name, org.jruby.runtime.callback.Callback method) {
        final Ruby runtime = getRuntime();
        Visibility visibility = null;
        if ("initialize".equals(name) || "initialize_copy".equals(name) || "method_missing".equals(name) || visibility == Visibility.MODULE_FUNCTION) {
            visibility = Visibility.PRIVATE;
        } else if (runtime.is2_0() && ("respond_to_missing?".equals(name) || "initialize_clone".equals(name) || "initialize_dup".equals(name))) {
            visibility = Visibility.PRIVATE;
        }

        addMethod(name, new org.jruby.internal.runtime.methods.FullFunctionCallbackMethod(this, method, visibility));
    }

    @Deprecated
    public void defineFastMethod(String name, org.jruby.runtime.callback.Callback method) {
        final Ruby runtime = getRuntime();
        Visibility visibility = null;
        if ("initialize".equals(name) || "initialize_copy".equals(name) || "method_missing".equals(name) || visibility == Visibility.MODULE_FUNCTION) {
            visibility = Visibility.PRIVATE;
        } else if (runtime.is2_0() && ("respond_to_missing?".equals(name) || "initialize_clone".equals(name) || "initialize_dup".equals(name))) {
            visibility = Visibility.PRIVATE;
        }

        addMethod(name, new org.jruby.internal.runtime.methods.SimpleCallbackMethod(this, method, visibility));
    }

    @Deprecated
    public void defineFastMethod(String name, org.jruby.runtime.callback.Callback method, Visibility visibility) {
        addMethod(name, new org.jruby.internal.runtime.methods.SimpleCallbackMethod(this, method, visibility));
    }

    @Deprecated
    public void definePrivateMethod(String name, org.jruby.runtime.callback.Callback method) {
        addMethod(name, new org.jruby.internal.runtime.methods.FullFunctionCallbackMethod(this, method, PRIVATE));
    }

    @Deprecated
    public void defineFastPrivateMethod(String name, org.jruby.runtime.callback.Callback method) {
        addMethod(name, new org.jruby.internal.runtime.methods.SimpleCallbackMethod(this, method, PRIVATE));
>>>>>>> aaf16814
    }

    public void setRefinements(Map<RubyClass, RubyModule> refinements) {
        this.refinements = refinements;
    }

<<<<<<< HEAD
=======
    /** rb_define_module_function
     *
     */
    @Deprecated
    public void defineModuleFunction(String name, org.jruby.runtime.callback.Callback method) {
        definePrivateMethod(name, method);
        getSingletonClass().defineMethod(name, method);
    }

    /** rb_define_module_function
     *
     */
    @Deprecated
    public void definePublicModuleFunction(String name, org.jruby.runtime.callback.Callback method) {
        defineMethod(name, method);
        getSingletonClass().defineMethod(name, method);
    }

    /** rb_define_module_function
     *
     */
    @Deprecated
    public void defineFastModuleFunction(String name, org.jruby.runtime.callback.Callback method) {
        defineFastPrivateMethod(name, method);
        getSingletonClass().defineFastMethod(name, method);
    }

    /** rb_define_module_function
     *
     */
    @Deprecated
    public void defineFastPublicModuleFunction(String name, org.jruby.runtime.callback.Callback method) {
        defineFastMethod(name, method);
        getSingletonClass().defineFastMethod(name, method);
    }

>>>>>>> aaf16814
    private volatile Map<String, Autoload> autoloads = Collections.EMPTY_MAP;
    protected volatile Map<String, DynamicMethod> methods = Collections.EMPTY_MAP;
    protected Map<String, CacheEntry> cachedMethods = Collections.EMPTY_MAP;
    protected int generation;
    protected Integer generationObject;

    protected volatile Set<RubyClass> includingHierarchies = Collections.EMPTY_SET;
    protected volatile RubyModule methodLocation = this;

    // ClassProviders return Java class/module (in #defineOrGetClassUnder and
    // #defineOrGetModuleUnder) when class/module is opened using colon syntax.
    private transient volatile Set<ClassProvider> classProviders = Collections.EMPTY_SET;

    // superClass may be null.
    protected RubyClass superClass;

    /**
     * The index of this class in the ClassIndex. Only non-zero for native JRuby
     * classes that have a corresponding entry in ClassIndex.
     *
     * @see ClassIndex
     * @deprecated use RubyModule#getClassIndex()
     */
    @Deprecated
    public int index;

    @Deprecated
    public static final Set<String> SCOPE_CAPTURING_METHODS = new HashSet<String>(Arrays.asList(
            "eval",
            "module_eval",
            "class_eval",
            "instance_eval",
            "module_exec",
            "class_exec",
            "instance_exec",
            "binding",
            "local_variables"
    ));
    
    protected ClassIndex classIndex = ClassIndex.NO_INDEX;

    private volatile Map<String, IRubyObject> classVariables = Collections.EMPTY_MAP;

    /** Refinements added to this module are stored here **/
    private volatile Map<RubyClass, RubyModule> refinements = null;

    /** A list of refinement hosts for this refinement */
    private volatile Map<RubyClass, IncludedModuleWrapper> activatedRefinements = null;

    /** The class this refinement refines */
    volatile RubyClass refinedClass = null;

    /** The moduel where this refinement was defined */
    private volatile RubyModule definedAt = null;

    private static final AtomicReferenceFieldUpdater CLASSVARS_UPDATER;

    static {
        AtomicReferenceFieldUpdater updater = null;
        try {
            updater = AtomicReferenceFieldUpdater.newUpdater(RubyModule.class, Map.class, "classVariables");
        } catch (RuntimeException re) {
            if (re.getCause() instanceof AccessControlException) {
                // security prevented creation; fall back on synchronized assignment
            } else {
                throw re;
            }
        }
        CLASSVARS_UPDATER = updater;
    }

    // Invalidator used for method caches
    protected final Invalidator methodInvalidator;

    /** Whether this class proxies a normal Java class */
    private boolean javaProxy = false;
}<|MERGE_RESOLUTION|>--- conflicted
+++ resolved
@@ -156,8 +156,7 @@
             }
         }
     }
-<<<<<<< HEAD
-    
+
     /**
      * Get the ClassIndex for this class. Will be NO_CLASS for non-core types.
      */
@@ -168,7 +167,7 @@
     /**
      * Set the ClassIndex for this core class. Only used at boot time for core
      * types.
-     * 
+     *
      * @param classIndex the ClassIndex for this type
      */
     @SuppressWarnings("deprecated")
@@ -176,10 +175,7 @@
         this.classIndex = classIndex;
         this.index = classIndex.ordinal();
     }
-    
-=======
-
->>>>>>> aaf16814
+
     public static class ModuleKernelMethods {
         @JRubyMethod
         public static IRubyObject autoload(IRubyObject recv, IRubyObject arg0, IRubyObject arg1) {
@@ -255,13 +251,8 @@
     private synchronized Map<String, Autoload> getAutoloadMapForWrite() {
         return autoloads == Collections.EMPTY_MAP ? autoloads = new ConcurrentHashMap<String, Autoload>(4, 0.9f, 1) : autoloads;
     }
-<<<<<<< HEAD
-    
+
     public void addIncludingHierarchy(IncludedModule hierarchy) {
-=======
-
-    public void addIncludingHierarchy(IncludedModuleWrapper hierarchy) {
->>>>>>> aaf16814
         synchronized (getRuntime().getHierarchyLock()) {
             Set<RubyClass> oldIncludingHierarchies = includingHierarchies;
             if (oldIncludingHierarchies == Collections.EMPTY_SET) includingHierarchies = oldIncludingHierarchies = new WeakHashSet(4);
@@ -395,7 +386,6 @@
         this.parent = parent;
     }
 
-<<<<<<< HEAD
     public RubyModule getMethodLocation() {
         return methodLocation;
     }
@@ -404,8 +394,6 @@
         methodLocation = module;
     }
 
-=======
->>>>>>> aaf16814
     public Map<String, DynamicMethod> getMethods() {
         return this.methods;
     }
@@ -991,22 +979,10 @@
         if (methods.size() == 1) {
             return defineAnnotatedMethod(name, desc, methodFactory);
         } else {
-<<<<<<< HEAD
             DynamicMethod dynamicMethod = methodFactory.getAnnotatedMethod(this, methods);
             define(this, desc, name, dynamicMethod);
 
             return true;
-=======
-            CompatVersion compatVersion = getRuntime().getInstanceConfig().getCompatVersion();
-            if (shouldBindMethod(compatVersion, desc.anno.compat())) {
-                DynamicMethod dynamicMethod = methodFactory.getAnnotatedMethod(this, methods);
-                define(this, desc, name, dynamicMethod);
-
-                return true;
-            }
-
-            return false;
->>>>>>> aaf16814
         }
     }
 
@@ -1080,13 +1056,8 @@
 
             throw runtime.newNameError("Undefined method " + name + " for" + s0 + " '" + c.getName() + "'", name);
         }
-<<<<<<< HEAD
         methodLocation.addMethod(name, UndefinedMethod.getInstance());
-        
-=======
-        addMethod(name, UndefinedMethod.getInstance());
-
->>>>>>> aaf16814
+
         if (isSingleton()) {
             IRubyObject singleton = ((MetaClass)this).getAttached();
             singleton.callMethod(context, "singleton_method_undefined", runtime.newSymbol(name));
@@ -1112,16 +1083,12 @@
         return context.runtime.getFalse();
     }
 
-<<<<<<< HEAD
     @JRubyMethod(name = "singleton_class?")
     public IRubyObject singleton_class_p(ThreadContext context) {
         return context.runtime.newBoolean(isSingleton());
     }
 
-    // TODO: Consider a better way of synchronizing 
-=======
     // TODO: Consider a better way of synchronizing
->>>>>>> aaf16814
     public void addMethod(String name, DynamicMethod method) {
         testFrozen("class/module");
 
@@ -1200,20 +1167,15 @@
     public CacheEntry searchWithCache(String name) {
         return searchWithCache(name, true);
     }
-        
+
     /**
      * Search through this module and supermodules for method definitions. Cache superclass definitions in this class.
      *
      * @param name The name of the method to search for
      * @param cacheUndef Flag for caching UndefinedMethod. This should normally be true.
      * @return The method, or UndefinedMethod if not found
-<<<<<<< HEAD
-     */    
+     */
     public CacheEntry searchWithCache(String name, boolean cacheUndef) {
-=======
-     */
-    public CacheEntry searchWithCache(String name) {
->>>>>>> aaf16814
         CacheEntry entry = cacheHit(name);
 
         if (entry != null) return entry;
@@ -1385,7 +1347,6 @@
     }
 
     public DynamicMethod searchMethodInner(String name) {
-<<<<<<< HEAD
         // This flattens some of the recursion that would be otherwise be necessary.
         // Used to recurse up the class hierarchy which got messy with prepend.
         for (RubyModule module = this; module != null; module = module.getSuperClass()) {
@@ -1401,13 +1362,6 @@
     // The local method resolution logic. Overridden in IncludedModuleWrapper for recursion.
     protected DynamicMethod searchMethodCommon(String name) {
         return getMethods().get(name);
-=======
-        DynamicMethod method = getMethods().get(name);
-
-        if (method != null) return method;
-
-        return superClass == null ? null : superClass.searchMethodInner(name);
->>>>>>> aaf16814
     }
 
     public void invalidateCacheDescendants() {
@@ -1511,19 +1465,12 @@
 
             putMethod(name, new AliasMethod(this, method, oldName));
         }
-<<<<<<< HEAD
-        
+
         methodLocation.invalidateCoreClasses();
         methodLocation.invalidateCacheDescendants();
-=======
-
-        invalidateCoreClasses();
-        invalidateCacheDescendants();
->>>>>>> aaf16814
     }
 
     private DynamicMethod searchForAliasMethod(Ruby runtime, String name) {
-<<<<<<< HEAD
         DynamicMethod method = deepMethodSearch(name, runtime);
 
         if (method instanceof JavaMethod) {
@@ -1551,17 +1498,6 @@
         }
 
         return method;
-=======
-        // JRUBY-2435: Aliasing eval and other "special" methods should display a warning
-        // We warn because we treat certain method names as "special" for purposes of
-        // optimization. Hopefully this will be enough to convince people not to alias
-        // them.
-        if (SCOPE_CAPTURING_METHODS.contains(name)) {
-            runtime.getWarnings().warn("`" + name + "' should not be aliased");
-        }
-
-        return deepMethodSearch(name, runtime);
->>>>>>> aaf16814
     }
 
     /** this method should be used only by interpreter or compiler
@@ -1813,13 +1749,8 @@
         // populates this name into our symbol table so it will exist later if needed.  The
         // reason for this hack/side-effect is that symbols store their values as raw bytes.  We lose encoding
         // info so we need to make an entry so any accesses with raw bytes later gets proper symbol.
-<<<<<<< HEAD
         RubySymbol nameSym = RubySymbol.newSymbol(runtime, arg0);
-        
-=======
-        RubySymbol.newSymbol(runtime, arg0);
-
->>>>>>> aaf16814
+
         if (!block.isGiven()) {
             throw getRuntime().newArgumentError("tried to create Proc object without a block");
         }
@@ -1907,20 +1838,6 @@
         return new ProcMethod(this, proc, visibility);
     }
 
-<<<<<<< HEAD
-=======
-    @Deprecated
-    public IRubyObject executeUnder(ThreadContext context, org.jruby.runtime.callback.Callback method, IRubyObject[] args, Block block) {
-        context.preExecuteUnder(this, this, block);
-        try {
-            return method.execute(this, args, block);
-        } finally {
-            context.postExecuteUnder();
-        }
-    }
-
-    @JRubyMethod(name = "name")
->>>>>>> aaf16814
     public IRubyObject name() {
         return name19();
     }
@@ -1941,13 +1858,8 @@
             DynamicMethod method = entry.getValue();
             // Do not clone cached methods
             // FIXME: MRI copies all methods here
-<<<<<<< HEAD
             if (method.isImplementedBy(realType) || method.isUndefined()) {
-                
-=======
-            if (method.getImplementationClass() == realType || method.isUndefined()) {
-
->>>>>>> aaf16814
+
                 // A cloned method now belongs to a new class.  Set it.
                 // TODO: Make DynamicMethod immutable
                 DynamicMethod clonedMethod = method.dup();
@@ -1959,13 +1871,8 @@
         return clone;
     }
 
-<<<<<<< HEAD
     /** mri: rb_mod_init_copy
-     * 
-=======
-    /** rb_mod_init_copy
-     *
->>>>>>> aaf16814
+     *
      */
     @JRubyMethod(name = "initialize_copy", required = 1, visibility = Visibility.PRIVATE)
     @Override
@@ -2247,24 +2154,10 @@
      *
      */
     public IRubyObject attr(ThreadContext context, IRubyObject[] args) {
-<<<<<<< HEAD
         return attr19(context, args);
     }
-    
+
     @JRubyMethod(name = "attr", rest = true, visibility = PRIVATE, reads = VISIBILITY)
-=======
-        boolean writeable = args.length > 1 ? args[1].isTrue() : false;
-
-        // Check the visibility of the previous frame, which will be the frame in which the class is being eval'ed
-        Visibility visibility = context.getCurrentVisibility();
-
-        addAccessor(context, args[0].asJavaString().intern(), visibility, true, writeable);
-
-        return getRuntime().getNil();
-    }
-
-    @JRubyMethod(name = "attr", rest = true, visibility = PRIVATE, reads = VISIBILITY, compat = RUBY1_9)
->>>>>>> aaf16814
     public IRubyObject attr19(ThreadContext context, IRubyObject[] args) {
         Ruby runtime = context.runtime;
 
@@ -2460,7 +2353,6 @@
      *
      */
     @JRubyMethod(name = "append_features", required = 1, visibility = PRIVATE)
-<<<<<<< HEAD
     public RubyModule append_features(IRubyObject include) {
         if (!isModule()) {
             throw getRuntime().newTypeError(this, getRuntime().getModule());
@@ -2471,12 +2363,6 @@
 
         if (!(include.isModule() || include.isClass())) {
             throw getRuntime().newTypeError(include, getRuntime().getModule());
-=======
-    public RubyModule append_features(IRubyObject module) {
-        if (!(module instanceof RubyModule)) {
-            // MRI error message says Class, even though Module is ok
-            throw getRuntime().newTypeError(module,getRuntime().getClassClass());
->>>>>>> aaf16814
         }
 
         ((RubyModule) include).includeModule(this);
@@ -2558,13 +2444,8 @@
         } else {
             throw runtime.newTypeError(hash0, runtime.getHash());
         }
-<<<<<<< HEAD
-        
+
         for (Map.Entry<IRubyObject, IRubyObject> entry : (Set<Map.Entry<IRubyObject, IRubyObject>>)methodNames.directEntrySet()) {
-=======
-
-        for (Map.Entry entry : (Set<Map.Entry<Object, Object>>)methodNames.directEntrySet()) {
->>>>>>> aaf16814
             String name = entry.getValue().toString();
             if (methods.containsKey(entry.getValue().toString())) {
                 throw runtime.newArgumentError("constant would conflict - " + name);
@@ -2828,8 +2709,7 @@
      */
     private void doIncludeModule(RubyModule baseModule) {
         List<RubyModule> modulesToInclude = gatherModules(baseModule);
-<<<<<<< HEAD
-        
+
         RubyModule currentInclusionPoint = methodLocation;
         ModuleLoop: for (RubyModule nextModule : modulesToInclude) {
             checkForCyclicInclude(nextModule);
@@ -2888,8 +2768,6 @@
             }
             setSuperClass(prep);
         }
-=======
->>>>>>> aaf16814
 
         RubyModule currentInclusionPoint = this;
         ModuleLoop: for (RubyModule nextModule : modulesToInclude) {
@@ -2959,11 +2837,7 @@
         // In the current logic, if we getService here we know that module is not an
         // IncludedModuleWrapper, so there's no need to fish out the delegate. But just
         // in case the logic should change later, let's do it anyway
-<<<<<<< HEAD
         RubyClass wrapper = new IncludedModuleWrapper(getRuntime(), insertAbove.getSuperClass(), moduleToInclude);
-=======
-        RubyClass wrapper = new IncludedModuleWrapper(getRuntime(), insertAbove.getSuperClass(), moduleToInclude.getNonIncludedClass());
->>>>>>> aaf16814
 
         // if the insertion point is a class, update subclass lists
         if (insertAbove instanceof RubyClass) {
@@ -3057,16 +2931,7 @@
      *
      */
     public RubyArray class_variables(ThreadContext context) {
-<<<<<<< HEAD
         return class_variables19(context);
-=======
-        Ruby runtime = context.runtime;
-        RubyArray ary = runtime.newArray();
-
-        Collection<String> names = classVariablesCommon();
-        ary.addAll(names);
-        return ary;
->>>>>>> aaf16814
     }
 
     @JRubyMethod(name = "class_variables")
@@ -3239,16 +3104,7 @@
     }
 
     public RubyArray constants(ThreadContext context) {
-<<<<<<< HEAD
         return constants19(context);
-=======
-        Ruby runtime = context.runtime;
-        RubyArray array = runtime.newArray();
-        Collection<String> constantNames = constantsCommon(runtime, true, true);
-        array.addAll(constantNames);
-
-        return array;
->>>>>>> aaf16814
     }
 
     @JRubyMethod(name = "constants")
@@ -4073,8 +3929,7 @@
         }
         return publicNames;
     }
-<<<<<<< HEAD
-   
+
     protected final String validateConstant(IRubyObject name) {
         return validateConstant(name.asJavaString(), name);
     }
@@ -4094,14 +3949,6 @@
         if ((nameString.getEncoding() != resultEncoding && !nameString.isAsciiOnly()) ||
                 nameString.toString().contains("\0")) {
             nameString = (RubyString) nameString.inspect();
-=======
-
-    protected final String validateConstant(String name) {
-        if (getRuntime().is1_9() ?
-                IdUtil.isValidConstantName19(name) :
-                IdUtil.isValidConstantName(name)) {
-            return name;
->>>>>>> aaf16814
         }
 
         throw getRuntime().newNameError("wrong constant name " + nameString, name);
@@ -4442,29 +4289,7 @@
     public void setCacheProxy(boolean cacheProxy) {
         setFlag(USER0_F, cacheProxy);
     }
-<<<<<<< HEAD
-    
-=======
-
-    /**
-     * Visit all interpreted methods in this module (and superclasses, if this
-     * is a class with superclasses) using the given visitor.
-     *
-     * @param visitor the visitor to use
-     */
-    public void visitInterpretedMethods(NodeVisitor visitor) {
-        RubyModule cls = this;
-        while (cls != null) {
-            visitMethods(visitor, cls);
-            if (cls instanceof RubyClass) {
-                cls = ((RubyClass)cls).getSuperClass();
-            } else {
-                break;
-            }
-        }
-    }
-
->>>>>>> aaf16814
+
     public Set<String> discoverInstanceVariables() {
         HashSet<String> set = new HashSet();
         RubyModule cls = this;
@@ -4484,36 +4309,6 @@
     }
 
     /**
-<<<<<<< HEAD
-=======
-     * Visit methods contained in the specified class using the given visitor.
-     *
-     * @param visitor the visitor to use
-     * @param mod the module/class whose methods to visit
-     */
-    private static void visitMethods(NodeVisitor visitor, RubyModule mod) {
-        for (DynamicMethod method : mod.getNonIncludedClass().getMethods().values()) {
-            DynamicMethod realMethod = method.getRealMethod();
-            List<Node> args, body;
-            if (method instanceof DefaultMethod) {
-                DefaultMethod defaultMethod = ((DefaultMethod) realMethod);
-                args = defaultMethod.getArgsNode().childNodes();
-                body = defaultMethod.getBodyNode().childNodes();
-            } else if (method instanceof InterpretedMethod) {
-                InterpretedMethod interpretedMethod = ((InterpretedMethod) realMethod);
-                args = interpretedMethod.getArgsNode().childNodes();
-                body = interpretedMethod.getBodyNode().childNodes();
-            } else {
-                return;
-            }
-
-            for (int i = 0; i < args.size(); i++) args.get(i).accept(visitor);
-            for (int i = 0; i < body.size(); i++) body.get(i).accept(visitor);
-        }
-    }
-
-    /**
->>>>>>> aaf16814
      * Return true if the given method is defined on this class and is a builtin
      * (defined in Java at boot).
      *
@@ -4526,99 +4321,14 @@
         return method != null && method.isBuiltin();
     }
 
-<<<<<<< HEAD
     public Map<RubyClass, RubyModule> getRefinements() {
         return refinements;
-=======
-    @Deprecated
-    public void checkMethodBound(ThreadContext context, IRubyObject[] args, Visibility visibility) {
-    }
-
-    @Deprecated
-    public void defineMethod(String name, org.jruby.runtime.callback.Callback method) {
-        final Ruby runtime = getRuntime();
-        Visibility visibility = null;
-        if ("initialize".equals(name) || "initialize_copy".equals(name) || "method_missing".equals(name) || visibility == Visibility.MODULE_FUNCTION) {
-            visibility = Visibility.PRIVATE;
-        } else if (runtime.is2_0() && ("respond_to_missing?".equals(name) || "initialize_clone".equals(name) || "initialize_dup".equals(name))) {
-            visibility = Visibility.PRIVATE;
-        }
-
-        addMethod(name, new org.jruby.internal.runtime.methods.FullFunctionCallbackMethod(this, method, visibility));
-    }
-
-    @Deprecated
-    public void defineFastMethod(String name, org.jruby.runtime.callback.Callback method) {
-        final Ruby runtime = getRuntime();
-        Visibility visibility = null;
-        if ("initialize".equals(name) || "initialize_copy".equals(name) || "method_missing".equals(name) || visibility == Visibility.MODULE_FUNCTION) {
-            visibility = Visibility.PRIVATE;
-        } else if (runtime.is2_0() && ("respond_to_missing?".equals(name) || "initialize_clone".equals(name) || "initialize_dup".equals(name))) {
-            visibility = Visibility.PRIVATE;
-        }
-
-        addMethod(name, new org.jruby.internal.runtime.methods.SimpleCallbackMethod(this, method, visibility));
-    }
-
-    @Deprecated
-    public void defineFastMethod(String name, org.jruby.runtime.callback.Callback method, Visibility visibility) {
-        addMethod(name, new org.jruby.internal.runtime.methods.SimpleCallbackMethod(this, method, visibility));
-    }
-
-    @Deprecated
-    public void definePrivateMethod(String name, org.jruby.runtime.callback.Callback method) {
-        addMethod(name, new org.jruby.internal.runtime.methods.FullFunctionCallbackMethod(this, method, PRIVATE));
-    }
-
-    @Deprecated
-    public void defineFastPrivateMethod(String name, org.jruby.runtime.callback.Callback method) {
-        addMethod(name, new org.jruby.internal.runtime.methods.SimpleCallbackMethod(this, method, PRIVATE));
->>>>>>> aaf16814
     }
 
     public void setRefinements(Map<RubyClass, RubyModule> refinements) {
         this.refinements = refinements;
     }
 
-<<<<<<< HEAD
-=======
-    /** rb_define_module_function
-     *
-     */
-    @Deprecated
-    public void defineModuleFunction(String name, org.jruby.runtime.callback.Callback method) {
-        definePrivateMethod(name, method);
-        getSingletonClass().defineMethod(name, method);
-    }
-
-    /** rb_define_module_function
-     *
-     */
-    @Deprecated
-    public void definePublicModuleFunction(String name, org.jruby.runtime.callback.Callback method) {
-        defineMethod(name, method);
-        getSingletonClass().defineMethod(name, method);
-    }
-
-    /** rb_define_module_function
-     *
-     */
-    @Deprecated
-    public void defineFastModuleFunction(String name, org.jruby.runtime.callback.Callback method) {
-        defineFastPrivateMethod(name, method);
-        getSingletonClass().defineFastMethod(name, method);
-    }
-
-    /** rb_define_module_function
-     *
-     */
-    @Deprecated
-    public void defineFastPublicModuleFunction(String name, org.jruby.runtime.callback.Callback method) {
-        defineFastMethod(name, method);
-        getSingletonClass().defineFastMethod(name, method);
-    }
-
->>>>>>> aaf16814
     private volatile Map<String, Autoload> autoloads = Collections.EMPTY_MAP;
     protected volatile Map<String, DynamicMethod> methods = Collections.EMPTY_MAP;
     protected Map<String, CacheEntry> cachedMethods = Collections.EMPTY_MAP;
@@ -4657,7 +4367,7 @@
             "binding",
             "local_variables"
     ));
-    
+
     protected ClassIndex classIndex = ClassIndex.NO_INDEX;
 
     private volatile Map<String, IRubyObject> classVariables = Collections.EMPTY_MAP;
