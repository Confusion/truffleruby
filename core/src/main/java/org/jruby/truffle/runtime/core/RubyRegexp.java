/*
 * Copyright (c) 2013, 2014 Oracle and/or its affiliates. All rights reserved. This
 * code is released under a tri EPL/GPL/LGPL license. You can use it,
 * redistribute it and/or modify it under the terms of the:
 *
 * Eclipse Public License version 1.0
 * GNU General Public License version 2
 * GNU Lesser General Public License version 2.1
 */
package org.jruby.truffle.runtime.core;

import com.oracle.truffle.api.CompilerDirectives;
import com.oracle.truffle.api.CompilerDirectives.CompilationFinal;
import com.oracle.truffle.api.Truffle;
import com.oracle.truffle.api.frame.Frame;
import com.oracle.truffle.api.frame.FrameInstance;
import com.oracle.truffle.api.frame.FrameSlot;
import org.jcodings.Encoding;
import org.joni.*;
import org.joni.exception.SyntaxException;
import org.joni.exception.ValueException;
import org.jruby.truffle.nodes.RubyNode;
import org.jruby.truffle.runtime.RubyArguments;
import org.jruby.truffle.runtime.RubyContext;
import org.jruby.util.ByteList;
import org.jruby.util.StringSupport;

import java.nio.ByteBuffer;
import java.nio.charset.StandardCharsets;
import java.util.ArrayList;
import java.util.Iterator;
import java.util.List;

/**
 * Represents the Ruby {@code Regexp} class.
 */
public class RubyRegexp extends RubyBasicObject {

    /**
     * The class from which we create the object that is {@code Regexp}. A subclass of
     * {@link RubyClass} so that we can override {@link RubyClass#newInstance} and allocate a
     * {@link RubyRegexp} rather than a normal {@link RubyBasicObject}.
     */
    public static class RubyRegexpClass extends RubyClass {

        public RubyRegexpClass(RubyContext context, RubyClass objectClass) {
            super(context, objectClass, objectClass, "Regexp");
        }

        @Override
        public RubyBasicObject newInstance(RubyNode currentNode) {
            return new RubyRegexp(getContext().getCoreLibrary().getRegexpClass());
        }

    }

    @CompilationFinal private Regex regex;
    @CompilationFinal private ByteList source;

    private RubyEncoding encoding;

    public RubyRegexp(RubyClass regexpClass) {
        super(regexpClass);
    }

    public RubyRegexp(RubyNode currentNode, RubyClass regexpClass, ByteList regex, int options) {
        this(regexpClass);
        initialize(compile(currentNode, getContext(), regex, options), regex);
    }

    public RubyRegexp(RubyClass regexpClass, Regex regex, ByteList source) {
        this(regexpClass);
        initialize(regex, source);
    }

    public void initialize(RubyNode currentNode, ByteList setSource) {
        regex = compile(currentNode, getContext(), setSource, Option.DEFAULT);
        source = setSource;
    }

    public void initialize(Regex setRegex, ByteList setSource) {
        regex = setRegex;
        source = setSource;
    }

    public Regex getRegex() {
        return regex;
    }

    public ByteList getSource() {
        return source;
    }

    @CompilerDirectives.TruffleBoundary
    public Object matchCommon(ByteList bytes, boolean operator, boolean setNamedCaptures) {
        final byte[] stringBytes = bytes.bytes();
        final Matcher matcher = regex.matcher(stringBytes);
        int range = stringBytes.length;

        return matchCommon(bytes, operator, setNamedCaptures, matcher, 0, range);
    }

    @CompilerDirectives.SlowPath
    public Object matchCommon(ByteList bytes, boolean operator, boolean setNamedCaptures, Matcher matcher, int startPos, int range) {
        final RubyContext context = getContext();

        final Frame frame = Truffle.getRuntime().getCallerFrame().getFrame(FrameInstance.FrameAccess.READ_WRITE, false);

        final int match = matcher.search(startPos, range, Option.DEFAULT);

        final RubyNilClass nil = getContext().getCoreLibrary().getNilObject();

        if (operator) {
            for (int n = 1; n < 10; n++) {
                setThread("$" + n, nil);
            }
        }

        if (match == -1) {
            setFrame(frame, "$&", nil);
            setFrame(frame, "$`", nil);
            setFrame(frame, "$'", nil);

            if (operator) {
                setFrame(frame, "$+", nil);
            }

            setThread("$~", nil);

            if (setNamedCaptures && regex.numberOfNames() > 0) {
                for (Iterator<NameEntry> i = regex.namedBackrefIterator(); i.hasNext();) {
                    final NameEntry e = i.next();
                    final String name = new String(e.name, e.nameP, e.nameEnd - e.nameP).intern();
                    setFrame(frame, name, getContext().getCoreLibrary().getNilObject());
                }
            }

            return getContext().getCoreLibrary().getNilObject();
        }

        final Region region = matcher.getEagerRegion();
        final Object[] values = new Object[region.numRegs];

        for (int n = 0; n < region.numRegs; n++) {
            final int start = region.beg[n];
            final int end = region.end[n];

            if (operator) {
                final Object groupString;

                if (start > -1 && end > -1) {
                    groupString = new RubyString(context.getCoreLibrary().getStringClass(), bytes.makeShared(start, end - start).dup());
                } else {
                    groupString = getContext().getCoreLibrary().getNilObject();
                }

                values[n] = groupString;

                if (n > 0 && n < 10) {
                    setThread("$" + n, groupString);
                }
            } else {
                if (start == -1 || end == -1) {
                    values[n] = getContext().getCoreLibrary().getNilObject();
                } else {
                    final RubyString groupString = new RubyString(context.getCoreLibrary().getStringClass(), bytes.makeShared(start, end - start).dup());
                    values[n] = groupString;
                }
            }
        }

        final RubyMatchData matchObject =  new RubyMatchData(context.getCoreLibrary().getMatchDataClass(), values);

        if (operator) {
            if (values.length > 0) {
                int nonNil = values.length - 1;

                while (values[nonNil] == getContext().getCoreLibrary().getNilObject()) {
                    nonNil--;
                }

                setFrame(frame, "$+", values[nonNil]);
            } else {
                setFrame(frame, "$+", getContext().getCoreLibrary().getNilObject());
            }
        }

        setFrame(frame, "$`", new RubyString(context.getCoreLibrary().getStringClass(), bytes.makeShared(0, region.beg[0]).dup()));
        setFrame(frame, "$'", new RubyString(context.getCoreLibrary().getStringClass(), bytes.makeShared(region.end[0], bytes.length() - region.end[0]).dup()));
        setFrame(frame, "$&", new RubyString(context.getCoreLibrary().getStringClass(), bytes.makeShared(region.beg[0], region.end[0] - region.beg[0]).dup()));

        setThread("$~", matchObject);

        if (setNamedCaptures && regex.numberOfNames() > 0) {
            for (Iterator<NameEntry> i = regex.namedBackrefIterator(); i.hasNext();) {
                final NameEntry e = i.next();
                final String name = new String(e.name, e.nameP, e.nameEnd - e.nameP).intern();
                int nth = regex.nameToBackrefNumber(e.name, e.nameP, e.nameEnd, region);

                final Object value;

                // Copied from jruby/RubyRegexp - see copyright notice there

                if (region == null) {
                    if (nth >= 1 || (nth < 0 && ++nth <= 0)) {
                        value = getContext().getCoreLibrary().getNilObject();
                    } else {
                        final int start = matcher.getBegin();
                        final int end = matcher.getEnd();
                        if (start != -1) {
                            value = new RubyString(context.getCoreLibrary().getStringClass(), bytes.makeShared(start, end - start).dup());
                        } else {
                            value = getContext().getCoreLibrary().getNilObject();
                        }
                    }
                } else {
                    if (nth >= region.numRegs || (nth < 0 && (nth+=region.numRegs) <= 0)) {
                        value = getContext().getCoreLibrary().getNilObject();
                    } else {
                        final int start = region.beg[nth];
                        final int end = region.end[nth];
                        if (start != -1) {
                            value = new RubyString(context.getCoreLibrary().getStringClass(), bytes.makeShared(start, end - start).dup());
                        } else {
                            value = getContext().getCoreLibrary().getNilObject();
                        }
                    }
                }

                setFrame(frame, name, value);
            }
        }

        if (operator) {
            return matcher.getBegin();
        } else {
            return matchObject;
        }
    }

    private void setFrame(Frame frame, String name, Object value) {
        assert value != null;

        while (frame != null) {
            final FrameSlot slot = frame.getFrameDescriptor().findFrameSlot(name);

            if (slot != null) {
                frame.setObject(slot, value);
                break;
            }

            frame = RubyArguments.getDeclarationFrame(frame.getArguments());
        }
    }

    private void setThread(String name, Object value) {
        assert value != null;

        getContext().getThreadManager().getCurrentThread().getThreadLocals().setInstanceVariable(name, value);
    }

    @CompilerDirectives.TruffleBoundary
    public RubyString gsub(String string, String replacement) {
        final RubyContext context = getContext();

        final byte[] stringBytes = string.getBytes(StandardCharsets.UTF_8);
        final Matcher matcher = regex.matcher(stringBytes);

        final StringBuilder builder = new StringBuilder();

        int p = 0;

        while (true) {
            final int match = matcher.search(p, stringBytes.length, Option.DEFAULT);

            if (match == -1) {
                builder.append(StandardCharsets.UTF_8.decode(ByteBuffer.wrap(stringBytes, p, stringBytes.length - p)));
                break;
            } else {
                builder.append(StandardCharsets.UTF_8.decode(ByteBuffer.wrap(stringBytes, p, matcher.getBegin() - p)));
                builder.append(StandardCharsets.UTF_8.decode(ByteBuffer.wrap(replacement.getBytes(StandardCharsets.UTF_8))));
            }

            p = matcher.getEnd();
        }

        return context.makeString(builder.toString());
    }

    @CompilerDirectives.TruffleBoundary
    public RubyString sub(String string, String replacement) {
        final RubyContext context = getContext();

        final byte[] stringBytes = string.getBytes(StandardCharsets.UTF_8);
        final Matcher matcher = regex.matcher(stringBytes);

        final int match = matcher.search(0, stringBytes.length, Option.DEFAULT);

        if (match == -1) {
            return context.makeString(string);
        } else {
            final StringBuilder builder = new StringBuilder();
            builder.append(StandardCharsets.UTF_8.decode(ByteBuffer.wrap(stringBytes, 0, matcher.getBegin())));
            builder.append(StandardCharsets.UTF_8.decode(ByteBuffer.wrap(replacement.getBytes(StandardCharsets.UTF_8))));
            builder.append(StandardCharsets.UTF_8.decode(ByteBuffer.wrap(stringBytes, matcher.getEnd(), stringBytes.length - matcher.getEnd())));
            return context.makeString(builder.toString());
        }
    }

    @CompilerDirectives.TruffleBoundary
    public RubyString[] split(String string) {
        final RubyContext context = getContext();

        final byte[] stringBytes = string.getBytes(StandardCharsets.UTF_8);
        final Matcher matcher = regex.matcher(stringBytes);

        final ArrayList<RubyString> strings = new ArrayList<>();

        int p = 0;

        while (true) {
            final int match = matcher.search(p, stringBytes.length, Option.DEFAULT);

            if (match == -1) {
                strings.add(context.makeString(StandardCharsets.UTF_8.decode(ByteBuffer.wrap(stringBytes, p, stringBytes.length - p)).toString()));
                break;
            } else {
                strings.add(context.makeString(StandardCharsets.UTF_8.decode(ByteBuffer.wrap(stringBytes, p, matcher.getBegin() - p)).toString()));
            }

            p = matcher.getEnd();
        }

        return strings.toArray(new RubyString[strings.size()]);
    }

<<<<<<< HEAD
    @CompilerDirectives.TruffleBoundary
    public RubyString[] scan(RubyString string) {
=======
    @CompilerDirectives.SlowPath
    public Object scan(RubyString string) {
>>>>>>> 40ba6557
        final RubyContext context = getContext();

        final byte[] stringBytes = string.getBytes().bytes();
        final Encoding encoding = string.getBytes().getEncoding();
        final Matcher matcher = regex.matcher(stringBytes);

        int p = string.getBytes().getBegin();
        int end = 0;
        int range = p + string.getBytes().getRealSize();

        if (regex.numberOfCaptures() == 0) {
            final ArrayList<RubyString> strings = new ArrayList<>();

            while (true) {
                Object matchData = matchCommon(string.getBytes(), false, true, matcher, p + end, range);

                if (matchData == context.getCoreLibrary().getNilObject()) {
                    break;
                }

                RubyMatchData md = (RubyMatchData) matchData;
                Object[] values = md.getValues();

                assert values.length == 1;

                strings.add((RubyString) values[0]);

                end = StringSupport.positionEndForScan(string.getBytes(), matcher, encoding, p, range);
            }

            return strings.toArray(new RubyString[strings.size()]);
        } else {
            final List<RubyArray> strings = new ArrayList<>();

            while (true) {
                Object matchData = matchCommon(string.getBytes(), false, true, matcher, p + end, stringBytes.length);

                if (matchData == context.getCoreLibrary().getNilObject()) {
                    break;
                }

                RubyMatchData md = (RubyMatchData) matchData;

                final List<RubyString> parts = new ArrayList<>();

                Object[] values = md.getValues();
                for (int i = 1; i < values.length; i++) {
                    parts.add((RubyString) values[i]);
                }

                RubyString[] matches = parts.toArray(new RubyString[parts.size()]);
                strings.add(RubyArray.fromObjects(getContext().getCoreLibrary().getArrayClass(), matches));

                end = StringSupport.positionEndForScan(string.getBytes(), matcher, encoding, p, range);
            }

            return strings.toArray(new Object[strings.size()]);
        }
    }

    @Override
    public int hashCode() {
        return regex.hashCode();
    }

    @Override
    public boolean equals(Object obj) {
        if (this == obj) {
            return true;
        }
        if (obj == null) {
            return false;
        }
        if (!(obj instanceof RubyRegexp)) {
            return false;
        }
        RubyRegexp other = (RubyRegexp) obj;
        if (source == null) {
            if (other.source != null) {
                return false;
            }
        } else if (!source.equals(other.source)) {
            return false;
        }
        return true;
    }

    public static Regex compile(RubyNode currentNode, RubyContext context, ByteList bytes, int options) {
        RubyNode.notDesignedForCompilation();
        return compile(currentNode, context, bytes.bytes(), bytes.getEncoding(), options);
    }

    public static Regex compile(RubyNode currentNode, RubyContext context, byte[] bytes, Encoding encoding, int options) {
        RubyNode.notDesignedForCompilation();

        try {
            return new Regex(bytes, 0, bytes.length, options, encoding, Syntax.RUBY);
        } catch (ValueException e) {
            throw new org.jruby.truffle.runtime.control.RaiseException(context.getCoreLibrary().runtimeError("error compiling regex", currentNode));
        } catch (SyntaxException e) {
            throw new org.jruby.truffle.runtime.control.RaiseException(context.getCoreLibrary().regexpError(e.getMessage(), currentNode));
        }
    }

    public void forceEncoding(RubyEncoding encoding) {
        this.encoding = encoding;
    }

    public RubyEncoding getEncoding() {
        if (encoding == null) {
            encoding = RubyEncoding.getEncoding(getContext(), regex.getEncoding());
        }

        return encoding;
    }

}<|MERGE_RESOLUTION|>--- conflicted
+++ resolved
@@ -100,7 +100,7 @@
         return matchCommon(bytes, operator, setNamedCaptures, matcher, 0, range);
     }
 
-    @CompilerDirectives.SlowPath
+    @CompilerDirectives.TruffleBoundary
     public Object matchCommon(ByteList bytes, boolean operator, boolean setNamedCaptures, Matcher matcher, int startPos, int range) {
         final RubyContext context = getContext();
 
@@ -334,13 +334,8 @@
         return strings.toArray(new RubyString[strings.size()]);
     }
 
-<<<<<<< HEAD
-    @CompilerDirectives.TruffleBoundary
-    public RubyString[] scan(RubyString string) {
-=======
-    @CompilerDirectives.SlowPath
+    @CompilerDirectives.TruffleBoundary
     public Object scan(RubyString string) {
->>>>>>> 40ba6557
         final RubyContext context = getContext();
 
         final byte[] stringBytes = string.getBytes().bytes();
