/*
 * Copyright (c) 2013, 2014 Oracle and/or its affiliates. All rights reserved. This
 * code is released under a tri EPL/GPL/LGPL license. You can use it,
 * redistribute it and/or modify it under the terms of the:
 *
 * Eclipse Public License version 1.0
 * GNU General Public License version 2
 * GNU Lesser General Public License version 2.1
 */
package org.jruby.truffle.runtime.core;

import com.oracle.truffle.api.CompilerDirectives;
import com.oracle.truffle.api.CompilerDirectives.CompilationFinal;
import com.oracle.truffle.api.Truffle;
import com.oracle.truffle.api.frame.Frame;
import com.oracle.truffle.api.frame.FrameInstance;
import com.oracle.truffle.api.frame.FrameSlot;
import org.jcodings.Encoding;
import org.jcodings.specific.UTF8Encoding;
import org.joni.*;
import org.joni.exception.ValueException;
import org.jruby.truffle.nodes.RubyNode;
import org.jruby.truffle.runtime.core.*;
import org.jruby.truffle.runtime.RubyContext;

import java.nio.ByteBuffer;
import java.nio.charset.StandardCharsets;
import java.util.ArrayList;

/**
 * Represents the Ruby {@code Regexp} class.
 */
public class RubyRegexp extends RubyObject {

    /**
     * The class from which we create the object that is {@code Regexp}. A subclass of
     * {@link RubyClass} so that we can override {@link RubyClass#newInstance} and allocate a
     * {@link RubyRegexp} rather than a normal {@link RubyBasicObject}.
     */
    public static class RubyRegexpClass extends RubyClass {

        public RubyRegexpClass(RubyClass objectClass) {
            super(null, null, objectClass, "Regexp");
        }

        @Override
        public RubyBasicObject newInstance(RubyNode currentNode) {
            return new RubyRegexp(getContext().getCoreLibrary().getRegexpClass());
        }

    }

    @CompilationFinal private Regex regex;
    @CompilationFinal private String source;

    public RubyRegexp(RubyClass regexpClass) {
        super(regexpClass);
    }

    public RubyRegexp(RubyNode currentNode, RubyClass regexpClass, String regex, int options) {
        this(regexpClass);
        initialize(compile(currentNode, getContext(), regex, options), regex);
    }

    public RubyRegexp(RubyClass regexpClass, Regex regex, String source) {
        this(regexpClass);
        initialize(regex, source);
    }

    public void initialize(RubyNode currentNode, String setRegex) {
        regex = compile(currentNode, getContext(), setRegex, Option.DEFAULT);
        source = setRegex;
    }

    public void initialize(Regex setRegex, String setSource) {
        regex = setRegex;
        source = setSource;
    }

    public Regex getRegex() {
        return regex;
    }

<<<<<<< HEAD
    @CompilerDirectives.TruffleBoundary
=======
    public String getSource() {
        return source;
    }

    @CompilerDirectives.SlowPath
>>>>>>> 0852a317
    public Object matchOperator(String string) {
        // TODO(CS) merge with match

        final Frame frame = Truffle.getRuntime().getCallerFrame().getFrame(FrameInstance.FrameAccess.READ_WRITE, false);

        final RubyContext context = getContext();

        final byte[] stringBytes = string.getBytes(StandardCharsets.UTF_8);
        final Matcher matcher = regex.matcher(stringBytes);
        final int match = matcher.search(0, stringBytes.length, Option.DEFAULT);

        if (match != -1) {
            final Region region = matcher.getEagerRegion();

            final Object[] values = new Object[region.numRegs];

            for (int n = 0; n < region.numRegs; n++) {
                final int start = region.beg[n];
                final int end = region.end[n];

                final Object groupString;

                if (start > -1 && end > -1) {
                    groupString = context.makeString(string.substring(start, end));
                } else {
                    groupString = getContext().getCoreLibrary().getNilObject();
                }

                values[n] = groupString;

                final FrameSlot slot = frame.getFrameDescriptor().findFrameSlot("$" + n);

                if (slot != null) {
                    frame.setObject(slot, groupString);
                }
            }

            if (values.length > 0) {
                final FrameSlot slot = frame.getFrameDescriptor().findFrameSlot("$+");

                int nonNil = values.length - 1;

                while (values[nonNil] == getContext().getCoreLibrary().getNilObject()) {
                    nonNil--;
                }

                if (slot != null) {
                    frame.setObject(slot, values[nonNil]);
                }
            }

            final RubyMatchData matchObject =  new RubyMatchData(context.getCoreLibrary().getMatchDataClass(), values);

            final FrameSlot slot = frame.getFrameDescriptor().findFrameSlot("$~");

            if (slot != null) {
                frame.setObject(slot, matchObject);
            }

            return matcher.getBegin();
        } else {
            final FrameSlot slot = frame.getFrameDescriptor().findFrameSlot("$~");

            if (slot != null) {
                frame.setObject(slot, getContext().getCoreLibrary().getNilObject());
            }

            return getContext().getCoreLibrary().getNilObject();
        }
    }

    @CompilerDirectives.TruffleBoundary
    public Object match(RubyString string) {
        final RubyContext context = getContext();

        final Frame frame = Truffle.getRuntime().getCallerFrame().getFrame(FrameInstance.FrameAccess.READ_WRITE, false);

        final byte[] stringBytes = string.getBytes().bytes();
        final Matcher matcher = regex.matcher(stringBytes);
        final int match = matcher.search(0, stringBytes.length, Option.DEFAULT);

        if (match != -1) {
            final Region region = matcher.getEagerRegion();

            final Object[] values = new Object[region.numRegs];

            for (int n = 0; n < region.numRegs; n++) {
                final int start = region.beg[n];
                final int end = region.end[n];

                if (start == -1 || end == -1) {
                    values[n] = getContext().getCoreLibrary().getNilObject();
                } else {
                    final RubyString groupString = new RubyString(context.getCoreLibrary().getStringClass(), string.getBytes().makeShared(start, end - start).dup());
                    values[n] = groupString;
                }
            }

            final RubyMatchData matchObject =  new RubyMatchData(context.getCoreLibrary().getMatchDataClass(), values);

            final FrameSlot slot = frame.getFrameDescriptor().findFrameSlot("$~");

            if (slot != null) {
                frame.setObject(slot, matchObject);
            }

            return matchObject;
        } else {
            final FrameSlot slot = frame.getFrameDescriptor().findFrameSlot("$~");

            if (slot != null) {
                frame.setObject(slot, getContext().getCoreLibrary().getNilObject());
            }

            return getContext().getCoreLibrary().getNilObject();
        }
    }

    @CompilerDirectives.TruffleBoundary
    public RubyString gsub(String string, String replacement) {
        final RubyContext context = getContext();

        final byte[] stringBytes = string.getBytes(StandardCharsets.UTF_8);
        final Matcher matcher = regex.matcher(stringBytes);

        final StringBuilder builder = new StringBuilder();

        int p = 0;

        while (true) {
            final int match = matcher.search(p, stringBytes.length, Option.DEFAULT);

            if (match == -1) {
                builder.append(StandardCharsets.UTF_8.decode(ByteBuffer.wrap(stringBytes, p, stringBytes.length - p)));
                break;
            } else {
                builder.append(StandardCharsets.UTF_8.decode(ByteBuffer.wrap(stringBytes, p, matcher.getBegin() - p)));
                builder.append(StandardCharsets.UTF_8.decode(ByteBuffer.wrap(replacement.getBytes(StandardCharsets.UTF_8))));
            }

            p = matcher.getEnd();
        }

        return context.makeString(builder.toString());
    }

    @CompilerDirectives.TruffleBoundary
    public RubyString[] split(String string) {
        final RubyContext context = getContext();

        final byte[] stringBytes = string.getBytes(StandardCharsets.UTF_8);
        final Matcher matcher = regex.matcher(stringBytes);

        final ArrayList<RubyString> strings = new ArrayList<>();

        int p = 0;

        while (true) {
            final int match = matcher.search(p, stringBytes.length, Option.DEFAULT);

            if (match == -1) {
                strings.add(context.makeString(StandardCharsets.UTF_8.decode(ByteBuffer.wrap(stringBytes, p, stringBytes.length - p)).toString()));
                break;
            } else {
                strings.add(context.makeString(StandardCharsets.UTF_8.decode(ByteBuffer.wrap(stringBytes, p, matcher.getBegin() - p)).toString()));
            }

            p = matcher.getEnd();
        }

        return strings.toArray(new RubyString[strings.size()]);
    }

    @CompilerDirectives.TruffleBoundary
    public RubyString[] scan(RubyString string) {
        final RubyContext context = getContext();

        final byte[] stringBytes = string.getBytes().bytes();
        final Matcher matcher = regex.matcher(stringBytes);

        final ArrayList<RubyString> strings = new ArrayList<>();

        int p = 0;

        while (true) {
            final int match = matcher.search(p, stringBytes.length, Option.DEFAULT);

            if (match == -1) {
                break;
            } else {
                strings.add(context.makeString(StandardCharsets.UTF_8.decode(ByteBuffer.wrap(stringBytes, matcher.getBegin(), matcher.getEnd() - matcher.getBegin())).toString()));
            }

            p = matcher.getEnd();
        }

        return strings.toArray(new RubyString[strings.size()]);
    }

    @Override
    public int hashCode() {
        return regex.hashCode();
    }

    @Override
    public boolean equals(Object obj) {
        if (this == obj) {
            return true;
        }
        if (obj == null) {
            return false;
        }
        if (!(obj instanceof RubyRegexp)) {
            return false;
        }
        RubyRegexp other = (RubyRegexp) obj;
        if (source == null) {
            if (other.source != null) {
                return false;
            }
        } else if (!source.equals(other.source)) {
            return false;
        }
        return true;
    }

    public static Regex compile(RubyNode currentNode, RubyContext context, String pattern, int options) {
        RubyNode.notDesignedForCompilation();

        final byte[] bytes = pattern.getBytes(StandardCharsets.UTF_8);
        return compile(currentNode, context, bytes, UTF8Encoding.INSTANCE, options);
    }

    public static Regex compile(RubyNode currentNode, RubyContext context, byte[] bytes, Encoding encoding, int options) {
        RubyNode.notDesignedForCompilation();

        try {
            return new Regex(bytes, 0, bytes.length, options, encoding, Syntax.RUBY);
        } catch (ValueException e) {
            throw new org.jruby.truffle.runtime.control.RaiseException(context.getCoreLibrary().runtimeError("error compiling regex", currentNode));
        }
    }

}<|MERGE_RESOLUTION|>--- conflicted
+++ resolved
@@ -81,15 +81,12 @@
         return regex;
     }
 
-<<<<<<< HEAD
-    @CompilerDirectives.TruffleBoundary
-=======
+    @CompilerDirectives.TruffleBoundary
     public String getSource() {
         return source;
     }
 
-    @CompilerDirectives.SlowPath
->>>>>>> 0852a317
+    @CompilerDirectives.TruffleBoundary
     public Object matchOperator(String string) {
         // TODO(CS) merge with match
 
