--- conflicted
+++ resolved
@@ -437,11 +437,8 @@
     public Queue<Object> getThrowTags() {
         return throwTags.get();
     }
-<<<<<<< HEAD
 
     public SafepointManager getSafepointManager() {
         return safepointManager;
     }
-=======
->>>>>>> 9788867f
 }