--- conflicted
+++ resolved
@@ -50,19 +50,6 @@
  */
 public class RubyContext extends ExecutionContext {
 
-<<<<<<< HEAD
-    public static final boolean PRINT_RUNTIME = Options.TRUFFLE_PRINT_RUNTIME.load();
-    public static final boolean TRACE = Options.TRUFFLE_TRACE.load();
-    public static final boolean OBJECTSPACE = Options.TRUFFLE_OBJECTSPACE.load();
-    public static final boolean EXCEPTIONS_PRINT_JAVA = Options.TRUFFLE_EXCEPTIONS_PRINT_JAVA.load();
-    public static final int ARRAYS_UNINITIALIZED_SIZE = Options.TRUFFLE_ARRAYS_UNINITIALIZED_SIZE.load();
-    public static final boolean ARRAYS_OPTIMISTIC_LONG = Options.TRUFFLE_ARRAYS_OPTIMISTIC_LONG.load();
-    public static final int ARRAYS_SMALL = Options.TRUFFLE_ARRAYS_SMALL.load();
-    public static final int HASHES_SMALL = Options.TRUFFLE_HASHES_SMALL.load();
-    public static final boolean ALLOW_SIMPLE_SOURCE_SECTIONS = Options.TRUFFLE_ALLOW_SIMPLE_SOURCE_SECTIONS.load();
-
-=======
->>>>>>> 04a3de87
     private final Ruby runtime;
     private final TranslatorDriver translator;
     private final RubyASTProber astProber;
