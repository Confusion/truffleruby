--- conflicted
+++ resolved
@@ -10,7 +10,6 @@
 package org.jruby.truffle.nodes;
 
 import com.oracle.truffle.api.CompilerAsserts;
-import com.oracle.truffle.api.dsl.GenerateNodeFactory;
 import com.oracle.truffle.api.dsl.TypeSystemReference;
 import com.oracle.truffle.api.frame.VirtualFrame;
 import com.oracle.truffle.api.instrument.Probe;
@@ -189,21 +188,12 @@
         return RubyTypesGen.RUBYTYPES.expectRubyEncodingConverter(execute(frame));
     }
 
-<<<<<<< HEAD
-    public Dispatch.DispatchAction executeDispatchAction(VirtualFrame frame) throws UnexpectedResultException {
-        throw new UnsupportedOperationException();
-    }
-
-    public LexicalScope executeLexicalScope(VirtualFrame frame) throws UnexpectedResultException {
-        throw new UnsupportedOperationException();
-=======
     public RubyMethod executeRubyMethod(VirtualFrame frame) throws UnexpectedResultException {
         return RubyTypesGen.RUBYTYPES.expectRubyMethod(execute(frame));
     }
 
     public RubyUnboundMethod executeRubyUnboundMethod(VirtualFrame frame) throws UnexpectedResultException {
         return RubyTypesGen.RUBYTYPES.expectRubyUnboundMethod(execute(frame));
->>>>>>> 65ce1ebb
     }
 
     public void executeVoid(VirtualFrame frame) {
@@ -287,6 +277,10 @@
         return o.getLogicalClass() == getContext().getCoreLibrary().getRationalClass();
     }
 
+    public boolean isForeignObject(Object object) {
+        return (object instanceof TruffleObject) && !(isRubyBasicObject(object));
+    }
+
     // Copied from RubyTypesGen
 
     @SuppressWarnings("static-method")
