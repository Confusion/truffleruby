--- conflicted
+++ resolved
@@ -13,10 +13,7 @@
 
 import com.oracle.truffle.api.*;
 import com.oracle.truffle.api.nodes.ExplodeLoop;
-<<<<<<< HEAD
 import com.oracle.truffle.api.source.*;
-=======
->>>>>>> aea9b678
 import com.oracle.truffle.api.dsl.*;
 import com.oracle.truffle.api.frame.*;
 import com.oracle.truffle.api.utilities.BranchProfile;
@@ -844,11 +841,7 @@
                     for (int b = 0; b < RubyContext.HASHES_SMALL; b++) {
                         if (b < storeBSize) {
                             // TODO(CS): cast
-<<<<<<< HEAD
-                            if ((boolean) eqlNode.dispatch(frame, storeA[a], null, storeB[b])) {
-=======
                             if ((boolean) eqlNode.dispatch(frame, storeA[a * 2], null, storeB[b * 2])) {
->>>>>>> aea9b678
                                 merge = false;
                                 break;
                             }
