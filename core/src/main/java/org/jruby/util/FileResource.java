--- conflicted
+++ resolved
@@ -38,14 +38,9 @@
     // otherwise.
     JRubyFile hackyGetJRubyFile();
 
-<<<<<<< HEAD
-    InputStream getInputStream();
-    Channel openChannel(ModeFlags flags, POSIX posix, int perm) throws ResourceException;
-=======
     // Opens a new input stream to read the contents of a resource and returns it.
     // Note that implementations may be allocating native memory for the stream, so
     // callers need to close this when they are done with it.
     InputStream openInputStream();
-    ChannelDescriptor openDescriptor(ModeFlags flags, POSIX posix, int perm) throws ResourceException;
->>>>>>> dde48059
+    Channel openChannel(ModeFlags flags, POSIX posix, int perm) throws ResourceException;
 }