/***** BEGIN LICENSE BLOCK *****
 * Version: EPL 1.0/GPL 2.0/LGPL 2.1
 *
 * The contents of this file are subject to the Eclipse Public
 * License Version 1.0 (the "License"); you may not use this file
 * except in compliance with the License. You may obtain a copy of
 * the License at http://www.eclipse.org/legal/epl-v10.html
 *
 * Software distributed under the License is distributed on an "AS
 * IS" basis, WITHOUT WARRANTY OF ANY KIND, either express or
 * implied. See the License for the specific language governing
 * rights and limitations under the License.
 *
 * Alternatively, the contents of this file may be used under the terms of
 * either of the GNU General Public License Version 2 or later (the "GPL"),
 * or the GNU Lesser General Public License Version 2.1 or later (the "LGPL"),
 * in which case the provisions of the GPL or the LGPL are applicable instead
 * of those above. If you wish to allow use of your version of this file only
 * under the terms of either the GPL or the LGPL, and not to allow others to
 * use your version of this file under the terms of the EPL, indicate your
 * decision by deleting the provisions above and replace them with the notice
 * and other provisions required by the GPL or the LGPL. If you do not delete
 * the provisions above, a recipient may use your version of this file under
 * the terms of any one of the EPL, the GPL or the LGPL.
 ***** END LICENSE BLOCK *****/
package org.jruby.util;

import static org.jcodings.Encoding.CHAR_INVALID;
import static org.jruby.RubyEnumerator.enumeratorize;

import org.jcodings.Encoding;
import org.jcodings.ascii.AsciiTables;
import org.jcodings.constants.CharacterType;
import org.jcodings.specific.ASCIIEncoding;
import org.jcodings.specific.UTF8Encoding;
import org.jcodings.util.IntHash;
import org.joni.Matcher;
import org.jruby.Ruby;
import org.jruby.RubyArray;
import org.jruby.RubyBasicObject;
import org.jruby.RubyEncoding;
import org.jruby.RubyIO;
import org.jruby.RubyObject;
import org.jruby.RubyString;
import org.jruby.runtime.Block;
import org.jruby.runtime.ThreadContext;
import org.jruby.runtime.builtin.IRubyObject;

import org.jruby.util.io.EncodingUtils;
import sun.misc.Unsafe;

import java.util.Arrays;

public final class StringSupport {
    public static final int CR_MASK      = RubyObject.USER0_F | RubyObject.USER1_F;  
    public static final int CR_UNKNOWN   = 0;
    public static final int CR_7BIT      = RubyObject.USER0_F; 
    public static final int CR_VALID     = RubyObject.USER1_F;
    public static final int CR_BROKEN    = RubyObject.USER0_F | RubyObject.USER1_F;

    public static final Object UNSAFE = getUnsafe();
    private static final int OFFSET = UNSAFE != null ? ((Unsafe)UNSAFE).arrayBaseOffset(byte[].class) : 0;
    public static final int TRANS_SIZE = 256;

    private static Object getUnsafe() {
        try {
            Class sunUnsafe = Class.forName("sun.misc.Unsafe");
            java.lang.reflect.Field f = sunUnsafe.getDeclaredField("theUnsafe");
            f.setAccessible(true);
            return sun.misc.Unsafe.class.cast(f.get(sunUnsafe));
        } catch (Exception ex) {
            return null;
        }
    }
    
    public static String codeRangeAsString(int codeRange) {
        switch (codeRange) {
            case CR_UNKNOWN: return "unknown";
            case CR_7BIT: return "7bit";
            case CR_VALID: return "valid";
            case CR_BROKEN: return "broken";
        }
        
        return "???";  // Not reached unless something seriously boned
    }

    // rb_enc_fast_mbclen
    public static int encFastMBCLen(byte[] bytes, int p, int e, Encoding enc) {
        return enc.length(bytes, p, e);
    }

    // rb_enc_mbclen
    public static int length(Encoding enc, byte[]bytes, int p, int end) {
        int n = enc.length(bytes, p, end);
        if (MBCLEN_CHARFOUND_P(n) && MBCLEN_CHARFOUND_LEN(n) <= end - p) return MBCLEN_CHARFOUND_LEN(n);
        int min = enc.minLength();
        return min <= end - p ? min : end - p;
    }

    // rb_enc_precise_mbclen
    public static int preciseLength(Encoding enc, byte[]bytes, int p, int end) {
        if (p >= end) return -1 - (1);
        int n = enc.length(bytes, p, end);
        if (n > end - p) return MBCLEN_NEEDMORE(n - (end - p));
        return n;
    }
    
    // MBCLEN_NEEDMORE_P, ONIGENC_MBCLEN_NEEDMORE_P
    public static boolean MBCLEN_NEEDMORE_P(int r) {
        return r < -1;
    }

    // MBCLEN_NEEDMORE, ONIGENC_MBCLEN_NEEDMORE
    public static int MBCLEN_NEEDMORE(int n) {
        return -1 - n;
    }
    
    // MBCLEN_INVALID_P, ONIGENC_MBCLEN_INVALID_P
    public static boolean MBCLEN_INVALID_P(int r) {
        return r == -1;
    }
    
    // MBCLEN_CHARFOUND_LEN, ONIGENC_MBCLEN_CHARFOUND_LEN
    public static int MBCLEN_CHARFOUND_LEN(int r) {
        return r;
    }

    // MBCLEN_CHARFOUND_P, ONIGENC_MBCLEN_CHARFOUND_P
    public static boolean MBCLEN_CHARFOUND_P(int r) {
        return 0 < r;
    }

    // CONSTRUCT_MBCLEN_CHARFOUND, ONIGENC_CONSTRUCT_MBCLEN_CHARFOUND
    public static int CONSTRUCT_MBCLEN_CHARFOUND(int n) {
        return n;
    }

    // MRI: search_nonascii
    public static int searchNonAscii(byte[]bytes, int p, int end) {
        while (p < end) {
            if (!Encoding.isAscii(bytes[p])) return p;
            p++;
        }
        return -1;
    }

    public static int searchNonAscii(ByteList bytes) { 
        return searchNonAscii(bytes.getUnsafeBytes(), bytes.getBegin(), bytes.getBegin() + bytes.getRealSize());
    }

    public static int codeRangeScan(Encoding enc, byte[]bytes, int p, int len) {
        if (enc == ASCIIEncoding.INSTANCE) {
            return searchNonAscii(bytes, p, p + len) != -1 ? CR_VALID : CR_7BIT;
        }
        if (enc.isAsciiCompatible()) {
            return codeRangeScanAsciiCompatible(enc, bytes, p, len);
        }
        return codeRangeScanNonAsciiCompatible(enc, bytes, p, len);
    }

    private static int codeRangeScanAsciiCompatible(Encoding enc, byte[]bytes, int p, int len) {
        int end = p + len;
        p = searchNonAscii(bytes, p, end);
        if (p == -1) return CR_7BIT;
        
        while (p < end) {
            int cl = preciseLength(enc, bytes, p, end);
            if (cl <= 0) return CR_BROKEN;
            p += cl;
            if (p < end) {
                p = searchNonAscii(bytes, p, end);
                if (p == -1) return CR_VALID;
            }
        }
        return p > end ? CR_BROKEN : CR_VALID;
    }
    
    private static int codeRangeScanNonAsciiCompatible(Encoding enc, byte[]bytes, int p, int len) {
        int end = p + len;
        while (p < end) {        
            int cl = preciseLength(enc, bytes, p, end);
            if (cl <= 0) return CR_BROKEN;
            p += cl;
        }
        return p > end ? CR_BROKEN : CR_VALID;
    }

    public static int codeRangeScan(Encoding enc, ByteList bytes) {
        return codeRangeScan(enc, bytes.getUnsafeBytes(), bytes.getBegin(), bytes.getRealSize());
    }

    public static long codeRangeScanRestartable(Encoding enc, byte[]bytes, int s, int end, int cr) { 
        if (cr == CR_BROKEN) return pack(end - s, cr);
        int p = s;
        
        if (enc == ASCIIEncoding.INSTANCE) {
            return pack(end - s, searchNonAscii(bytes, p, end) == -1 && cr != CR_VALID ? CR_7BIT : CR_VALID);
        } else if (enc.isAsciiCompatible()) {
            p = searchNonAscii(bytes, p, end);
            if (p == -1) return pack(end - s, cr != CR_VALID ? CR_7BIT : cr);

            while (p < end) {
                int cl = preciseLength(enc, bytes, p, end);
                if (cl <= 0) return pack(p - s, cl == CHAR_INVALID ? CR_BROKEN : CR_UNKNOWN);
                p += cl;

                if (p < end) {
                    p = searchNonAscii(bytes, p, end);
                    if (p == -1) return pack(end - s, CR_VALID);
                }
            }
        } else {
            while (p < end) {
                int cl = preciseLength(enc, bytes, p, end);
                if (cl <= 0) return pack(p - s, cl == CHAR_INVALID ? CR_BROKEN: CR_UNKNOWN);
                p += cl;
            }
        }
        return pack(p - s, p > end ? CR_BROKEN : CR_VALID);
    }

    private static final long NONASCII_MASK = 0x8080808080808080L;
    private static int countUtf8LeadBytes(long d) {
        d |= ~(d >>> 1);
        d >>>= 6;
        d &= NONASCII_MASK >>> 7;
        d += (d >>> 8);
        d += (d >>> 16);
        d += (d >>> 32);
        return (int)(d & 0xf);
    }

    private static final int LONG_SIZE = 8;
    private static final int LOWBITS = LONG_SIZE - 1;
    @SuppressWarnings("deprecation")
    public static int utf8Length(byte[]bytes, int p, int end) {
        int len = 0;
        if (UNSAFE != null) {
            if (end - p > LONG_SIZE * 2) {
                int ep = ~LOWBITS & (p + LOWBITS);
                while (p < ep) {
                    if ((bytes[p++] & 0xc0 /*utf8 lead byte*/) != 0x80) len++;
                }
                Unsafe us = (Unsafe)UNSAFE;
                int eend = ~LOWBITS & end;
                while (p < eend) {
                    len += countUtf8LeadBytes(us.getLong(bytes, (long)(OFFSET + p)));
                    p += LONG_SIZE;
                }
            }
        }
        while (p < end) {
            if ((bytes[p++] & 0xc0 /*utf8 lead byte*/) != 0x80) len++;
        }
        return len;
    }

    public static int utf8Length(ByteList bytes) {
        return utf8Length(bytes.getUnsafeBytes(), bytes.getBegin(), bytes.getBegin() + bytes.getRealSize());
    }

    // MRI: rb_enc_strlen
    public static int strLength(Encoding enc, byte[]bytes, int p, int end) {
        return strLength(enc, bytes, p, end, CR_UNKNOWN);
    }

    // MRI: enc_strlen
    public static int strLength(Encoding enc, byte[]bytes, int p, int e, int cr) {
        int c;
        if (enc.isFixedWidth()) {
            return (e - p + enc.minLength() - 1) / enc.minLength();
        } else if (enc.isAsciiCompatible()) {
            c = 0;
            if (cr == CR_7BIT || cr == CR_VALID) {
                while (p < e) {
                    if (Encoding.isAscii(bytes[p])) {
                        int q = searchNonAscii(bytes, p, e);
                        if (q == -1) return c + (e - p);
                        c += q - p;
                        p = q;
                    }
                    p += encFastMBCLen(bytes, p, e, enc);
                    c++;
                }
            } else {
                while (p < e) {
                    if (Encoding.isAscii(bytes[p])) {
                        int q = searchNonAscii(bytes, p, e);
                        if (q == -1) return c + (e - p);
                        c += q - p;
                        p = q;
                    }
                    p += length(enc, bytes, p, e);
                    c++;
                }
            }
            return c;
        }
        
        for (c = 0; p < e; c++) {
            p += length(enc, bytes, p, e);
        }
        return c;
    }

    public static int strLength(ByteList bytes) { 
        return strLength(bytes.getEncoding(), bytes.getUnsafeBytes(), bytes.getBegin(), bytes.getBegin() + bytes.getRealSize());
    }

    public static long strLengthWithCodeRange(Encoding enc, byte[]bytes, int p, int end) {
        if (enc.isFixedWidth()) {
            return (end - p + enc.minLength() - 1) / enc.minLength();
        } else if (enc.isAsciiCompatible()) {
            return strLengthWithCodeRangeAsciiCompatible(enc, bytes, p, end);
        } else {
            return strLengthWithCodeRangeNonAsciiCompatible(enc, bytes, p, end);
        }
    }

    private static long strLengthWithCodeRangeAsciiCompatible(Encoding enc, byte[]bytes, int p, int end) {
        int cr = 0, c = 0;
        while (p < end) {
            if (Encoding.isAscii(bytes[p])) {
                int q = searchNonAscii(bytes, p, end);
                if (q == -1) return pack(c + (end - p), cr == 0 ? CR_7BIT : cr);
                c += q - p;
                p = q;
            }
            int cl = preciseLength(enc, bytes, p, end);
            if (cl > 0) {
                cr |= CR_VALID; 
                p += cl;
            } else {
                cr = CR_BROKEN;
                p++;
            }
            c++;
        }
        return pack(c, cr == 0 ? CR_7BIT : cr);
    }

    private static long strLengthWithCodeRangeNonAsciiCompatible(Encoding enc, byte[]bytes, int p, int end) {
        int cr = 0, c = 0;
        for (c = 0; p < end; c++) {
            int cl = preciseLength(enc, bytes, p, end);
            if (cl > 0) {
                cr |= CR_VALID; 
                p += cl;
            } else {
                cr = CR_BROKEN;
                p++;
            }
        }
        return pack(c, cr == 0 ? CR_7BIT : cr);
    }

    public static long strLengthWithCodeRange(ByteList bytes) { 
        return strLengthWithCodeRange(bytes.getEncoding(), bytes.getUnsafeBytes(), bytes.getBegin(), bytes.getBegin() + bytes.getRealSize());
    }

    public static long strLengthWithCodeRange(ByteList bytes, Encoding enc) { 
        return strLengthWithCodeRange(enc, bytes.getUnsafeBytes(), bytes.getBegin(), bytes.getBegin() + bytes.getRealSize());
    }

    // arg cannot be negative
    static long pack(int result, int arg) {
        return ((long)arg << 31) | result;
    }

    public static int unpackResult(long len) {
        return (int)len & 0x7fffffff;
    }

    public static int unpackArg(long cr) {
        return (int)(cr >>> 31);
    }

    public static int codePoint(Ruby runtime, Encoding enc, byte[]bytes, int p, int end) {
        if (p >= end) throw runtime.newArgumentError("empty string");
        int cl = preciseLength(enc, bytes, p, end);
        if (cl <= 0) throw runtime.newArgumentError("invalid byte sequence in " + enc); 
        return enc.mbcToCode(bytes, p, end); 
    }

    public static int codeLength(Encoding enc, int c) {
        return enc.codeToMbcLength(c);
    }

    public static long getAscii(Encoding enc, byte[]bytes, int p, int end) {
        return getAscii(enc, bytes, p, end, 0);
    }

    public static long getAscii(Encoding enc, byte[]bytes, int p, int end, int len) {
        if (p >= end) return pack(-1, len);

        if (enc.isAsciiCompatible()) {
            int c = bytes[p] & 0xff;
            if (!Encoding.isAscii(c)) return pack(-1, len);
            return pack(c, len == 0 ? 0 : 1);
        } else {
            int cl = preciseLength(enc, bytes, p, end);
            if (cl <= 0) return pack(-1, len);
            int c = enc.mbcToCode(bytes, p, end);
            if (!Encoding.isAscii(c)) return pack(-1, len);
            return pack(c, len == 0 ? 0 : cl);
        }
    }

    public static int preciseCodePoint(Encoding enc, byte[]bytes, int p, int end) {
        int l = preciseLength(enc, bytes, p, end);
        if (l > 0) return enc.mbcToCode(bytes, p, end);
        return -1;
    }

    @SuppressWarnings("deprecation")
    public static int utf8Nth(byte[]bytes, int p, int e, int nth) {
        // FIXME: Missing our UNSAFE impl because it was doing the wrong thing: See GH #1986
        while (p < e) {
            if ((bytes[p] & 0xc0 /*utf8 lead byte*/) != 0x80) {
                if (nth == 0) break;
                nth--;
            }
            p++;
        }
        return p;
    }

    public static int nth(Encoding enc, byte[]bytes, int p, int end, int n) {
        return nth(enc, bytes, p, end, n, enc.isSingleByte());
    }

    /**
     * Get the position of the nth character in the given byte array, using the given encoding and range.
     *
     * @param enc encoding to use
     * @param bytes bytes to scan
     * @param p starting byte offset
     * @param end ending byte offset
     * @param n index of character for which to find byte offset
     * @param singlebyte whether the byte contents are in a single byte encoding
     * @return the offset of the nth character in the string, or -1 if nth is out of the string
     */
    public static int nth(Encoding enc, byte[]bytes, int p, int end, int n, boolean singlebyte) {
        if (singlebyte) {
            p += n;
        } else if (enc.isFixedWidth()) {
            p += n * enc.maxLength();
        } else if (enc.isAsciiCompatible()) {
            p = nthAsciiCompatible(enc, bytes, p, end, n);
        } else {
            p = nthNonAsciiCompatible(enc, bytes, p, end, n);
        }
        if (p < 0) return -1;
        return p > end ? end : p;
    }

    private static int nthAsciiCompatible(Encoding enc, byte[]bytes, int p, int end, int n) {
        while (p < end && n > 0) {
            int end2 = p + n;
            if (end < end2) return end;
            if (Encoding.isAscii(bytes[p])) {
                int p2 = searchNonAscii(bytes, p, end2);
                if (p2 == -1) return end2;
                n -= p2 - p;
                p = p2;
            }
            int cl = length(enc, bytes, p, end);
            p += cl;
            n--;
        }
        return n != 0 ? end : p;
    }

    private static int nthNonAsciiCompatible(Encoding enc, byte[]bytes, int p, int end, int n) {
        while (p < end && n-- != 0) {
            p += length(enc, bytes, p, end);
        }
        return p;
    }

    public static int utf8Offset(byte[]bytes, int p, int end, int n) {
        int pp = utf8Nth(bytes, p, end, n);
        return pp == -1 ? end - p : pp - p; 
    }

    public static int offset(Encoding enc, byte[]bytes, int p, int end, int n) {
        int pp = nth(enc, bytes, p, end, n);
        return pp == -1 ? end - p : pp - p; 
    }

    public static int offset(Encoding enc, byte[]bytes, int p, int end, int n, boolean singlebyte) {
        int pp = nth(enc, bytes, p, end, n, singlebyte);
        return pp == -1 ? end - p : pp - p;
    }

    public static int offset(RubyString str, int pos) {
        ByteList value = str.getByteList();
        return offset(str.getEncoding(), value.getUnsafeBytes(), value.getBegin(), value.getBegin() + value.getRealSize(), pos);
    }

    public static int toLower(Encoding enc, int c) {
        return Encoding.isAscii(c) ? AsciiTables.ToLowerCaseTable[c] : c;
    }

    public static int toUpper(Encoding enc, int c) {
        return Encoding.isAscii(c) ? AsciiTables.ToUpperCaseTable[c] : c;
    }

    public static int caseCmp(byte[]bytes1, int p1, byte[]bytes2, int p2, int len) {
        int i = -1;
        for (; ++i < len && bytes1[p1 + i] == bytes2[p2 + i];) {}
        if (i < len) return (bytes1[p1 + i] & 0xff) > (bytes2[p2 + i] & 0xff) ? 1 : -1;
        return 0;        
    }

    public static int scanHex(byte[]bytes, int p, int len) {
        return scanHex(bytes, p, len, ASCIIEncoding.INSTANCE);
    }

    public static int scanHex(byte[]bytes, int p, int len, Encoding enc) {
        int v = 0;
        int c;
        while (len-- > 0 && enc.isXDigit(c = bytes[p++] & 0xff)) {
            v = (v << 4) + enc.xdigitVal(c);
        }
        return v;
    }

    public static int hexLength(byte[]bytes, int p, int len) {
        return hexLength(bytes, p, len, ASCIIEncoding.INSTANCE);
    }

    public static int hexLength(byte[]bytes, int p, int len, Encoding enc) {
        int hlen = 0;
        while (len-- > 0 && enc.isXDigit(bytes[p++] & 0xff)) hlen++;
        return hlen;
    }

    public static int scanOct(byte[]bytes, int p, int len) {
        return scanOct(bytes, p, len, ASCIIEncoding.INSTANCE);
    }

    public static int scanOct(byte[]bytes, int p, int len, Encoding enc) {
        int v = 0;
        int c;
        while (len-- > 0 && enc.isDigit(c = bytes[p++] & 0xff) && c < '8') {
            v = (v << 3) + Encoding.digitVal(c);
        }
        return v;
    }

    public static int octLength(byte[]bytes, int p, int len) {
        return octLength(bytes, p, len, ASCIIEncoding.INSTANCE);
    }

    public static int octLength(byte[]bytes, int p, int len, Encoding enc) {
        int olen = 0;
        int c;
        while (len-- > 0 && enc.isDigit(c = bytes[p++] & 0xff) && c < '8') olen++;
        return olen;
    }

    /**
     * Check whether input object's string value contains a null byte, and if so
     * throw SecurityError.
     * @param runtime
     * @param value 
     */
    public static final void checkStringSafety(Ruby runtime, IRubyObject value) {
        RubyString s = value.asString();
        ByteList bl = s.getByteList();
        final byte[] array = bl.getUnsafeBytes();
        final int end = bl.length();
        for (int i = bl.begin(); i < end; ++i) {
            if (array[i] == (byte) 0) {
                throw runtime.newSecurityError("string contains null byte");
            }
        }
    }

    public static boolean isUnicode(Encoding enc) {
        byte[] name = enc.getName();
        return name.length > 4 && name[0] == 'U' && name[1] == 'T' && name[2] == 'F' && name[4] != '7'; 
    }

    public static String escapedCharFormat(int c, boolean isUnicode) {
        String format;
        // c comparisons must be unsigned 32-bit
        if (isUnicode) {

            if ((c & 0xFFFFFFFFL) < 0x7F && Encoding.isAscii(c) && ASCIIEncoding.INSTANCE.isPrint(c)) {
                format = "%c"; 
            } else if (c < 0x10000) {
                format = "\\u%04X";
            } else {
                format = "\\u{%X}";
            }
        } else {
            if ((c & 0xFFFFFFFFL) < 0x100) {
                format = "\\x%02X";
            } else {
                format = "\\x{%X}";
            }
        }
        return format;
    }

    // mri: ONIGENC_MBCLEN_NEEDMORE_P - onigurama.h
    public static boolean isIncompleteChar(int b) {
        return b < -1;
    }
    
    public static int bytesToFixBrokenTrailingCharacter(ByteList val, int usingLength) {
        return bytesToFixBrokenTrailingCharacter(val.getUnsafeBytes(), val.getBegin(), val.getRealSize(), val.getEncoding(), usingLength);
    }
    
    public static int bytesToFixBrokenTrailingCharacter(byte[] bytes, int begin, int byteSize, Encoding encoding, int usingLength) {
        // read additional bytes to fix broken char
        if (byteSize > 0) {
            // get head offset of broken character
            int charHead = encoding.leftAdjustCharHead(
                    bytes, // string bytes
                    begin, // start of string
                    begin + usingLength - 1, // last byte
                    begin + usingLength); // end of using
            
            // external offset
            charHead -= begin;
            
            // byte at char head
            byte byteHead = (byte)(bytes[begin + charHead] & 0xFF);
            
            // total bytes we would need to complete character
            int extra = encoding.length(byteHead);
            
            // what we already have
            extra -= usingLength - charHead;
            
            return extra;
        }
        
        return 0;
    }

    public static int memchr(byte[] ptr, int start, int find, int len) {
        for (int i = start; i < start + len; i++) {
            if (ptr[i] == find) return i;
        }
        return -1;
    }

    // StringValueCstr, rb_string_value_cstr without trailing null addition
    public static RubyString checkEmbeddedNulls(Ruby runtime, IRubyObject ptr) {
        RubyString str = ptr.convertToString();
        ByteList strByteList = str.getByteList();
        byte[] sBytes = strByteList.unsafeBytes();
        int s = strByteList.begin();
        int len = strByteList.length();
        Encoding enc = str.getEncoding();
        final int minlen = enc.minLength();

        if (minlen > 1) {
            if (strNullChar(sBytes, s, len, minlen, enc) != -1) {
                throw runtime.newArgumentError("string contains null char");
            }
            return strFillTerm(str, sBytes, s, len, minlen, minlen);
        }
        if (memchr(sBytes, s, 0, len) != -1) {
            throw runtime.newArgumentError("string contains null byte");
        }
//        if (s[len]) {
//            rb_str_modify(str);
//            s = RSTRING_PTR(str);
//            s[RSTRING_LEN(str)] = 0;
//        }
        return str;
    }

    // MRI: str_null_char
    public static int strNullChar(byte[] sBytes, int s, int len, final int minlen, Encoding enc) {
        int e = s + len;

        for (; s + minlen <= e; s += enc.length(sBytes, s, e)) {
            if (zeroFilled(sBytes, s, minlen)) return s;
        }
        return -1;
    }

    public static boolean zeroFilled(byte[] sBytes, int s, int n) {
        for (; n > 0; --n) {
            if (sBytes[s++] != 0) return false;
        }
        return true;
    }

    public static RubyString strFillTerm(RubyString str, byte[] sBytes, int s, int len, int oldtermlen, int termlen) {
        int capa = str.getByteList().getUnsafeBytes().length - str.getByteList().begin();

        if (capa < len + termlen) {
            str.modify(len + termlen);
        }
        else if (!str.independent()) {
            if (zeroFilled(sBytes, s + len, termlen)) return str;
            str.makeIndependent();
        }
        sBytes = str.getByteList().getUnsafeBytes();
        s = str.getByteList().begin();
        TERM_FILL(sBytes, s + len, termlen);
        return str;
    }

    public static void TERM_FILL(byte[] ptrBytes, int ptr, int termlen) {
        int term_fill_ptr = ptr;
        int term_fill_len = termlen;
        ptrBytes[term_fill_ptr] = '\0';
        if (term_fill_len > 1)
        Arrays.fill(ptrBytes, term_fill_ptr, term_fill_len, (byte)0);
    }
<<<<<<< HEAD

    /**
     * rb_str_scan
     */

    public static int positionEndForScan(ByteList value, Matcher matcher, Encoding enc, int begin, int range) {
        int end = matcher.getEnd();
        if (matcher.getBegin() == end) {
            if (value.getRealSize() > end) {
                return end + enc.length(value.getUnsafeBytes(), begin + end, range);
            } else {
                return end + 1;
            }
        } else {
            return end;
        }
    }

    /**
     * rb_str_dump
     */

    public static ByteList dumpCommon(Ruby runtime, ByteList byteList) {
        ByteList buf = null;
        Encoding enc = byteList.getEncoding();

        int p = byteList.getBegin();
        int end = p + byteList.getRealSize();
        byte[]bytes = byteList.getUnsafeBytes();

        int len = 2;
        while (p < end) {
            int c = bytes[p++] & 0xff;

            switch (c) {
            case '"':case '\\':case '\n':case '\r':case '\t':case '\f':
            case '\013': case '\010': case '\007': case '\033':
                len += 2;
                break;
            case '#':
                len += isEVStr(bytes, p, end) ? 2 : 1;
                break;
            default:
                if (ASCIIEncoding.INSTANCE.isPrint(c)) {
                    len++;
                } else {
                    if (enc instanceof UTF8Encoding) {
                        int n = preciseLength(enc, bytes, p - 1, end) - 1;
                        if (n > 0) {
                            if (buf == null) buf = new ByteList();
                            int cc = codePoint(runtime, enc, bytes, p - 1, end);
                            Sprintf.sprintf(runtime, buf, "%x", cc);
                            len += buf.getRealSize() + 4;
                            buf.setRealSize(0);
                            p += n;
                            break;
                        }
                    }
                    len += 4;
                }
                break;
            }
        }

        if (!enc.isAsciiCompatible()) {
            len += ".force_encoding(\"".length() + enc.getName().length + "\")".length();
        }

        ByteList outBytes = new ByteList(len);
        byte out[] = outBytes.getUnsafeBytes();
        int q = 0;
        p = byteList.getBegin();
        end = p + byteList.getRealSize();

        out[q++] = '"';
        while (p < end) {
            int c = bytes[p++] & 0xff;
            if (c == '"' || c == '\\') {
                out[q++] = '\\';
                out[q++] = (byte)c;
            } else if (c == '#') {
                if (isEVStr(bytes, p, end)) out[q++] = '\\';
                out[q++] = '#';
            } else if (c == '\n') {
                out[q++] = '\\';
                out[q++] = 'n';
            } else if (c == '\r') {
                out[q++] = '\\';
                out[q++] = 'r';
            } else if (c == '\t') {
                out[q++] = '\\';
                out[q++] = 't';
            } else if (c == '\f') {
                out[q++] = '\\';
                out[q++] = 'f';
            } else if (c == '\013') {
                out[q++] = '\\';
                out[q++] = 'v';
            } else if (c == '\010') {
                out[q++] = '\\';
                out[q++] = 'b';
            } else if (c == '\007') {
                out[q++] = '\\';
                out[q++] = 'a';
            } else if (c == '\033') {
                out[q++] = '\\';
                out[q++] = 'e';
            } else if (ASCIIEncoding.INSTANCE.isPrint(c)) {
                out[q++] = (byte)c;
            } else {
                out[q++] = '\\';
                if (enc instanceof UTF8Encoding) {
                    int n = preciseLength(enc, bytes, p - 1, end) - 1;
                    if (n > 0) {
                        int cc = codePoint(runtime, enc, bytes, p - 1, end);
                        p += n;
                        outBytes.setRealSize(q);
                        Sprintf.sprintf(runtime, outBytes, "u{%x}", cc);
                        q = outBytes.getRealSize();
                        continue;
                    }
                }
                outBytes.setRealSize(q);
                Sprintf.sprintf(runtime, outBytes, "x%02X", c);
                q = outBytes.getRealSize();
            }
        }
        out[q++] = '"';
        outBytes.setRealSize(q);
        assert out == outBytes.getUnsafeBytes(); // must not reallocate

        return outBytes;
    }

    public static boolean isEVStr(byte[]bytes, int p, int end) {
        return p < end ? isEVStr(bytes[p] & 0xff) : false;
    }

    public static boolean isEVStr(int c) {
        return c == '$' || c == '@' || c == '{';
    }

    /**
     * rb_str_count
     */

    public static int countCommon19(ByteList value, Ruby runtime, boolean[] table, TrTables tables, Encoding enc) {
        int i = 0;
        byte[]bytes = value.getUnsafeBytes();
        int p = value.getBegin();
        int end = p + value.getRealSize();

        int c;
        while (p < end) {
            if (enc.isAsciiCompatible() && (c = bytes[p] & 0xff) < 0x80) {
                if (table[c]) i++;
                p++;
            } else {
                c = codePoint(runtime, enc, bytes, p, end);
                int cl = codeLength(enc, c);
                if (trFind(c, table, tables)) i++;
                p += cl;
            }
        }

        return i;
    }

    // MRI: rb_str_rindex
    public static int rindex(ByteList source, int sourceChars, int subChars, int pos, CodeRangeable subStringCodeRangeable, Encoding enc) {
        if (subStringCodeRangeable.scanForCodeRange() == CR_BROKEN) return -1;

        final ByteList subString = subStringCodeRangeable.getByteList();

        int sourceSize = source.realSize();
        int subSize = subString.realSize();

        if (sourceChars < subChars || sourceSize < subSize) return -1;
        if (sourceChars - pos < subChars) pos = sourceChars - subChars;
        if (sourceChars == 0) return pos;

        byte[] sourceBytes = source.getUnsafeBytes();
        int sbeg = source.getBegin();
        int end = sbeg + source.getRealSize();

        if (pos == 0) {
            if (ByteList.memcmp(sourceBytes, sbeg, subString.getUnsafeBytes(), subString.begin(), subString.getRealSize()) == 0) {
                return 0;
            } else {
                return -1;
            }
        }

        int s = nth(enc, sourceBytes, sbeg, end, pos);

        return strRindex(source, subString, s, pos, enc);
    }

    private static int strRindex(ByteList str, ByteList sub, int s, int pos, Encoding enc) {
        int slen;
        byte[] strBytes = str.unsafeBytes();
        byte[] subBytes = sub.unsafeBytes();
        int sbeg, e, t;

        sbeg = str.begin();
        e = str.begin() + str.realSize();
        t = sub.begin();
        slen = sub.realSize();

        while (s >= sbeg && s + slen <= sbeg + str.realSize()) {
            if (ByteList.memcmp(strBytes, s, subBytes, t, slen) == 0) {
                return pos;
            }
            if (pos == 0) break;
            pos--;
            s = enc.prevCharHead(strBytes, sbeg, s, e);
        }

        return -1;
    }

    public static int strLengthFromRubyString(CodeRangeable string, Encoding enc) {
        final ByteList bytes = string.getByteList();

        if (isSingleByteOptimizable(string, enc)) return bytes.getRealSize();
        return strLengthFromRubyStringFull(string, bytes, enc);
    }

    public static int strLengthFromRubyString(CodeRangeable string) {
        final ByteList bytes = string.getByteList();
        return strLengthFromRubyStringFull(string, bytes, bytes.getEncoding());
    }

    private static int strLengthFromRubyStringFull(CodeRangeable string, ByteList bytes, Encoding enc) {
        if (string.isCodeRangeValid() && enc instanceof UTF8Encoding) return utf8Length(bytes);

        long lencr = strLengthWithCodeRange(bytes, enc);
        int cr = unpackArg(lencr);
        if (cr != 0) string.setCodeRange(cr);
        return unpackResult(lencr);
    }

    /**
     * rb_str_tr / rb_str_tr_bang
     */

    // TODO (nirvdrum Dec. 19, 2014): Neither the constructor nor the fields should be public. I temporarily escalated visibility during a refactoring that moved the inner class to a new parent class, while the old parent class still needs access.
    public static final class TR {
        public TR(ByteList bytes) {
            p = bytes.getBegin();
            pend = bytes.getRealSize() + p;
            buf = bytes.getUnsafeBytes();
            now = max = 0;
            gen = false;
        }

        public int p, pend, now, max;
        public boolean gen;
        public byte[]buf;
    }

    /**
     * tr_setup_table
     */
    public static final class TrTables {
        private IntHash<IRubyObject> del, noDel;
    }

    public static TrTables trSetupTable(ByteList str, Ruby runtime, boolean[] stable, TrTables tables, boolean first, Encoding enc) {
        int errc = -1;
        byte[] buf = new byte[256];
        final TR tr = new TR(str);
        int c;
        IntHash<IRubyObject> table = null, ptable = null;
        int i, l[] = {0};
        boolean cflag = false;

        tr.buf = str.unsafeBytes(); tr.p = str.begin(); tr.pend = tr.p + str.realSize();
        tr.gen = false;
        tr.now = tr.max = 0;

        if (str.realSize() > 1 && EncodingUtils.encAscget(tr.buf, tr.p, tr.pend, l, enc) == '^') {
            cflag = true;
            tr.p += l[0];
        }
        if (first) {
            for (i=0; i<TRANS_SIZE; i++) {
                stable[i] = true;
            }
            stable[TRANS_SIZE] = cflag;
        }
        else if (stable[TRANS_SIZE] && !cflag) {
            stable[TRANS_SIZE] = false;
        }
        for (i=0; i<TRANS_SIZE; i++) {
            buf[i] = (byte)(cflag ? 1 : 0);
        }

        if (tables == null) tables = new TrTables();

        while ((c = trNext(tr, runtime, enc)) != errc) {
            if (c < TRANS_SIZE) {
                buf[c & 0xff] = (byte)(cflag ? 0 : 1);
            }
            else {
                int key = c;

                if (table == null && (first || tables.del != null || stable[TRANS_SIZE])) {
                    if (cflag) {
                        ptable = tables.noDel;
                        table = ptable != null ? ptable : new IntHash();
                        tables.noDel = table;
                    }
                    else {
                        table = new IntHash();
                        ptable = tables.del;
                        tables.del = table;
                    }
                }
                if (table != null && (ptable == null || (cflag ^ ptable.get(key) == null))) {
                    table.put(key, RubyBasicObject.NEVER);
                }
            }
        }
        for (i=0; i<TRANS_SIZE; i++) {
            stable[i] = stable[i] && buf[i] != 0;
        }
        if (table == null && !cflag) {
            tables.del = null;
        }

        return tables;
    }

    public static boolean trFind(int c, boolean[] table, TrTables tables) {
        if (c < TRANS_SIZE) {
            return table[c];
        } else {
            int v = c;

            if (tables.del != null) {
                if (tables.del.get(v) != null &&
                        (tables.noDel == null || tables.noDel.get(v) == null)) {
                    return true;
                }
            }
            else if (tables.noDel != null && tables.noDel.get(v) != null) {
                return false;
            }
            return table[TRANS_SIZE] ? true : false;
        }
    }

    public static int trNext(TR t, Ruby runtime, Encoding enc) {
        for (;;) {
            if (!t.gen) {
                return trNext_nextpart(t, runtime, enc);
            } else {
                while (enc.codeToMbcLength(++t.now) <= 0) {
                    if (t.now == t.max) {
                        t.gen = false;
                        return trNext_nextpart(t, runtime, enc);
                    }
                }
                if (t.now < t.max) {
                    return t.now;
                } else {
                    t.gen = false;
                    return t.max;
                }
            }
        }
    }

    private static int trNext_nextpart(TR t, Ruby runtime, Encoding enc) {
        int[] n = {0};

        if (t.p == t.pend) return -1;
        if (EncodingUtils.encAscget(t.buf, t.p, t.pend, n, enc) == '\\' && t.p + n[0] < t.pend) {
            t.p += n[0];
        }
        t.now = EncodingUtils.encCodepointLength(runtime, t.buf, t.p, t.pend, n, enc);
        t.p += n[0];
        if (EncodingUtils.encAscget(t.buf, t.p, t.pend, n, enc) == '-' && t.p + n[0] < t.pend) {
            t.p += n[0];
            if (t.p < t.pend) {
                int c = EncodingUtils.encCodepointLength(runtime, t.buf, t.p, t.pend, n, enc);
                t.p += n[0];
                if (t.now > c) {
                    if (t.now < 0x80 && c < 0x80) {
                        throw runtime.newArgumentError("invalid range \""
                                + (char) t.now + "-" + (char) c + "\" in string transliteration");
                    }

                    throw runtime.newArgumentError("invalid range in string transliteration");
                }
                t.gen = true;
                t.max = c;
            }
        }
        return t.now;
    }

    public static enum NeighborChar {NOT_CHAR, FOUND, WRAPPED}

    // MRI: str_succ
    public static ByteList succCommon(Ruby runtime, ByteList original) {
        byte carry[] = new byte[org.jcodings.Config.ENC_CODE_TO_MBC_MAXLEN];
        int carryP = 0;
        carry[0] = 1;
        int carryLen = 1;

        ByteList valueCopy = new ByteList(original);
        valueCopy.setEncoding(original.getEncoding());
        Encoding enc = original.getEncoding();
        int p = valueCopy.getBegin();
        int end = p + valueCopy.getRealSize();
        int s = end;
        byte[]bytes = valueCopy.getUnsafeBytes();

        NeighborChar neighbor = NeighborChar.FOUND;
        int lastAlnum = -1;
        boolean alnumSeen = false;
        while ((s = enc.prevCharHead(bytes, p, s, end)) != -1) {
            if (neighbor == NeighborChar.NOT_CHAR && lastAlnum != -1) {
                ASCIIEncoding ascii = ASCIIEncoding.INSTANCE;
                if (ascii.isAlpha(bytes[lastAlnum] & 0xff) ?
                        ascii.isDigit(bytes[s] & 0xff) :
                        ascii.isDigit(bytes[lastAlnum] & 0xff) ?
                                ascii.isAlpha(bytes[s] & 0xff) : false) {
                    s = lastAlnum;
                    break;
                }
            }

            int cl = preciseLength(enc, bytes, s, end);
            if (cl <= 0) continue;
            switch (neighbor = succAlnumChar(runtime, enc, bytes, s, cl, carry, 0)) {
                case NOT_CHAR: continue;
                case FOUND:    return valueCopy;
                case WRAPPED:  lastAlnum = s;
            }
            alnumSeen = true;
            carryP = s - p;
            carryLen = cl;
        }

        if (!alnumSeen) {
            s = end;
            while ((s = enc.prevCharHead(bytes, p, s, end)) != -1) {
                int cl = preciseLength(enc, bytes, s, end);
                if (cl <= 0) continue;
                neighbor = succChar(runtime, enc, bytes, s, cl);
                if (neighbor == NeighborChar.FOUND) return valueCopy;
                if (preciseLength(enc, bytes, s, s + 1) != cl) succChar(runtime, enc, bytes, s, cl); /* wrapped to \0...\0.  search next valid char. */
                if (!enc.isAsciiCompatible()) {
                    System.arraycopy(bytes, s, carry, 0, cl);
                    carryLen = cl;
                }
                carryP = s - p;
            }
        }
        valueCopy.ensure(valueCopy.getBegin() + valueCopy.getRealSize() + carryLen);
        s = valueCopy.getBegin() + carryP;
        System.arraycopy(valueCopy.getUnsafeBytes(), s, valueCopy.getUnsafeBytes(), s + carryLen, valueCopy.getRealSize() - carryP);
        System.arraycopy(carry, 0, valueCopy.getUnsafeBytes(), s, carryLen);
        valueCopy.setRealSize(valueCopy.getRealSize() + carryLen);
        return valueCopy;
    }

    // MRI: enc_succ_char
    public static NeighborChar succChar(Ruby runtime, Encoding enc, byte[] bytes, int p, int len) {
        int l;
        if (enc.minLength() > 1) {
	        /* wchar, trivial case */
            int r = preciseLength(enc, bytes, p, p + len), c;
            if (!MBCLEN_CHARFOUND_P(r)) {
                return NeighborChar.NOT_CHAR;
            }
            c = codePoint(runtime, enc, bytes, p, p + len) + 1;
            l = codeLength(enc, c);
            if (l == 0) return NeighborChar.NOT_CHAR;
            if (l != len) return NeighborChar.WRAPPED;
            EncodingUtils.encMbcput(c, bytes, p, enc);
            r = preciseLength(enc, bytes, p, p + len);
            if (!MBCLEN_CHARFOUND_P(r)) {
                return NeighborChar.NOT_CHAR;
            }
            return NeighborChar.FOUND;
        }

        while (true) {
            int i = len - 1;
            for (; i >= 0 && bytes[p + i] == (byte)0xff; i--) bytes[p + i] = 0;
            if (i < 0) return NeighborChar.WRAPPED;
            bytes[p + i] = (byte)((bytes[p + i] & 0xff) + 1);
            l = preciseLength(enc, bytes, p, p + len);
            if (MBCLEN_CHARFOUND_P(l)) {
                l = MBCLEN_CHARFOUND_LEN(l);
                if (l == len) {
                    return NeighborChar.FOUND;
                } else {
                    int start = p + l;
                    int end = start + (len - l);
                    Arrays.fill(bytes, start, end, (byte) 0xff);
                }
            }
            if (MBCLEN_INVALID_P(l) && i < len - 1) {
                int len2;
                int l2;
                for (len2 = len-1; 0 < len2; len2--) {
                    l2 = preciseLength(enc, bytes, p, p + len2);
                    if (!MBCLEN_INVALID_P(l2))
                        break;
                }
                int start = p+len2+1;
                int end = start + len-(len2+1);
                Arrays.fill(bytes, start, end, (byte)0xff);
            }
        }
    }

    // MRI: enc_succ_alnum_char
    private static NeighborChar succAlnumChar(Ruby runtime, Encoding enc, byte[]bytes, int p, int len, byte[]carry, int carryP) {
        byte save[] = new byte[org.jcodings.Config.ENC_CODE_TO_MBC_MAXLEN];
        int c = enc.mbcToCode(bytes, p, p + len);

        final int cType;
        if (enc.isDigit(c)) {
            cType = CharacterType.DIGIT;
        } else if (enc.isAlpha(c)) {
            cType = CharacterType.ALPHA;
        } else {
            return NeighborChar.NOT_CHAR;
        }

        System.arraycopy(bytes, p, save, 0, len);
        NeighborChar ret = succChar(runtime, enc, bytes, p, len);
        if (ret == NeighborChar.FOUND) {
            c = enc.mbcToCode(bytes, p, p + len);
            if (enc.isCodeCType(c, cType)) return NeighborChar.FOUND;
        }

        System.arraycopy(save, 0, bytes, p, len);
        int range = 1;

        while (true) {
            System.arraycopy(bytes, p, save, 0, len);
            ret = predChar(runtime, enc, bytes, p, len);
            if (ret == NeighborChar.FOUND) {
                c = enc.mbcToCode(bytes, p, p + len);
                if (!enc.isCodeCType(c, cType)) {
                    System.arraycopy(save, 0, bytes, p, len);
                    break;
                }
            } else {
                System.arraycopy(save, 0, bytes, p, len);
                break;
            }
            range++;
        }

        if (range == 1) return NeighborChar.NOT_CHAR;

        if (cType != CharacterType.DIGIT) {
            System.arraycopy(bytes, p, carry, carryP, len);
            return NeighborChar.WRAPPED;
        }

        System.arraycopy(bytes, p, carry, carryP, len);
        succChar(runtime, enc, carry, carryP, len);
        return NeighborChar.WRAPPED;
    }

    private static NeighborChar predChar(Ruby runtime, Encoding enc, byte[]bytes, int p, int len) {
        int l;
        if (enc.minLength() > 1) {
	        /* wchar, trivial case */
            int r = preciseLength(enc, bytes, p, p + len), c;
            if (!MBCLEN_CHARFOUND_P(r)) {
                return NeighborChar.NOT_CHAR;
            }
            c = codePoint(runtime, enc, bytes, p, p + len);
            if (c == 0) return NeighborChar.NOT_CHAR;
            --c;
            l = codeLength(enc, c);
            if (l == 0) return NeighborChar.NOT_CHAR;
            if (l != len) return NeighborChar.WRAPPED;
            EncodingUtils.encMbcput(c, bytes, p, enc);
            r = preciseLength(enc, bytes, p, p + len);
            if (!MBCLEN_CHARFOUND_P(r)) {
                return NeighborChar.NOT_CHAR;
            }
            return NeighborChar.FOUND;
        }
        while (true) {
            int i = len - 1;
            for (; i >= 0 && bytes[p + i] == 0; i--) bytes[p + i] = (byte)0xff;
            if (i < 0) return NeighborChar.WRAPPED;
            bytes[p + i] = (byte)((bytes[p + i] & 0xff) - 1);
            l = preciseLength(enc, bytes, p, p + len);
            if (MBCLEN_CHARFOUND_P(l)) {
                l = MBCLEN_CHARFOUND_LEN(l);
                if (l == len) {
                    return NeighborChar.FOUND;
                } else {
                    int start = p + l;
                    int end = start + (len - l);
                    Arrays.fill(bytes, start, end, (byte) 0x0);
                }
            }
            if (!MBCLEN_CHARFOUND_P(l) && i < len-1) {
                int len2;
                int l2;
                for (len2 = len-1; 0 < len2; len2--) {
                    l2 = preciseLength(enc, bytes, p, p + len2);
                    if (!MBCLEN_INVALID_P(l2))
                        break;
                }
                int start = p + len2 + 1;
                int end = start + (len - (len2 + 1));
                Arrays.fill(bytes, start, end, (byte) 0);
            }
        }
    }

    public static boolean isSingleByteOptimizable(CodeRangeable string, Encoding encoding) {
        return string.getCodeRange() == CR_7BIT || encoding.maxLength() == 1;
    }

    public static int index(CodeRangeable sourceString, CodeRangeable otherString, int offset, Encoding enc) {
        if (otherString.scanForCodeRange() == CR_BROKEN) return -1;

        int sourceLen = strLengthFromRubyString(sourceString);
        int otherLen = strLengthFromRubyString(otherString);

        if (offset < 0) {
            offset += sourceLen;
            if (offset < 0) return -1;
        }

        final ByteList source = sourceString.getByteList();
        final ByteList other = otherString.getByteList();

        if (sourceLen - offset < otherLen) return -1;
        byte[]bytes = source.getUnsafeBytes();
        int p = source.getBegin();
        int end = p + source.getRealSize();
        if (offset != 0) {
            offset = isSingleByteOptimizable(sourceString, enc) ? offset : offset(enc, bytes, p, end, offset);
            p += offset;
        }
        if (otherLen == 0) return offset;

        while (true) {
            int pos = source.indexOf(other, p - source.getBegin());
            if (pos < 0) return pos;
            pos -= (p - source.getBegin());
            int t = enc.rightAdjustCharHead(bytes, p, p + pos, end);
            if (t == p + pos) return pos + offset;
            if ((sourceLen -= t - p) <= 0) return -1;
            offset += t - p;
            p = t;
        }
    }

    public static void associateEncoding(CodeRangeable string, Encoding enc) {
        final ByteList value = string.getByteList();

        if (value.getEncoding() != enc) {
            if (!CodeRangeSupport.isCodeRangeAsciiOnly(string) || !enc.isAsciiCompatible()) string.clearCodeRange();
            value.setEncoding(enc);
        }
    }

    public static ByteList replaceInternal(int beg, int len, ByteListHolder source, CodeRangeable repl) {
        int oldLength = source.getByteList().getRealSize();
        if (beg + len >= oldLength) len = oldLength - beg;
        ByteList replBytes = repl.getByteList();
        int replLength = replBytes.getRealSize();
        int newLength = oldLength + replLength - len;

        byte[]oldBytes = source.getByteList().getUnsafeBytes();
        int oldBegin = source.getByteList().getBegin();

        source.modify(newLength);
        if (replLength != len) {
            System.arraycopy(oldBytes, oldBegin + beg + len, source.getByteList().getUnsafeBytes(), beg + replLength, oldLength - (beg + len));
        }

        if (replLength > 0) System.arraycopy(replBytes.getUnsafeBytes(), replBytes.getBegin(), source.getByteList().getUnsafeBytes(), beg, replLength);
        source.getByteList().setRealSize(newLength);

        return source.getByteList();
    }

    // MRI: rb_str_update, second half
    public static void replaceInternal19(int beg, int len, CodeRangeable source, CodeRangeable repl) {
        Encoding enc = source.checkEncoding(repl);

        source.modify();
        source.keepCodeRange();
        ByteList sourceBL = source.getByteList();
        byte[] sourceBytes = sourceBL.unsafeBytes();
        int sourceBeg = sourceBL.begin();
        int sourceEnd = sourceBeg + sourceBL.realSize();
        boolean singlebyte = isSingleByteOptimizable(source, source.getByteList().getEncoding());
        int p = nth(enc, sourceBytes, sourceBeg, sourceEnd, beg, singlebyte);
        if (p == -1) p = sourceEnd;
        int e = nth(enc, sourceBytes, p, sourceEnd, len, singlebyte);
        if (e == -1) e = sourceEnd;
        /* error check */
        beg = p - sourceBeg; /* physical position */
        len = e - p; /* physical length */
        replaceInternal(beg, len, source, repl);
        associateEncoding(source, enc);
        int cr = CodeRangeSupport.codeRangeAnd(source.getCodeRange(), repl.getCodeRange());
        if (cr != CR_BROKEN) source.setCodeRange(cr);
    }

    // MRI: rb_str_update, first half
    public static void replaceInternal19(Ruby runtime, int beg, int len, RubyString source, RubyString repl) {
        source.checkEncoding(repl);

        if (len < 0) throw runtime.newIndexError("negative length " + len);

        source.checkEncoding(repl);
        int slen = strLengthFromRubyString(source);

        if (slen < beg) {
            throw runtime.newIndexError("index " + beg + " out of string");
        }
        if (beg < 0) {
            if (-beg > slen) {
                throw runtime.newIndexError("index " + beg + " out of string");
            }
            beg += slen;
        }
        if (slen < len || slen < beg + len) {
            len = slen - beg;
        }

        replaceInternal19(beg, len, source, repl);

        if (repl.isTaint()) source.setTaint(true);
    }

    public static boolean isAsciiOnly(CodeRangeable string) {
        return string.getByteList().getEncoding().isAsciiCompatible() && string.scanForCodeRange() == CR_7BIT;
    }

    /**
     * rb_str_delete_bang
     */
    public static CodeRangeable delete_bangCommon19(CodeRangeable rubyString, Ruby runtime, boolean[] squeeze, TrTables tables, Encoding enc) {
        rubyString.modify();
        rubyString.keepCodeRange();

        final ByteList value = rubyString.getByteList();

        int s = value.getBegin();
        int t = s;
        int send = s + value.getRealSize();
        byte[]bytes = value.getUnsafeBytes();
        boolean modify = false;
        boolean asciiCompatible = enc.isAsciiCompatible();
        int cr = asciiCompatible ? CR_7BIT : CR_VALID;
        while (s < send) {
            int c;
            if (asciiCompatible && Encoding.isAscii(c = bytes[s] & 0xff)) {
                if (squeeze[c]) {
                    modify = true;
                } else {
                    if (t != s) bytes[t] = (byte)c;
                    t++;
                }
                s++;
            } else {
                c = codePoint(runtime, enc, bytes, s, send);
                int cl = codeLength(enc, c);
                if (trFind(c, squeeze, tables)) {
                    modify = true;
                } else {
                    if (t != s) enc.codeToMbc(c, bytes, t);
                    t += cl;
                    if (cr == CR_7BIT) cr = CR_VALID;
                }
                s += cl;
            }
        }
        value.setRealSize(t - value.getBegin());
        rubyString.setCodeRange(cr);

        return modify ? rubyString : null;
    }

    /**
     * MRI: chopped_length
     */
    public static int choppedLength19(CodeRangeable str, Ruby runtime) {
        ByteList bl = str.getByteList();
        Encoding enc = bl.getEncoding();
        int p, p2, beg, end;

        beg = bl.begin();
        end = beg + bl.realSize();
        if (beg > end) return 0;
        p = enc.prevCharHead(bl.unsafeBytes(), beg, end, end);
        if (p == 0) return 0;
        if (p > beg && EncodingUtils.encAscget(bl.unsafeBytes(), p, end, null, enc) == '\n') {
            p2 = enc.prevCharHead(bl.unsafeBytes(), beg, p, end);
            if (p2 != -1 && EncodingUtils.encAscget(bl.unsafeBytes(),  p2, end, null, enc) == '\r') p = p2;
        }
        return p - beg;
    }

    /**
     * rb_enc_compatible
     */

    public static Encoding areCompatible(CodeRangeable string, CodeRangeable other) {
        Encoding enc1 = string.getByteList().getEncoding();
        Encoding enc2 = other.getByteList().getEncoding();

        if (enc1 == enc2) return enc1;

        if (other.getByteList().getRealSize() == 0) return enc1;
        if (string.getByteList().getRealSize() == 0) {
            return (enc1.isAsciiCompatible() && isAsciiOnly(other)) ? enc1 : enc2;
        }

        if (!enc1.isAsciiCompatible() || !enc2.isAsciiCompatible()) return null;

        return RubyEncoding.areCompatible(enc1, string.scanForCodeRange(), enc2, other.scanForCodeRange());
    }

    public static ByteList addByteLists(ByteList value1, ByteList value2) {
        ByteList result = new ByteList(value1.getRealSize() + value2.getRealSize());
        result.setRealSize(value1.getRealSize() + value2.getRealSize());
        System.arraycopy(value1.getUnsafeBytes(), value1.getBegin(), result.getUnsafeBytes(), 0, value1.getRealSize());
        System.arraycopy(value2.getUnsafeBytes(), value2.getBegin(), result.getUnsafeBytes(), value1.getRealSize(), value2.getRealSize());
        return result;
    }

    public static boolean areComparable(CodeRangeable string, CodeRangeable other) {
        ByteList otherValue = other.getByteList();
        if (string.getByteList().getEncoding() == otherValue.getEncoding() ||
                string.getByteList().getRealSize() == 0 || otherValue.getRealSize() == 0) return true;
        return areComparableViaCodeRange(string, other);
    }

    public static boolean areComparableViaCodeRange(CodeRangeable string, CodeRangeable other) {
        int cr1 = string.scanForCodeRange();
        int cr2 = other.scanForCodeRange();

        if (cr1 == CR_7BIT && (cr2 == CR_7BIT || other.getByteList().getEncoding().isAsciiCompatible())) return true;
        if (cr2 == CR_7BIT && string.getByteList().getEncoding().isAsciiCompatible()) return true;
        return false;
    }

    public static IRubyObject rbStrEnumerateLines(RubyString str, ThreadContext context, String name, IRubyObject arg, Block block, boolean wantarray) {
        Ruby runtime = context.runtime;

        Encoding enc;
        IRubyObject line, rs, orig = str;
        int ptr, pend, subptr, subend, rsptr, hit, adjusted;
        int pos, len, rslen;
        boolean paragraph_mode = false;

        IRubyObject ary = null;

        rs = arg;

        if (block.isGiven()) {
            if (wantarray) {
                // this code should be live in 3.0
                if (false) { // #if STRING_ENUMERATORS_WANTARRAY
                    runtime.getWarnings().warn("given block not used");
                    ary = runtime.newEmptyArray();
                } else {
                    runtime.getWarnings().warning("passing a block to String#lines is deprecated");
                    wantarray = false;
                }
            }
        }
        else {
            if (wantarray) {
                ary = runtime.newEmptyArray();
            } else {
                return enumeratorize(runtime, str, name, arg);
            }
        }

        if (rs.isNil()) {
            if (wantarray) {
                ((RubyArray)ary).push(str);
                return ary;
            }
            else {
                block.yieldSpecific(context, str);
                return orig;
            }
        }

        str = str.newFrozen();
        byte[] strBytes = str.getByteList().unsafeBytes();
        ptr = subptr = str.getByteList().begin();
        pend = ptr + str.size();
        len = str.size();
        rs = rs.convertToString();
        rslen = ((RubyString)rs).size();

        if (rs == context.runtime.getGlobalVariables().get("$/"))
            enc = str.getEncoding();
        else
            enc = str.checkEncoding((RubyString) rs);

        byte[] rsbytes;
        if (rslen == 0) {
            rsbytes = RubyIO.PARAGRAPH_SEPARATOR.unsafeBytes();
            rsptr = RubyIO.PARAGRAPH_SEPARATOR.begin();
            rslen = 2;
            paragraph_mode = true;
        } else {

            rsbytes = ((RubyString)rs).getByteList().unsafeBytes();
            rsptr = ((RubyString)rs).getByteList().begin();
        }

        if ((rs == context.runtime.getGlobalVariables().get("$/") || paragraph_mode) && !enc.isAsciiCompatible()) {
            rs = RubyString.newString(runtime, rsbytes, rsptr, rslen);
            rs = EncodingUtils.rbStrEncode(context, rs, runtime.getEncodingService().convertEncodingToRubyEncoding(enc), 0, context.nil);
            rsbytes = ((RubyString)rs).getByteList().unsafeBytes();
            rsptr = ((RubyString)rs).getByteList().begin();
            rslen = ((RubyString)rs).getByteList().realSize();
        }

        while (subptr < pend) {
            pos = memsearch(rsbytes, rsptr, rslen, strBytes, subptr, pend - subptr, enc);
            if (pos < 0) break;
            hit = subptr + pos;
            adjusted = enc.rightAdjustCharHead(strBytes, subptr, hit, pend);
            if (hit != adjusted) {
                subptr = adjusted;
                continue;
            }
            subend = hit + rslen;
            if (paragraph_mode) {
                while (subend < pend && enc.isNewLine(strBytes, subend, pend)) {
                    subend += enc.length(strBytes, subend, pend);
                }
            }
            line = str.substr(runtime, subptr - ptr, subend - subptr);
            if (wantarray) {
                ((RubyArray)ary).push(line);
            } else {
                block.yieldSpecific(context, line);
                str.modifyCheck(strBytes, len);
            }
            subptr = subend;
        }

        if (subptr != pend) {
            line = str.substr(subptr - ptr, pend - subptr);
            if (wantarray) {
                ((RubyArray) ary).push(line);
            } else {
                block.yieldSpecific(context, line);
            }
        }

        return wantarray ? ary : orig;
    }

    public static int memsearch(byte[] xBytes, int x0, int m, byte[] yBytes, int y0, int n, Encoding enc) {
        int x = x0, y = y0;

        if (m > n) return -1;
        else if (m == n) {
            return ByteList.memcmp(xBytes, x0, yBytes, y0, m) == 0 ? 0 : -1;
        }
        else if (m < 1) {
            return 0;
        }
        else if (m == 1) {
            int ys = memchr(yBytes, y, xBytes[x], n);

            if (ys != -1)
                return ys - y;
            else
                return -1;
        }
        else if (m <= 8) { // SIZEOF_VALUE...meaningless here, but this logic catches short strings
            return rb_memsearch_ss(xBytes, x0, m, yBytes, y0, n);
        }
        else if (enc == UTF8Encoding.INSTANCE){
            return rb_memsearch_qs_utf8(xBytes, x0, m, yBytes, y0, n);
        }
        else {
            return rb_memsearch_qs(xBytes, x0, m, yBytes, y0, n);
        }
    }

    /**
     * rb_str_tr / rb_str_tr_bang
     */

    public static CodeRangeable trTransHelper(Ruby runtime, CodeRangeable self, CodeRangeable srcStr, CodeRangeable replStr, boolean sflag) {
        // This method does not handle the cases where either srcStr or replStr are empty.  It is the responsibility
        // of the caller to take the appropriate action in those cases.

        final ByteList srcList = srcStr.getByteList();
        final ByteList replList = replStr.getByteList();

        int cr = self.getCodeRange();
        Encoding e1 = self.checkEncoding(srcStr);
        Encoding e2 = self.checkEncoding(replStr);
        Encoding enc = e1 == e2 ? e1 : srcStr.checkEncoding(replStr);

        final StringSupport.TR trSrc = new StringSupport.TR(srcList);
        boolean cflag = false;
        int[] l = {0};

        if (self.getByteList().getRealSize() > 1 &&
                EncodingUtils.encAscget(trSrc.buf, trSrc.p, trSrc.pend, l, enc) == '^' &&
                trSrc.p + 1 < trSrc.pend){
            cflag = true;
            trSrc.p++;
        }

        int c, c0, last = 0;
        final int[]trans = new int[StringSupport.TRANS_SIZE];
        final StringSupport.TR trRepl = new StringSupport.TR(replList);
        boolean modify = false;
        IntHash<Integer> hash = null;
        boolean singlebyte = StringSupport.isSingleByteOptimizable(self, EncodingUtils.STR_ENC_GET(self));

        if (cflag) {
            for (int i=0; i< StringSupport.TRANS_SIZE; i++) {
                trans[i] = 1;
            }

            while ((c = StringSupport.trNext(trSrc, runtime, enc)) != -1) {
                if (c < StringSupport.TRANS_SIZE) {
                    trans[c] = -1;
                } else {
                    if (hash == null) hash = new IntHash<Integer>();
                    hash.put(c, 1); // QTRUE
                }
            }
            while ((c = StringSupport.trNext(trRepl, runtime, enc)) != -1) {}  /* retrieve last replacer */
            last = trRepl.now;
            for (int i=0; i< StringSupport.TRANS_SIZE; i++) {
                if (trans[i] != -1) {
                    trans[i] = last;
                }
            }
        } else {
            for (int i=0; i< StringSupport.TRANS_SIZE; i++) {
                trans[i] = -1;
            }

            while ((c = StringSupport.trNext(trSrc, runtime, enc)) != -1) {
                int r = StringSupport.trNext(trRepl, runtime, enc);
                if (r == -1) r = trRepl.now;
                if (c < StringSupport.TRANS_SIZE) {
                    trans[c] = r;
                    if (codeLength(enc, r) != 1) singlebyte = false;
                } else {
                    if (hash == null) hash = new IntHash<Integer>();
                    hash.put(c, r);
                }
            }
        }

        if (cr == CR_VALID) {
            cr = CR_7BIT;
        }
        self.modifyAndKeepCodeRange();
        int s = self.getByteList().getBegin();
        int send = s + self.getByteList().getRealSize();
        byte sbytes[] = self.getByteList().getUnsafeBytes();

        if (sflag) {
            int clen, tlen;
            int max = self.getByteList().getRealSize();
            int save = -1;
            byte[] buf = new byte[max];
            int t = 0;
            while (s < send) {
                boolean mayModify = false;
                c0 = c = codePoint(runtime, e1, sbytes, s, send);
                clen = codeLength(e1, c);
                tlen = enc == e1 ? clen : codeLength(enc, c);
                s += clen;

                if (c < TRANS_SIZE) {
                    c = trCode(c, trans, hash, cflag, last, false);
                } else if (hash != null) {
                    Integer tmp = hash.get(c);
                    if (tmp == null) {
                        if (cflag) {
                            c = last;
                        } else {
                            c = -1;
                        }
                    } else if (cflag) {
                        c = -1;
                    } else {
                        c = tmp;
                    }
                } else {
                    c = -1;
                }

                if (c != -1) {
                    if (save == c) {
                        if (cr == CR_7BIT && !Encoding.isAscii(c)) cr = CR_VALID;
                        continue;
                    }
                    save = c;
                    tlen = codeLength(enc, c);
                    modify = true;
                } else {
                    save = -1;
                    c = c0;
                    if (enc != e1) mayModify = true;
                }

                while (t + tlen >= max) {
                    max *= 2;
                    buf = Arrays.copyOf(buf, max);
                }
                enc.codeToMbc(c, buf, t);
                // MRI does not check s < send again because their null terminator can still be compared
                if (mayModify && (s >= send || ByteList.memcmp(sbytes, s, buf, t, tlen) != 0)) modify = true;
                if (cr == CR_7BIT && !Encoding.isAscii(c)) cr = CR_VALID;
                t += tlen;
            }
            self.getByteList().setUnsafeBytes(buf);
            self.getByteList().setRealSize(t);
        } else if (enc.isSingleByte() || (singlebyte && hash == null)) {
            while (s < send) {
                c = sbytes[s] & 0xff;
                if (trans[c] != -1) {
                    if (!cflag) {
                        c = trans[c];
                        sbytes[s] = (byte)c;
                    } else {
                        sbytes[s] = (byte)last;
                    }
                    modify = true;
                }
                if (cr == CR_7BIT && !Encoding.isAscii(c)) cr = CR_VALID;
                s++;
            }
        } else {
            int clen, tlen, max = (int)(self.getByteList().realSize() * 1.2);
            byte[] buf = new byte[max];
            int t = 0;

            while (s < send) {
                boolean mayModify = false;
                c0 = c = codePoint(runtime, e1, sbytes, s, send);
                clen = codeLength(e1, c);
                tlen = enc == e1 ? clen : codeLength(enc, c);

                if (c < TRANS_SIZE) {
                    c = trans[c];
                } else if (hash != null) {
                    Integer tmp = hash.get(c);
                    if (tmp == null) {
                        if (cflag) {
                            c = last;
                        } else {
                            c = -1;
                        }
                    } else if (cflag) {
                        c = -1;
                    } else {
                        c = tmp;
                    }
                }
                else {
                    c = cflag ? last : -1;
                }
                if (c != -1) {
                    tlen = codeLength(enc, c);
                    modify = true;
                } else {
                    c = c0;
                    if (enc != e1) mayModify = true;
                }
                while (t + tlen >= max) {
                    max <<= 1;
                    buf = Arrays.copyOf(buf, max);
                }
                // headius: I don't see how s and t could ever be the same, since they refer to different buffers
//                if (s != t) {
                enc.codeToMbc(c, buf, t);
                if (mayModify && ByteList.memcmp(sbytes, s, buf, t, tlen) != 0) {
                    modify = true;
                }
//                }

                if (cr == CR_7BIT && !Encoding.isAscii(c)) cr = CR_VALID;
                s += clen;
                t += tlen;
            }
            self.getByteList().setUnsafeBytes(buf);
            self.getByteList().setRealSize(t);
        }

        if (modify) {
            if (cr != CR_BROKEN) self.setCodeRange(cr);
            StringSupport.associateEncoding(self, enc);
            return self;
        }
        return null;
    }

    private static int trCode(int c, int[]trans, IntHash<Integer> hash, boolean cflag, int last, boolean set) {
        if (c < StringSupport.TRANS_SIZE) {
            return trans[c];
        } else if (hash != null) {
            Integer tmp = hash.get(c);
            if (tmp == null) {
                return cflag ? last : -1;
            } else {
                return cflag ? -1 : tmp;
            }
        } else {
            return cflag && set ? last : -1;
        }
    }

    public static int multiByteCasecmp(Encoding enc, ByteList value, ByteList otherValue) {
        byte[]bytes = value.getUnsafeBytes();
        int p = value.getBegin();
        int end = p + value.getRealSize();

        byte[]obytes = otherValue.getUnsafeBytes();
        int op = otherValue.getBegin();
        int oend = op + otherValue.getRealSize();

        while (p < end && op < oend) {
            final int c, oc;
            if (enc.isAsciiCompatible()) {
                c = bytes[p] & 0xff;
                oc = obytes[op] & 0xff;
            } else {
                c = preciseCodePoint(enc, bytes, p, end);
                oc = preciseCodePoint(enc, obytes, op, oend);
            }

            int cl, ocl;
            if (enc.isAsciiCompatible() && Encoding.isAscii(c) && Encoding.isAscii(oc)) {
                byte uc = AsciiTables.ToUpperCaseTable[c];
                byte uoc = AsciiTables.ToUpperCaseTable[oc];
                if (uc != uoc) {
                    return uc < uoc ? -1 : 1;
                }
                cl = ocl = 1;
            } else {
                cl = length(enc, bytes, p, end);
                ocl = length(enc, obytes, op, oend);
                // TODO: opt for 2 and 3 ?
                int ret = caseCmp(bytes, p, obytes, op, cl < ocl ? cl : ocl);
                if (ret != 0) return ret < 0 ? -1 : 1;
                if (cl != ocl) return cl < ocl ? -1 : 1;
            }

            p += cl;
            op += ocl;
        }
        if (end - p == oend - op) return 0;
        return end - p > oend - op ? 1 : -1;
    }

    public static boolean singleByteSqueeze(ByteList value, boolean squeeze[]) {
        int s = value.getBegin();
        int t = s;
        int send = s + value.getRealSize();
        byte[]bytes = value.getUnsafeBytes();
        int save = -1;

        while (s < send) {
            int c = bytes[s++] & 0xff;
            if (c != save || !squeeze[c]) bytes[t++] = (byte)(save = c);
        }

        if (t - value.getBegin() != value.getRealSize()) { // modified
            value.setRealSize(t - value.getBegin());
            return true;
        }

        return false;
    }

    public static boolean multiByteSqueeze(Ruby runtime, ByteList value, boolean squeeze[], TrTables tables, Encoding enc, boolean isArg) {
        int s = value.getBegin();
        int t = s;
        int send = s + value.getRealSize();
        byte[]bytes = value.getUnsafeBytes();
        int save = -1;
        int c;

        while (s < send) {
            if (enc.isAsciiCompatible() && (c = bytes[s] & 0xff) < 0x80) {
                if (c != save || (isArg && !squeeze[c])) bytes[t++] = (byte)(save = c);
                s++;
            } else {
                c = codePoint(runtime, enc, bytes, s, send);
                int cl = codeLength(enc, c);
                if (c != save || (isArg && !trFind(c, squeeze, tables))) {
                    if (t != s) enc.codeToMbc(c, bytes, t);
                    save = c;
                    t += cl;
                }
                s += cl;
            }
        }

        if (t - value.getBegin() != value.getRealSize()) { // modified
            value.setRealSize(t - value.getBegin());
            return true;
        }

        return false;
    }

    /**
     * rb_str_swapcase / rb_str_swapcase_bang
     */

    public static boolean singleByteSwapcase(byte[] bytes, int s, int end) {
        boolean modify = false;
        while (s < end) {
            int c = bytes[s] & 0xff;
            if (ASCIIEncoding.INSTANCE.isUpper(c)) {
                bytes[s] = AsciiTables.ToLowerCaseTable[c];
                modify = true;
            } else if (ASCIIEncoding.INSTANCE.isLower(c)) {
                bytes[s] = AsciiTables.ToUpperCaseTable[c];
                modify = true;
            }
            s++;
        }

        return modify;
    }

    public static boolean multiByteSwapcase(Ruby runtime, Encoding enc, byte[] bytes, int s, int end) {
        boolean modify = false;
        while (s < end) {
            int c = codePoint(runtime, enc, bytes, s, end);
            if (enc.isUpper(c)) {
                enc.codeToMbc(toLower(enc, c), bytes, s);
                modify = true;
            } else if (enc.isLower(c)) {
                enc.codeToMbc(toUpper(enc, c), bytes, s);
                modify = true;
            }
            s += codeLength(enc, c);
        }

        return modify;
    }

    private static int rb_memsearch_ss(byte[] xsBytes, int xs, int m, byte[] ysBytes, int ys, int n) {
        int y;

        if ((y = memmem(ysBytes, ys, n, xsBytes, xs, m)) != -1)
            return y - ys;
        else
            return -1;
    }

    // Knuth-Morris-Pratt pattern match
    public static int memmem(byte[] aBytes, int aStart, int aLen, byte[] p, int pStart, int pLen) {
        int[] f = failure(p, pStart, pLen);

        int j = 0;

        for (int i = 0; i < aLen; i++) {
            while (j > 0 && p[pStart + j] != aBytes[aStart + i]) j = f[j - 1];

            if (p[pStart + j] == aBytes[aStart + i]) j++;

            if (j == pLen) return aStart + i - pLen + 1;
        }
        return -1;
    }

    private static int[] failure(byte[] p, int pStart, int pLen) {
        int[] f = new int[pLen];

        int j = 0;
        for (int i = 1; i < pLen; i++) {
            while (j>0 && p[pStart + j] != p[pStart + i]) j = f[j - 1];

            if (p[pStart + j] == p[pStart + i]) j++;

            f[i] = j;
        }

        return f;
    }

    private static int rb_memsearch_qs(byte[] xsBytes, int xs, int m, byte[] ysBytes, int ys, int n) {
        int x = xs, xe = xs + m;
        int y = ys;
        int qstable[] = new int[256];

        /* Preprocessing */
        Arrays.fill(qstable, m + 1);
        for (; x < xe; ++x)
            qstable[xsBytes[x] & 0xFF] = xe - x;
        /* Searching */
        for (; y + m <= ys + n; y += qstable[ysBytes[y + m] & 0xFF]) {
            if (xsBytes[xs] == ysBytes[y] && ByteList.memcmp(xsBytes, xs, ysBytes, y, m) == 0)
                return y - ys;
        }
        return -1;
    }

    private static int rb_memsearch_qs_utf8_hash(byte[] xBytes, int x) {
        int mix = 8353;
        int h = xBytes[x] & 0xFF;
        if (h < 0xC0) {
            return h + 256;
        }
        else if (h < 0xE0) {
            h *= mix;
            h += xBytes[x + 1];
        }
        else if (h < 0xF0) {
            h *= mix;
            h += xBytes[x + 1];
            h *= mix;
            h += xBytes[x + 2];
        }
        else if (h < 0xF5) {
            h *= mix;
            h += xBytes[x + 1];
            h *= mix;
            h += xBytes[x + 2];
            h *= mix;
            h += xBytes[x + 3];
        }
        else {
            return h + 256;
        }
        return h;
    }

    private static int rb_memsearch_qs_utf8(byte[] xsBytes, int xs, int m, byte[] ysBytes, int ys, int n) {
        int x = xs, xe = xs + m;
        int y = ys;
        int qstable[] = new int[512];

        /* Preprocessing */
        Arrays.fill(qstable, m + 1);
        for (; x < xe; ++x) {
            qstable[rb_memsearch_qs_utf8_hash(xsBytes, x)] = xe - x;
        }
        /* Searching */
        for (; y + m <= ys + n; y += qstable[rb_memsearch_qs_utf8_hash(ysBytes, y+m)]) {
            if (xsBytes[xs] == ysBytes[y] && ByteList.memcmp(xsBytes, xs, ysBytes, y, m) == 0)
                return y - ys;
        }
        return -1;
    }
=======
>>>>>>> 6a454ef5
}<|MERGE_RESOLUTION|>--- conflicted
+++ resolved
@@ -52,9 +52,9 @@
 import java.util.Arrays;
 
 public final class StringSupport {
-    public static final int CR_MASK      = RubyObject.USER0_F | RubyObject.USER1_F;  
+    public static final int CR_MASK      = RubyObject.USER0_F | RubyObject.USER1_F;
     public static final int CR_UNKNOWN   = 0;
-    public static final int CR_7BIT      = RubyObject.USER0_F; 
+    public static final int CR_7BIT      = RubyObject.USER0_F;
     public static final int CR_VALID     = RubyObject.USER1_F;
     public static final int CR_BROKEN    = RubyObject.USER0_F | RubyObject.USER1_F;
 
@@ -72,7 +72,7 @@
             return null;
         }
     }
-    
+
     public static String codeRangeAsString(int codeRange) {
         switch (codeRange) {
             case CR_UNKNOWN: return "unknown";
@@ -80,7 +80,7 @@
             case CR_VALID: return "valid";
             case CR_BROKEN: return "broken";
         }
-        
+
         return "???";  // Not reached unless something seriously boned
     }
 
@@ -104,7 +104,7 @@
         if (n > end - p) return MBCLEN_NEEDMORE(n - (end - p));
         return n;
     }
-    
+
     // MBCLEN_NEEDMORE_P, ONIGENC_MBCLEN_NEEDMORE_P
     public static boolean MBCLEN_NEEDMORE_P(int r) {
         return r < -1;
@@ -114,12 +114,12 @@
     public static int MBCLEN_NEEDMORE(int n) {
         return -1 - n;
     }
-    
+
     // MBCLEN_INVALID_P, ONIGENC_MBCLEN_INVALID_P
     public static boolean MBCLEN_INVALID_P(int r) {
         return r == -1;
     }
-    
+
     // MBCLEN_CHARFOUND_LEN, ONIGENC_MBCLEN_CHARFOUND_LEN
     public static int MBCLEN_CHARFOUND_LEN(int r) {
         return r;
@@ -144,7 +144,7 @@
         return -1;
     }
 
-    public static int searchNonAscii(ByteList bytes) { 
+    public static int searchNonAscii(ByteList bytes) {
         return searchNonAscii(bytes.getUnsafeBytes(), bytes.getBegin(), bytes.getBegin() + bytes.getRealSize());
     }
 
@@ -162,7 +162,7 @@
         int end = p + len;
         p = searchNonAscii(bytes, p, end);
         if (p == -1) return CR_7BIT;
-        
+
         while (p < end) {
             int cl = preciseLength(enc, bytes, p, end);
             if (cl <= 0) return CR_BROKEN;
@@ -174,10 +174,10 @@
         }
         return p > end ? CR_BROKEN : CR_VALID;
     }
-    
+
     private static int codeRangeScanNonAsciiCompatible(Encoding enc, byte[]bytes, int p, int len) {
         int end = p + len;
-        while (p < end) {        
+        while (p < end) {
             int cl = preciseLength(enc, bytes, p, end);
             if (cl <= 0) return CR_BROKEN;
             p += cl;
@@ -189,10 +189,10 @@
         return codeRangeScan(enc, bytes.getUnsafeBytes(), bytes.getBegin(), bytes.getRealSize());
     }
 
-    public static long codeRangeScanRestartable(Encoding enc, byte[]bytes, int s, int end, int cr) { 
+    public static long codeRangeScanRestartable(Encoding enc, byte[]bytes, int s, int end, int cr) {
         if (cr == CR_BROKEN) return pack(end - s, cr);
         int p = s;
-        
+
         if (enc == ASCIIEncoding.INSTANCE) {
             return pack(end - s, searchNonAscii(bytes, p, end) == -1 && cr != CR_VALID ? CR_7BIT : CR_VALID);
         } else if (enc.isAsciiCompatible()) {
@@ -296,14 +296,14 @@
             }
             return c;
         }
-        
+
         for (c = 0; p < e; c++) {
             p += length(enc, bytes, p, e);
         }
         return c;
     }
 
-    public static int strLength(ByteList bytes) { 
+    public static int strLength(ByteList bytes) {
         return strLength(bytes.getEncoding(), bytes.getUnsafeBytes(), bytes.getBegin(), bytes.getBegin() + bytes.getRealSize());
     }
 
@@ -328,7 +328,7 @@
             }
             int cl = preciseLength(enc, bytes, p, end);
             if (cl > 0) {
-                cr |= CR_VALID; 
+                cr |= CR_VALID;
                 p += cl;
             } else {
                 cr = CR_BROKEN;
@@ -344,7 +344,7 @@
         for (c = 0; p < end; c++) {
             int cl = preciseLength(enc, bytes, p, end);
             if (cl > 0) {
-                cr |= CR_VALID; 
+                cr |= CR_VALID;
                 p += cl;
             } else {
                 cr = CR_BROKEN;
@@ -354,11 +354,11 @@
         return pack(c, cr == 0 ? CR_7BIT : cr);
     }
 
-    public static long strLengthWithCodeRange(ByteList bytes) { 
+    public static long strLengthWithCodeRange(ByteList bytes) {
         return strLengthWithCodeRange(bytes.getEncoding(), bytes.getUnsafeBytes(), bytes.getBegin(), bytes.getBegin() + bytes.getRealSize());
     }
 
-    public static long strLengthWithCodeRange(ByteList bytes, Encoding enc) { 
+    public static long strLengthWithCodeRange(ByteList bytes, Encoding enc) {
         return strLengthWithCodeRange(enc, bytes.getUnsafeBytes(), bytes.getBegin(), bytes.getBegin() + bytes.getRealSize());
     }
 
@@ -378,8 +378,8 @@
     public static int codePoint(Ruby runtime, Encoding enc, byte[]bytes, int p, int end) {
         if (p >= end) throw runtime.newArgumentError("empty string");
         int cl = preciseLength(enc, bytes, p, end);
-        if (cl <= 0) throw runtime.newArgumentError("invalid byte sequence in " + enc); 
-        return enc.mbcToCode(bytes, p, end); 
+        if (cl <= 0) throw runtime.newArgumentError("invalid byte sequence in " + enc);
+        return enc.mbcToCode(bytes, p, end);
     }
 
     public static int codeLength(Encoding enc, int c) {
@@ -480,12 +480,12 @@
 
     public static int utf8Offset(byte[]bytes, int p, int end, int n) {
         int pp = utf8Nth(bytes, p, end, n);
-        return pp == -1 ? end - p : pp - p; 
+        return pp == -1 ? end - p : pp - p;
     }
 
     public static int offset(Encoding enc, byte[]bytes, int p, int end, int n) {
         int pp = nth(enc, bytes, p, end, n);
-        return pp == -1 ? end - p : pp - p; 
+        return pp == -1 ? end - p : pp - p;
     }
 
     public static int offset(Encoding enc, byte[]bytes, int p, int end, int n, boolean singlebyte) {
@@ -510,7 +510,7 @@
         int i = -1;
         for (; ++i < len && bytes1[p1 + i] == bytes2[p2 + i];) {}
         if (i < len) return (bytes1[p1 + i] & 0xff) > (bytes2[p2 + i] & 0xff) ? 1 : -1;
-        return 0;        
+        return 0;
     }
 
     public static int scanHex(byte[]bytes, int p, int len) {
@@ -564,7 +564,7 @@
      * Check whether input object's string value contains a null byte, and if so
      * throw SecurityError.
      * @param runtime
-     * @param value 
+     * @param value
      */
     public static final void checkStringSafety(Ruby runtime, IRubyObject value) {
         RubyString s = value.asString();
@@ -580,7 +580,7 @@
 
     public static boolean isUnicode(Encoding enc) {
         byte[] name = enc.getName();
-        return name.length > 4 && name[0] == 'U' && name[1] == 'T' && name[2] == 'F' && name[4] != '7'; 
+        return name.length > 4 && name[0] == 'U' && name[1] == 'T' && name[2] == 'F' && name[4] != '7';
     }
 
     public static String escapedCharFormat(int c, boolean isUnicode) {
@@ -589,7 +589,7 @@
         if (isUnicode) {
 
             if ((c & 0xFFFFFFFFL) < 0x7F && Encoding.isAscii(c) && ASCIIEncoding.INSTANCE.isPrint(c)) {
-                format = "%c"; 
+                format = "%c";
             } else if (c < 0x10000) {
                 format = "\\u%04X";
             } else {
@@ -609,11 +609,11 @@
     public static boolean isIncompleteChar(int b) {
         return b < -1;
     }
-    
+
     public static int bytesToFixBrokenTrailingCharacter(ByteList val, int usingLength) {
         return bytesToFixBrokenTrailingCharacter(val.getUnsafeBytes(), val.getBegin(), val.getRealSize(), val.getEncoding(), usingLength);
     }
-    
+
     public static int bytesToFixBrokenTrailingCharacter(byte[] bytes, int begin, int byteSize, Encoding encoding, int usingLength) {
         // read additional bytes to fix broken char
         if (byteSize > 0) {
@@ -623,22 +623,22 @@
                     begin, // start of string
                     begin + usingLength - 1, // last byte
                     begin + usingLength); // end of using
-            
+
             // external offset
             charHead -= begin;
-            
+
             // byte at char head
             byte byteHead = (byte)(bytes[begin + charHead] & 0xFF);
-            
+
             // total bytes we would need to complete character
             int extra = encoding.length(byteHead);
-            
+
             // what we already have
             extra -= usingLength - charHead;
-            
+
             return extra;
         }
-        
+
         return 0;
     }
 
@@ -716,7 +716,6 @@
         if (term_fill_len > 1)
         Arrays.fill(ptrBytes, term_fill_ptr, term_fill_len, (byte)0);
     }
-<<<<<<< HEAD
 
     /**
      * rb_str_scan
@@ -2190,6 +2189,4 @@
         }
         return -1;
     }
-=======
->>>>>>> 6a454ef5
 }