--- conflicted
+++ resolved
@@ -63,13 +63,11 @@
     }
 
     @Override
-<<<<<<< HEAD
     public InputStream getInputStream() {
       return null;
     }
 
     @Override
-=======
     public Channel openChannel(ModeFlags flags, POSIX posix, int perm) throws ResourceException {
         // opening a directory seems to blow up with EACCESS in jruby (although MRI allows instantiation but blows up on read).
         // So mimicking that for now.
@@ -78,7 +76,6 @@
 
     @Override
     @Deprecated
->>>>>>> 913a4c47
     public ChannelDescriptor openDescriptor(ModeFlags flags, POSIX posix, int perm) throws ResourceException {
         // opening a directory seems to blow up with EACCESS in jruby (although MRI allows instantiation but blows up on read).
         // So mimicking that for now.
