package org.jruby.util;

import jnr.posix.FileStat;
import jnr.posix.POSIX;
import org.jruby.util.io.ModeFlags;
import java.io.InputStream;

import java.nio.channels.Channel;

class EmptyFileResource implements FileResource {
    // All empty resources are the same and immutable, so may as well
    // cache the instance
    private static final EmptyFileResource INSTANCE = new EmptyFileResource();

    public static EmptyFileResource create(String pathname) {
        return (pathname == null || "".equals(pathname)) ?
            INSTANCE : null;
    }

    @Override
    public String absolutePath() {
        return "";
    }

    @Override
    public boolean exists() {
        return false;
    }

    @Override
    public boolean isDirectory() {
        return false;
    }

    @Override
    public boolean isFile() {
        return false;
    }

    @Override
    public boolean canRead() {
        return false;
    }

    @Override
    public boolean canWrite() {
        return false;
    }

    @Override
    public boolean isSymLink() {
        return false;
    }

    @Override
    public String[] list() {
        return new String[0];
    }

    @Override
    public long lastModified() {
        throw new UnsupportedOperationException();
    }

    @Override
    public long length() {
        throw new UnsupportedOperationException();
    }

    @Override
    public FileStat stat() {
        throw new UnsupportedOperationException();
    }

    @Override
    public FileStat lstat() {
        throw new UnsupportedOperationException();
    }

    @Override
    public JRubyFile hackyGetJRubyFile() {
        // It is somewhat weird that we're returning the NOT_EXIST instance that this resource is
        // intending to replace. However, that should go away once we get rid of the hacky method, so
        // should be okay for now.
        return JRubyNonExistentFile.NOT_EXIST;
    }

    @Override
    public InputStream openInputStream() {
      return null;
    }

    @Override
<<<<<<< HEAD
    public Channel openChannel(ModeFlags flags, POSIX posix, int perm) throws ResourceException {
=======
    public ChannelDescriptor openDescriptor(ModeFlags flags, int perm) throws ResourceException {
>>>>>>> b4edc3f4
        throw new ResourceException.NotFound(absolutePath());
    }
}<|MERGE_RESOLUTION|>--- conflicted
+++ resolved
@@ -91,11 +91,7 @@
     }
 
     @Override
-<<<<<<< HEAD
-    public Channel openChannel(ModeFlags flags, POSIX posix, int perm) throws ResourceException {
-=======
-    public ChannelDescriptor openDescriptor(ModeFlags flags, int perm) throws ResourceException {
->>>>>>> b4edc3f4
+    public Channel openChannel(ModeFlags flags, int perm) throws ResourceException {
         throw new ResourceException.NotFound(absolutePath());
     }
 }