/***** BEGIN LICENSE BLOCK *****
 * Version: EPL 1.0/GPL 2.0/LGPL 2.1
 *
 * The contents of this file are subject to the Eclipse Public
 * License Version 1.0 (the "License"); you may not use this file
 * except in compliance with the License. You may obtain a copy of
 * the License at http://www.eclipse.org/legal/epl-v10.html
 *
 * Software distributed under the License is distributed on an "AS
 * IS" basis, WITHOUT WARRANTY OF ANY KIND, either express or
 * implied. See the License for the specific language governing
 * rights and limitations under the License.
 *
 * Copyright (C) 2006 Ola Bini <ola@ologix.com>
 * 
 * Alternatively, the contents of this file may be used under the terms of
 * either of the GNU General Public License Version 2 or later (the "GPL"),
 * or the GNU Lesser General Public License Version 2.1 or later (the "LGPL"),
 * in which case the provisions of the GPL or the LGPL are applicable instead
 * of those above. If you wish to allow use of your version of this file only
 * under the terms of either the GPL or the LGPL, and not to allow others to
 * use your version of this file under the terms of the EPL, indicate your
 * decision by deleting the provisions above and replace them with the notice
 * and other provisions required by the GPL or the LGPL. If you do not delete
 * the provisions above, a recipient may use your version of this file under
 * the terms of any one of the EPL, the GPL or the LGPL.
 ***** END LICENSE BLOCK *****/
package org.jruby;

import org.jruby.anno.JRubyMethod;
import org.jruby.anno.JRubyModule;
import org.jruby.common.IRubyWarnings.ID;
import org.jruby.exceptions.JumpException;
import org.jruby.exceptions.RaiseException;
import org.jruby.runtime.Arity;
import org.jruby.runtime.Block;
import org.jruby.runtime.BlockBody;
import org.jruby.runtime.BlockCallback;
import org.jruby.runtime.CallBlock;
import org.jruby.runtime.CallBlock19;
import org.jruby.runtime.Helpers;
import org.jruby.runtime.JavaInternalBlockBody;
import org.jruby.runtime.ThreadContext;
import org.jruby.runtime.Visibility;
import org.jruby.runtime.builtin.IRubyObject;
import org.jruby.util.TypeConverter;

import java.util.ArrayList;
import java.util.Arrays;
import java.util.Comparator;
import java.util.List;
import java.util.concurrent.atomic.AtomicInteger;

import static org.jruby.RubyEnumerator.enumeratorize;
import static org.jruby.runtime.Helpers.invokedynamic;
import static org.jruby.runtime.invokedynamic.MethodNames.OP_CMP;

/**
 * The implementation of Ruby's Enumerable module.
 */

@JRubyModule(name="Enumerable")
public class RubyEnumerable {

    public static RubyModule createEnumerableModule(Ruby runtime) {
        RubyModule enumModule = runtime.defineModule("Enumerable");
        runtime.setEnumerable(enumModule);
        
        enumModule.defineAnnotatedMethods(RubyEnumerable.class);

        return enumModule;
    }

    public static IRubyObject callEach(Ruby runtime, ThreadContext context, IRubyObject self,
            BlockCallback callback) {
        return Helpers.invoke(context, self, "each", CallBlock.newCallClosure(self, runtime.getEnumerable(),
                Arity.OPTIONAL, callback, context));
    }

    public static IRubyObject callEach19(Ruby runtime, ThreadContext context, IRubyObject self,
            BlockCallback callback) {
        return Helpers.invoke(context, self, "each", CallBlock19.newCallClosure(self, runtime.getEnumerable(),
                Arity.OPTIONAL, callback, context));
    }

    @Deprecated
    public static IRubyObject callEach(Ruby runtime, ThreadContext context, IRubyObject self, IRubyObject[] args,
            BlockCallback callback) {
        return Helpers.invoke(context, self, "each", args, CallBlock.newCallClosure(self, runtime.getEnumerable(), Arity.OPTIONAL, callback, context));
    }

    public static IRubyObject callEach(Ruby runtime, ThreadContext context, IRubyObject self,
            Arity arity, BlockCallback callback) {
        return Helpers.invoke(context, self, "each", CallBlock.newCallClosure(self, runtime.getEnumerable(),
                arity, callback, context));
    }

    public static IRubyObject callEach19(Ruby runtime, ThreadContext context, IRubyObject self,
            Arity arity, BlockCallback callback) {
        return Helpers.invoke(context, self, "each", CallBlock19.newCallClosure(self, runtime.getEnumerable(),
                arity, callback, context));
    }
    
    public static IRubyObject each(ThreadContext context, IRubyObject self, BlockBody body) {
        Block block = new Block(body, context.currentBinding(self, Visibility.PUBLIC));
        return Helpers.invoke(context, self, "each", block);
    }

    @Deprecated
    public static IRubyObject callEach(Ruby runtime, ThreadContext context, IRubyObject self, IRubyObject[] args,
            Arity arity, BlockCallback callback) {
        return Helpers.invoke(context, self, "each", args, CallBlock.newCallClosure(self, runtime.getEnumerable(), arity, callback, context));
    }

    private static void checkContext(ThreadContext firstContext, ThreadContext secondContext, String name) {
        if (firstContext != secondContext) {
            throw secondContext.runtime.newThreadError("Enumerable#" + name + " cannot be parallelized");
        }
    }

    public static IRubyObject count18(ThreadContext context, IRubyObject self, final Block block) {
<<<<<<< HEAD
        return count(context, self, block);
=======
        if (!block.isGiven() && self.respondsTo("size")) {
            return self.callMethod(context, "size");
        }

        return countCommon(context, self, block, Arity.OPTIONAL);
>>>>>>> d3390f38
    }

    @JRubyMethod(name = "count")
    public static IRubyObject count(ThreadContext context, IRubyObject self, final Block block) {
        return countCommon(context, self, block, block.arity());
    }

    private static IRubyObject countCommon(ThreadContext context, IRubyObject self, final Block block, Arity callbackArity) {
        final Ruby runtime = context.runtime;
        final int result[] = new int[] { 0 };
        
        if (block.isGiven()) {
<<<<<<< HEAD
            each(context, self, new JavaInternalBlockBody(runtime, context, "Enumerable#count", block.arity()) {
                public IRubyObject yield(ThreadContext context, IRubyObject[] args) {
                    IRubyObject packedArg = packEnumValues(context.runtime, args);
                    if (block.yield(context, packedArg).isTrue()) result[0]++;
=======
            callEach(runtime, context, self, callbackArity, new BlockCallback() {
                public IRubyObject call(ThreadContext ctx, IRubyObject[] largs, Block blk) {
                    IRubyObject packedArgs = packEnumValues(ctx.runtime, largs);
                    if (block.yield(ctx, packedArgs).isTrue()) result[0]++;
>>>>>>> d3390f38
                    return runtime.getNil();
                }
            });
        } else {
            each(context, self, new JavaInternalBlockBody(runtime, context, "Enumerable#count", Arity.NO_ARGUMENTS) {
                public IRubyObject yield(ThreadContext context, IRubyObject[] unusedValue) {
                    result[0]++;
                    return runtime.getNil();
                }
            });
        }
        return RubyFixnum.newFixnum(runtime, result[0]);
    }

    public static IRubyObject count18(ThreadContext context, IRubyObject self, final IRubyObject methodArg, final Block block) {
        return count(context, self, methodArg, block);
    }

    @JRubyMethod(name = "count")
    public static IRubyObject count(ThreadContext context, IRubyObject self, final IRubyObject methodArg, final Block block) {
        final Ruby runtime = context.runtime;
        final int result[] = new int[] { 0 };
        
        if (block.isGiven()) runtime.getWarnings().warn(ID.BLOCK_UNUSED , "given block not used");
        
        each(context, self, new JavaInternalBlockBody(runtime, context, "Enumerable#count", Arity.ONE_REQUIRED) {
            public IRubyObject yield(ThreadContext context, IRubyObject[] args) {
                IRubyObject packedArg = packEnumValues(context.runtime, args);
                if (packedArg.equals(methodArg)) result[0]++;
                
                return runtime.getNil();
            }
        });

        return RubyFixnum.newFixnum(runtime, result[0]);
    }
    
    @JRubyMethod
    public static IRubyObject cycle(ThreadContext context, IRubyObject self, final Block block) {
        if (!block.isGiven()) {
            return enumeratorize(context.runtime, self, "cycle");
        }
        
        return cycleCommon(context, self, -1, block);
    }

    @JRubyMethod
    public static IRubyObject cycle(ThreadContext context, IRubyObject self, IRubyObject arg, final Block block) {
        if (arg.isNil()) return cycle(context, self, block);
        if (!block.isGiven()) {
            return enumeratorize(context.runtime, self, "cycle", arg);
        }

        long times = RubyNumeric.num2long(arg);
        if (times <= 0) {
            return context.runtime.getNil();
        }

        return cycleCommon(context, self, times, block);
    }

    /*
     * @param nv number of times to cycle or -1 to cycle indefinitely
     */
    private static IRubyObject cycleCommon(ThreadContext context, IRubyObject self, long nv, final Block block) {
        final Ruby runtime = context.runtime;
        final RubyArray result = runtime.newArray();

        each(context, self, new JavaInternalBlockBody(runtime, Arity.OPTIONAL) {
            public IRubyObject yield(ThreadContext context, IRubyObject[] args) {
                IRubyObject packedArg = packEnumValues(context.runtime, args);
                synchronized (result) { result.append(packedArg); }
                block.yield(context, packedArg);
                return runtime.getNil();            
            }
        });

        int length = result.size();
        if (length == 0) return runtime.getNil();

        while (nv < 0 || 0 < --nv) {
            for (int i=0; i < length; i++) {
                block.yield(context, result.eltInternal(i));
            }
        }

        return runtime.getNil();
    }

    @JRubyMethod(name = "take")
    public static IRubyObject take(ThreadContext context, IRubyObject self, IRubyObject n, Block block) {
        final Ruby runtime = context.runtime;
        final long len = RubyNumeric.num2long(n);
        
        if (len < 0) throw runtime.newArgumentError("attempt to take negative size");
        if (len == 0) return runtime.newEmptyArray();

        final RubyArray result = runtime.newArray();

        try {
            each(context, self, new JavaInternalBlockBody(runtime, Arity.ONE_REQUIRED) {
                long i = len; // Atomic ?
                public IRubyObject yield(ThreadContext context, IRubyObject[] args) {
                    synchronized (result) {
                        IRubyObject packedArg = packEnumValues(context.runtime, args);
                        result.append(packedArg);
                        if (--i == 0) throw JumpException.SPECIAL_JUMP; 
                    }
                    
                    return runtime.getNil();
                }
            });
        } catch (JumpException.SpecialJump e) {}
        
        return result;
    }

    @JRubyMethod
    public static IRubyObject take_while(ThreadContext context, IRubyObject self, final Block block) {
        if (!block.isGiven()) {
            return enumeratorize(context.runtime, self, "take_while");
        }

        final Ruby runtime = context.runtime;
        final RubyArray result = runtime.newArray();

        try {
            each(context, self, new JavaInternalBlockBody(runtime, Arity.OPTIONAL) {
                public IRubyObject yield(ThreadContext context, IRubyObject[] args) {
                    IRubyObject packedArg = packEnumValues(context.runtime, args);
                    if (!block.yield(context, packedArg).isTrue()) throw JumpException.SPECIAL_JUMP;
                    synchronized (result) { result.append(packedArg); }
                    return runtime.getNil();
                }
            });
        } catch (JumpException.SpecialJump sj) {}
        return result;
    }    

    @JRubyMethod(name = "drop")
    public static IRubyObject drop(ThreadContext context, IRubyObject self, IRubyObject n, final Block block) {
        final Ruby runtime = context.runtime;
        final long len = RubyNumeric.num2long(n);
        
        if (len < 0) throw runtime.newArgumentError("attempt to drop negative size");

        final RubyArray result = runtime.newArray();

        try {
            each(context, self, new JavaInternalBlockBody(runtime, Arity.NO_ARGUMENTS) {
                long i = len; // Atomic ?
                public IRubyObject yield(ThreadContext context, IRubyObject[] args) {
                    IRubyObject packedArg = packEnumValues(context.runtime, args);
                    synchronized (result) {
                        if (i == 0) {
                            // While iterating over an RubyEnumerator, "arg"
                            // gets overwritten by the new value, leading to JRUBY-6892.
                            // So call .dup() whenever appropriate.
                            result.append(packedArg.isImmediate() ? packedArg : packedArg.dup());
                        } else {
                            --i;
                        }
                    }
                    return runtime.getNil();
                }
            });
        } catch (JumpException.SpecialJump e) {}
        
        return result;
    }

    @JRubyMethod
    public static IRubyObject drop_while(ThreadContext context, IRubyObject self, final Block block) {
        if (!block.isGiven()) {
            return enumeratorize(context.runtime, self, "drop_while");
        }

        final Ruby runtime = context.runtime;
        final RubyArray result = runtime.newArray();

        try {
            each(context, self, new JavaInternalBlockBody(runtime, context, "Enumerable#drop_while", Arity.OPTIONAL) {
                boolean memo = false;
                public IRubyObject yield(ThreadContext context, IRubyObject[] args) {
                    IRubyObject packedArg = packEnumValues(context.runtime, args);
                    if (!memo && !block.yield(context, packedArg).isTrue()) memo = true;
                    if (memo) synchronized (result) { result.append(packedArg); }
                    return runtime.getNil();
                }
            });
        } catch (JumpException.SpecialJump sj) {}
        
        return result;
    }    

    @JRubyMethod(name = "first")
    public static IRubyObject first(ThreadContext context, IRubyObject self) {
        final IRubyObject[] holder = new IRubyObject[]{ context.runtime.getNil() };

        try {
            each(context, self, new JavaInternalBlockBody(context.runtime, context, null, Arity.ONE_REQUIRED) {
                public IRubyObject yield(ThreadContext context, IRubyObject[] args) {
                    IRubyObject packedArg = packEnumValues(context.runtime, args);
                    holder[0] = packedArg;
                    throw JumpException.SPECIAL_JUMP;
                }
            });
        } catch (JumpException.SpecialJump sj) {}

        return holder[0];
    }

    @JRubyMethod(name = "first")
    public static IRubyObject first(ThreadContext context, IRubyObject self, final IRubyObject num) {
        int firstCount = RubyNumeric.fix2int(num);
        final Ruby runtime = context.runtime;
        final RubyArray result = runtime.newArray();

        if (firstCount < 0) throw runtime.newArgumentError("negative index");
        if (firstCount == 0) return result;

        try {
            each(context, self, new JavaInternalBlockBody(runtime, context, null, Arity.ONE_REQUIRED) {
                private int iter = RubyNumeric.fix2int(num);                
                public IRubyObject yield(ThreadContext context, IRubyObject[] args) {
                    IRubyObject packedArg = packEnumValues(context.runtime, args);
                    result.append(packedArg);
                    if (iter-- == 1) throw JumpException.SPECIAL_JUMP;
                    return runtime.getNil();                
                }
            });
        } catch (JumpException.SpecialJump sj) {}

        return result;
    }

    public static IRubyObject to_a(ThreadContext context, IRubyObject self) {
        return to_a19(context, self);
    }

    public static IRubyObject to_a(ThreadContext context, IRubyObject self, IRubyObject[] args) {
        return to_a19(context, self, args);
    }

    @JRubyMethod(name = {"to_a", "entries"})
    public static IRubyObject to_a19(ThreadContext context, IRubyObject self) {
        Ruby runtime = context.runtime;
        RubyArray result = runtime.newArray();
        callEach(runtime, context, self, Arity.OPTIONAL, new AppendBlockCallback(runtime, result));
        result.infectBy(self);
        return result;
    }

    @JRubyMethod(name = {"to_a", "entries"}, rest = true)
    public static IRubyObject to_a19(ThreadContext context, IRubyObject self, IRubyObject[] args) {
        Ruby runtime = context.runtime;
        RubyArray result = runtime.newArray();
        Helpers.invoke(context, self, "each", args, CallBlock.newCallClosure(self, runtime.getEnumerable(),
                Arity.OPTIONAL, new AppendBlockCallback(runtime, result), context));
        result.infectBy(self);
        return result;
    }

    @JRubyMethod
    public static IRubyObject sort(ThreadContext context, IRubyObject self, final Block block) {
        Ruby runtime = context.runtime;
        RubyArray result = runtime.newArray();

        callEach(runtime, context, self, Arity.OPTIONAL, new AppendBlockCallback(runtime, result));
        result.sort_bang(context, block);
        
        return result;
    }

    public static IRubyObject sort_byCommon(final ThreadContext context, IRubyObject self, final Block block) {
        final Ruby runtime = context.runtime;
        final ThreadContext localContext = context; // MUST NOT be used across threads
        IRubyObject[][] valuesAndCriteria;

        if (self instanceof RubyArray) {
            RubyArray selfArray = (RubyArray) self;
            final IRubyObject[][] valuesAndCriteriaArray = new IRubyObject[selfArray.size()][2];

            each(context, self, new JavaInternalBlockBody(runtime, Arity.OPTIONAL) {
                AtomicInteger i = new AtomicInteger(0);
                public IRubyObject yield(ThreadContext context, IRubyObject[] args) {
                    IRubyObject packedArg = packEnumValues(context.runtime, args);
                    IRubyObject[] myVandC = valuesAndCriteriaArray[i.getAndIncrement()];
                    myVandC[0] = packedArg;
                    myVandC[1] = block.yield(context, packedArg);
                    return runtime.getNil();
                }
            });

            valuesAndCriteria = valuesAndCriteriaArray;
        } else {
            final List<IRubyObject[]> valuesAndCriteriaList = new ArrayList<IRubyObject[]>();

            callEach(runtime, context, self, Arity.OPTIONAL, new BlockCallback() {
                public IRubyObject call(ThreadContext ctx, IRubyObject[] largs, Block blk) {
                    IRubyObject larg = packEnumValues(runtime, largs);
                    IRubyObject[] myVandC = new IRubyObject[2];
                    myVandC[0] = larg;
                    myVandC[1] = block.yield(ctx, larg);
                    valuesAndCriteriaList.add(myVandC);
                    return runtime.getNil();
                }
            });

            valuesAndCriteria = valuesAndCriteriaList.toArray(new IRubyObject[valuesAndCriteriaList.size()][]);
        }

        Arrays.sort(valuesAndCriteria, new Comparator<IRubyObject[]>() {
            public int compare(IRubyObject[] o1, IRubyObject[] o2) {
                return RubyComparable.cmpint(context, invokedynamic(localContext, o1[1], OP_CMP, o2[1]), o1[1], o2[1]);
            }
        });


        IRubyObject dstArray[] = new IRubyObject[valuesAndCriteria.length];
        for (int i = 0; i < dstArray.length; i++) {
            dstArray[i] = valuesAndCriteria[i][0];
        }

        return runtime.newArrayNoCopy(dstArray);
    }

    @JRubyMethod
    public static IRubyObject sort_by(ThreadContext context, IRubyObject self, final Block block) {
        return block.isGiven() ? sort_byCommon(context, self, block) : enumeratorize(context.runtime, self, "sort_by");
    }

    @JRubyMethod
    public static IRubyObject grep(ThreadContext context, IRubyObject self, final IRubyObject pattern, final Block block) {
        final Ruby runtime = context.runtime;
        final RubyArray result = runtime.newArray();

        if (block.isGiven()) {
            callEach(runtime, context, self, block.arity(), new BlockCallback() {
                public IRubyObject call(ThreadContext ctx, IRubyObject[] largs, Block blk) {
                    IRubyObject larg = packEnumValues(runtime, largs);
                    if (pattern.callMethod(ctx, "===", larg).isTrue()) {
                        IRubyObject value = block.yield(ctx, larg);
                        synchronized (result) {
                            result.append(value);
                        }
                    }
                    return runtime.getNil();
                }
            });
        } else {
            callEach(runtime, context, self, Arity.ONE_REQUIRED, new BlockCallback() {
                public IRubyObject call(ThreadContext ctx, IRubyObject[] largs, Block blk) {
                    IRubyObject larg = packEnumValues(runtime, largs);
                    if (pattern.callMethod(ctx, "===", larg).isTrue()) {
                        synchronized (result) {
                            result.append(larg);
                        }
                    }
                    return runtime.getNil();
                }
            });
        }
        
        return result;
    }

    public static IRubyObject detectCommon(ThreadContext context, IRubyObject self, final Block block) {
        return detectCommon(context, self, null, block);
    }

    public static IRubyObject detectCommon(ThreadContext context, IRubyObject self, IRubyObject ifnone, final Block block) {
        final Ruby runtime = context.runtime;
        final IRubyObject result[] = new IRubyObject[] { null };
        final ThreadContext localContext = context;

        try {
            callEach(runtime, context, self, Arity.OPTIONAL, new BlockCallback() {
                public IRubyObject call(ThreadContext ctx, IRubyObject[] largs, Block blk) {
                    IRubyObject larg = packEnumValues(runtime, largs);
                    checkContext(localContext, ctx, "detect/find");
                    if (block.yield(ctx, larg).isTrue()) {
                        result[0] = larg;
                        throw JumpException.SPECIAL_JUMP;
                    }
                    return runtime.getNil();
                }
            });
        } catch (JumpException.SpecialJump sj) {
            return result[0];
        }

        return ifnone != null ? ifnone.callMethod(context, "call") : runtime.getNil();
    }

    @JRubyMethod
    public static IRubyObject detect(ThreadContext context, IRubyObject self, final Block block) {
        boolean blockGiven = block.isGiven();

        if (self instanceof RubyArray && blockGiven) return ((RubyArray) self).find(context, null, block);

        return block.isGiven() ? detectCommon(context, self, block) : enumeratorize(context.runtime, self, "detect");
    }

    @JRubyMethod
    public static IRubyObject detect(ThreadContext context, IRubyObject self, IRubyObject ifnone, final Block block) {
        boolean blockGiven = block.isGiven();

        if (self instanceof RubyArray && blockGiven) return ((RubyArray) self).find(context, ifnone, block);

        return block.isGiven() ? detectCommon(context, self, ifnone, block) : enumeratorize(context.runtime, self, "detect", ifnone);
    }

    // FIXME: Custom Array enumeratorize should be made for all of these methods which skip Array without a supplied block.
    @JRubyMethod
    public static IRubyObject find(ThreadContext context, IRubyObject self, final Block block) {
        boolean blockGiven = block.isGiven();

        if (self instanceof RubyArray && blockGiven) return ((RubyArray) self).find(context, null, block);

        return blockGiven ? detectCommon(context, self, block) : enumeratorize(context.runtime, self, "find");
    }

    @JRubyMethod
    public static IRubyObject find(ThreadContext context, IRubyObject self, IRubyObject ifnone, final Block block) {
        boolean blockGiven = block.isGiven();

        if (self instanceof RubyArray && blockGiven) return ((RubyArray) self).find(context, ifnone, block);

        return blockGiven ? detectCommon(context, self, ifnone, block) :
            enumeratorize(context.runtime, self, "find", ifnone);
    }

    public static IRubyObject find_index(ThreadContext context, IRubyObject self, final Block block) {
        return find_index19(context, self, block);
    }

    @JRubyMethod(name = "find_index")
    public static IRubyObject find_index19(ThreadContext context, IRubyObject self, final Block block) {
        return find_index(context, self, block, block.arity());
    }

    public static IRubyObject find_index(ThreadContext context, IRubyObject self, final Block block, Arity callbackArity) {
        boolean blockGiven = block.isGiven();

        if (self instanceof RubyArray && blockGiven) return ((RubyArray) self).find_index(context, block);

        return blockGiven ? find_indexCommon(context, self, block, callbackArity) :
            enumeratorize(context.runtime, self, "find_index");
    }

    @JRubyMethod(name = "find_index")
    public static IRubyObject find_index19(ThreadContext context, IRubyObject self, final IRubyObject cond, final Block block) {
        return find_index(context, self, cond, block);
    }

    public static IRubyObject find_index(ThreadContext context, IRubyObject self, final IRubyObject cond, final Block block) {
        final Ruby runtime = context.runtime;

        if (block.isGiven()) runtime.getWarnings().warn(ID.BLOCK_UNUSED , "given block not used");
        if (self instanceof RubyArray) return ((RubyArray) self).find_index(context, cond);

        return find_indexCommon(context, self, cond);
    }

    public static IRubyObject find_indexCommon(ThreadContext context, IRubyObject self, final Block block, Arity callbackArity) {
        final Ruby runtime = context.runtime;
        final long result[] = new long[] {0};

        try {
            callEach(runtime, context, self, callbackArity, new BlockCallback() {
                public IRubyObject call(ThreadContext ctx, IRubyObject[] largs, Block blk) {
                    IRubyObject larg = packEnumValues(runtime, largs);
                    if (block.yield(ctx, larg).isTrue()) throw JumpException.SPECIAL_JUMP;
                    result[0]++;
                    return runtime.getNil();
                }
            });
        } catch (JumpException.SpecialJump sj) {
            return RubyFixnum.newFixnum(runtime, result[0]);
        }

        return runtime.getNil();
    }

    public static IRubyObject find_indexCommon(ThreadContext context, IRubyObject self, final IRubyObject cond) {
        final Ruby runtime = context.runtime;
        final long result[] = new long[] {0};

        try {
            callEach(runtime, context, self, Arity.ONE_ARGUMENT, new BlockCallback() {
                public IRubyObject call(ThreadContext ctx, IRubyObject[] largs, Block blk) {
                    IRubyObject larg = packEnumValues(runtime, largs);
                    if (larg.equals(cond)) throw JumpException.SPECIAL_JUMP;
                    result[0]++;
                    return runtime.getNil();
                }
            });
        } catch (JumpException.SpecialJump sj) {
            return RubyFixnum.newFixnum(runtime, result[0]);
        }

        return runtime.getNil();
    }

    public static IRubyObject selectCommon(ThreadContext context, IRubyObject self, final Block block) {
        final Ruby runtime = context.runtime;
        final RubyArray result = runtime.newArray();

        callEach(runtime, context, self, Arity.OPTIONAL, new BlockCallback() {
            public IRubyObject call(ThreadContext ctx, IRubyObject[] largs, Block blk) {
                IRubyObject larg = packEnumValues(runtime, largs);
                if (block.yield(ctx, larg).isTrue()) {
                    synchronized (result) {
                        result.append(larg);
                    }
                }
                return runtime.getNil();
            }
        });

        return result;
    }

    @JRubyMethod
    public static IRubyObject select(ThreadContext context, IRubyObject self, final Block block) {
        return block.isGiven() ? selectCommon(context, self, block) : enumeratorize(context.runtime, self, "select");
    }

    @JRubyMethod
    public static IRubyObject find_all(ThreadContext context, IRubyObject self, final Block block) {
        return block.isGiven() ? selectCommon(context, self, block) : enumeratorize(context.runtime, self, "find_all");
    }

    public static IRubyObject rejectCommon(ThreadContext context, IRubyObject self, final Block block) {
        final Ruby runtime = context.runtime;
        final RubyArray result = runtime.newArray();

        callEach(runtime, context, self, Arity.OPTIONAL, new BlockCallback() {
            public IRubyObject call(ThreadContext ctx, IRubyObject[] largs, Block blk) {
                IRubyObject larg = packEnumValues(runtime, largs);
                if (!block.yield(ctx, larg).isTrue()) {
                    synchronized (result) {
                        result.append(larg);
                    }
                }
                return runtime.getNil();
            }
        });

        return result;
    }

    @JRubyMethod
    public static IRubyObject reject(ThreadContext context, IRubyObject self, final Block block) {
        return block.isGiven() ? rejectCommon(context, self, block) : enumeratorize(context.runtime, self, "reject");
    }

    public static IRubyObject collect(ThreadContext context, IRubyObject self, final Block block) {
        return collect19(context, self, block);
    }

    @JRubyMethod(name = {"collect"})
    public static IRubyObject collect19(ThreadContext context, IRubyObject self, final Block block) {
        return collectCommon19(context, self, block, "collect");
    }

    @JRubyMethod(name = {"map"})
    public static IRubyObject map19(ThreadContext context, IRubyObject self, final Block block) {
        return collectCommon19(context, self, block, "map");
    }

    private static IRubyObject collectCommon19(ThreadContext context, IRubyObject self, final Block block, String methodName) {
        final Ruby runtime = context.runtime;
        if (block.isGiven()) {
            final RubyArray result = runtime.newArray();

            callEach19(runtime, context, self, block.arity(), new BlockCallback() {
                public IRubyObject call(ThreadContext ctx, IRubyObject[] largs, Block blk) {
                    IRubyObject larg;
                    boolean newAry = false;
                    if (largs.length == 0) {
                        larg = ctx.nil;
                    } else if (largs.length == 1) {
                        larg = largs[0];
                    } else {
                        newAry = true;
                        larg = RubyArray.newArrayNoCopy(ctx.runtime, largs);
                    }
                    
                    IRubyObject value = newAry ? block.yieldArray(ctx, larg, null, null) : block.yield(ctx, larg);
                    synchronized (result) {
                        result.append(value);
                    }
                    return runtime.getNil();
                }
            });
            return result;
        } else {
            return enumeratorize(runtime, self, methodName);
        }
    }

    public static IRubyObject collectCommon(ThreadContext context, Ruby runtime, IRubyObject self,
            RubyArray result, final Block block, BlockCallback blockCallback) {
        callEach(runtime, context, self, Arity.ONE_ARGUMENT, blockCallback);
        return result;
    }

    @JRubyMethod(name = {"flat_map"})
    public static IRubyObject flat_map19(ThreadContext context, IRubyObject self, final Block block) {
        return flatMapCommon19(context, self, block, "flat_map");
    }

    @JRubyMethod(name = {"collect_concat"})
    public static IRubyObject collect_concat19(ThreadContext context, IRubyObject self, final Block block) {
        return flatMapCommon19(context, self, block, "collect_concat");
    }

    private static IRubyObject flatMapCommon19(ThreadContext context, IRubyObject self, final Block block, String methodName) {
        final Ruby runtime = context.runtime;
        if(block.isGiven()) {
            final RubyArray ary = runtime.newArray();

            callEach(runtime, context, self, block.arity(), new BlockCallback() {
                public IRubyObject call(ThreadContext ctx, IRubyObject[] largs, Block blk) {
                    IRubyObject larg = packEnumValues(runtime, largs);
                    IRubyObject i = block.yield(ctx, larg);
                    IRubyObject tmp = i.checkArrayType();
                    synchronized(ary) {
                        if(tmp.isNil()) {
                            ary.append(i);
                        } else {
                            ary.concat(tmp);
                        }
                    }
                    return runtime.getNil();
                }
            });
            return ary;
        } else {
            return enumeratorize(runtime, self, methodName);
        }
    }

    public static IRubyObject injectCommon(ThreadContext context, IRubyObject self, IRubyObject init, final Block block) {
        final Ruby runtime = context.runtime;
        final IRubyObject result[] = new IRubyObject[] { init };
        final ThreadContext localContext = context;

        callEach(runtime, context, self, Arity.OPTIONAL, new BlockCallback() {
            public IRubyObject call(ThreadContext ctx, IRubyObject[] largs, Block blk) {
                IRubyObject larg = packEnumValues(runtime, largs);
                checkContext(localContext, ctx, "inject");
                result[0] = result[0] == null ? 
                        larg : block.yieldArray(ctx, runtime.newArray(result[0], larg), null, null);

                return runtime.getNil();
            }
        });

        return result[0] == null ? runtime.getNil() : result[0];
    }

    @JRubyMethod(name = {"inject", "reduce"})
    public static IRubyObject inject(ThreadContext context, IRubyObject self, final Block block) {
        return injectCommon(context, self, null, block);
    }
    
    @JRubyMethod(name = {"inject", "reduce"})
    public static IRubyObject inject(ThreadContext context, IRubyObject self, IRubyObject arg, final Block block) {
        return block.isGiven() ? injectCommon(context, self, arg, block) : inject(context, self, null, arg, block);
    }

    @JRubyMethod(name = {"inject", "reduce"})
    public static IRubyObject inject(ThreadContext context, IRubyObject self, IRubyObject init, IRubyObject method, final Block block) {
        final Ruby runtime = context.runtime;

        if (block.isGiven()) runtime.getWarnings().warn(ID.BLOCK_UNUSED , "given block not used");

        final String methodId = method.asJavaString();
        final IRubyObject result[] = new IRubyObject[] { init }; 

        callEach(runtime, context, self, Arity.OPTIONAL, new BlockCallback() {
            public IRubyObject call(ThreadContext ctx, IRubyObject[] largs, Block blk) {
                IRubyObject larg = packEnumValues(runtime, largs);
                result[0] = result[0] == null ? larg : result[0].callMethod(ctx, methodId, larg);
                return runtime.getNil();
            }
        });
        return result[0] == null ? runtime.getNil() : result[0];
    }

    public static IRubyObject partitionCommon(ThreadContext context, IRubyObject self, final Block block) {
        final Ruby runtime = context.runtime;
        final RubyArray arr_true = runtime.newArray();
        final RubyArray arr_false = runtime.newArray();

        callEach(runtime, context, self, Arity.OPTIONAL, new BlockCallback() {
            public IRubyObject call(ThreadContext ctx, IRubyObject[] largs, Block blk) {
                IRubyObject larg = packEnumValues(runtime, largs);
                if (block.yield(ctx, larg).isTrue()) {
                    synchronized (arr_true) {
                        arr_true.append(larg);
                    }
                } else {
                    synchronized (arr_false) {
                        arr_false.append(larg);
                    }
                }

                return runtime.getNil();
            }
        });

        return runtime.newArray(arr_true, arr_false);
    }

    @JRubyMethod(name = "partition")
    public static IRubyObject partition(ThreadContext context, IRubyObject self, final Block block) {
        return block.isGiven() ? partitionCommon(context, self, block) : enumeratorize(context.runtime, self, "partition");
    }

    static class EachWithIndex implements BlockCallback {
        private int index;
        private final Block block;
        private final Ruby runtime;

        public EachWithIndex(ThreadContext ctx, Block block) {
            this(ctx, block, 0);
        }

        public EachWithIndex(ThreadContext ctx, Block block, int index) {
            this.block = block;
            this.runtime = ctx.runtime;
            this.index = index;
        }

        public IRubyObject call(ThreadContext context, IRubyObject[] iargs, Block block) {
            return this.block.call(context, packEnumValues(runtime, iargs), runtime.newFixnum(index++));
        }
    }

    /**
     * Package the arguments appropriately depending on how many there are
     * Corresponds to rb_enum_values_pack in MRI
     */
    static IRubyObject packEnumValues(Ruby runtime, IRubyObject[] args) {
        if (args.length < 2) {
            return args.length == 0 ? runtime.getNil() : args[0];
        } else {
            // For more than 1 arg, we pack them as an array
            return runtime.newArrayNoCopy(args);
        }
    }

    public static IRubyObject each_with_indexCommon(ThreadContext context, IRubyObject self, Block block) {
        callEach(context.runtime, context, self, Arity.OPTIONAL, new EachWithIndex(context, block));
        return self;
    }

    public static IRubyObject each_with_indexCommon19(ThreadContext context, IRubyObject self, Block block, IRubyObject[] args) {
        callEach(context.runtime, context, self, args, Arity.OPTIONAL, new EachWithIndex(context, block));
        return self;
    }

    public static IRubyObject each_with_objectCommon19(ThreadContext context, IRubyObject self, final Block block, final IRubyObject arg) {
        final Ruby runtime = context.runtime;
        RubyEnumerable.callEach(runtime, context, self, Arity.OPTIONAL, new BlockCallback() {
            public IRubyObject call(ThreadContext ctx, IRubyObject[] largs, Block blk) {
                block.call(ctx, new IRubyObject[]{ packEnumValues(runtime, largs), arg });
                return runtime.getNil();
            }
        });
        return arg;
    }

    public static IRubyObject each_with_index(ThreadContext context, IRubyObject self, Block block) {
        return each_with_index19(context, self, IRubyObject.NULL_ARRAY, block);
    }

    @JRubyMethod(name = "each_with_index", rest = true)
    public static IRubyObject each_with_index19(ThreadContext context, IRubyObject self, IRubyObject[] args, Block block) {
        return block.isGiven() ? each_with_indexCommon19(context, self, block, args) : enumeratorize(context.runtime, self, "each_with_index", args);
    }

    @JRubyMethod
    public static IRubyObject enum_with_index(ThreadContext context, IRubyObject self, Block block) {
        return block.isGiven() ? each_with_indexCommon(context, self, block) : enumeratorize(context.runtime, self, "enum_with_index");
    }

    @JRubyMethod
    public static IRubyObject each_with_object(ThreadContext context, IRubyObject self, IRubyObject arg, Block block) {
        return block.isGiven() ? each_with_objectCommon19(context, self, block, arg) : enumeratorize(context.runtime, self, "each_with_object", arg);
    }

    @JRubyMethod
    public static IRubyObject with_object(ThreadContext context, IRubyObject self, final IRubyObject arg, final Block block) {
        return block.isGiven() ? each_with_objectCommon19(context, self, block, arg) : enumeratorize(context.runtime, self, "with_object", arg);
    }

    @JRubyMethod(rest = true)
    public static IRubyObject each_entry(ThreadContext context, final IRubyObject self, final IRubyObject[] args, final Block block) {
        return block.isGiven() ? each_entryCommon(context, self, args, block) : enumeratorize(context.runtime, self, "each_entry", args);
    }

    public static IRubyObject each_entryCommon(ThreadContext context, final IRubyObject self, final IRubyObject[] args, final Block block) {
        callEach(context.runtime, context, self, args, Arity.OPTIONAL, new BlockCallback() {
            public IRubyObject call(ThreadContext ctx, IRubyObject[] largs, Block blk) {
                return block.yieldSpecific(ctx, packEnumValues(ctx.runtime, largs));
            }
        });
        return self;
    }
    
    public static IRubyObject each_slice(ThreadContext context, IRubyObject self, IRubyObject arg, final Block block) {
        final int size = RubyNumeric.num2int(arg);
        final Ruby runtime = context.runtime;
        if (size <= 0) throw runtime.newArgumentError("invalid slice size");

        final RubyArray result[] = new RubyArray[]{runtime.newArray(size)};

        RubyEnumerable.callEach(runtime, context, self, Arity.OPTIONAL, new BlockCallback() {
            public IRubyObject call(ThreadContext ctx, IRubyObject[] largs, Block blk) {
                result[0].append(packEnumValues(runtime, largs));
                if (result[0].size() == size) {
                    block.yield(ctx, result[0]);
                    result[0] = runtime.newArray(size);
                }
                return runtime.getNil();
            }
        });

        if (result[0].size() > 0) block.yield(context, result[0]);
        return context.runtime.getNil();
    }

    @JRubyMethod(name = "each_slice")
    public static IRubyObject each_slice19(ThreadContext context, IRubyObject self, IRubyObject arg, final Block block) {
        return block.isGiven() ? each_slice(context, self, arg, block) : enumeratorize(context.runtime, self, "each_slice", arg);
    }

    @JRubyMethod(name = "enum_slice")
    public static IRubyObject enum_slice19(ThreadContext context, IRubyObject self, IRubyObject arg, final Block block) {
        return block.isGiven() ? each_slice(context, self, arg, block) : enumeratorize(context.runtime, self, "enum_slice", arg);
    }

    public static IRubyObject each_cons(ThreadContext context, IRubyObject self, IRubyObject arg, final Block block) {
        final int size = (int)RubyNumeric.num2long(arg);
        final Ruby runtime = context.runtime;
        if (size <= 0) throw runtime.newArgumentError("invalid size");

        final RubyArray result = runtime.newArray(size);

        RubyEnumerable.callEach(runtime, context, self, Arity.OPTIONAL, new BlockCallback() {
            public IRubyObject call(ThreadContext ctx, IRubyObject[] largs, Block blk) {
                if (result.size() == size) result.shift(ctx);
                result.append(packEnumValues(runtime, largs));
                if (result.size() == size) block.yield(ctx, result.aryDup());
                return runtime.getNil();
            }
        });

        return runtime.getNil();        
    }

    @JRubyMethod(name = "each_cons")
    public static IRubyObject each_cons19(ThreadContext context, IRubyObject self, IRubyObject arg, final Block block) {
        return block.isGiven() ? each_cons(context, self, arg, block) : enumeratorize(context.runtime, self, "each_cons", arg);
    }

    @JRubyMethod(name = "enum_cons")
    public static IRubyObject enum_cons19(ThreadContext context, IRubyObject self, IRubyObject arg, final Block block) {
        return block.isGiven() ? each_cons(context, self, arg, block) : enumeratorize(context.runtime, self, "enum_cons", arg);
    }

    @JRubyMethod
    public static IRubyObject reverse_each(ThreadContext context, IRubyObject self, Block block) {
        return block.isGiven() ? reverse_eachInternal(context, self, to_a(context, self), block) :
            enumeratorize(context.runtime, self, "reverse_each");
    }

    @JRubyMethod(rest = true)
    public static IRubyObject reverse_each(ThreadContext context, IRubyObject self, IRubyObject[] args, Block block) {
        return block.isGiven() ? reverse_eachInternal(context, self, to_a(context, self, args), block) :
            enumeratorize(context.runtime, self, "reverse_each", args);
    }

    private static IRubyObject reverse_eachInternal(ThreadContext context, IRubyObject self, IRubyObject obj, Block block) { 
        ((RubyArray)obj).reverse_each(context, block);
        return self;
    }

    @JRubyMethod(name = {"include?", "member?"}, required = 1)
    public static IRubyObject include_p(ThreadContext context, IRubyObject self, final IRubyObject arg) {
        final Ruby runtime = context.runtime;
        final ThreadContext localContext = context;

        try {
            callEach(runtime, context, self, Arity.OPTIONAL, new BlockCallback() {
                public IRubyObject call(ThreadContext ctx, IRubyObject[] largs, Block blk) {
                    IRubyObject larg = packEnumValues(runtime, largs);
                    checkContext(localContext, ctx, "include?/member?");
                    if (RubyObject.equalInternal(ctx, larg, arg)) {
                        throw JumpException.SPECIAL_JUMP;
                    }
                    return runtime.getNil();
                }
            });
        } catch (JumpException.SpecialJump sj) {
            return runtime.getTrue();
        }

        return runtime.getFalse();
    }

    @JRubyMethod
    public static IRubyObject max(ThreadContext context, IRubyObject self, final Block block) {
        final Ruby runtime = context.runtime;
        final IRubyObject result[] = new IRubyObject[] { null };
        final ThreadContext localContext = context;

        if (block.isGiven()) {
            callEach(runtime, context, self, block.arity(), new BlockCallback() {
                public IRubyObject call(ThreadContext ctx, IRubyObject[] largs, Block blk) {
                    IRubyObject larg = packEnumValues(runtime, largs);
                    checkContext(localContext, ctx, "max{}");
                    if (result[0] == null || RubyComparable.cmpint(ctx, block.yieldArray(ctx,
                                                                                         runtime.newArray(larg, result[0]), null, null), larg, result[0]) > 0) {
                        result[0] = larg;
                    }
                    return runtime.getNil();
                }
            });
        } else {
            callEach(runtime, context, self, Arity.ONE_REQUIRED, new BlockCallback() {
                public IRubyObject call(ThreadContext ctx, IRubyObject[] largs, Block blk) {
                    IRubyObject larg = packEnumValues(runtime, largs);
                    synchronized (result) {
                        if (result[0] == null || RubyComparable.cmpint(ctx, invokedynamic(ctx, larg, OP_CMP, result[0]), larg, result[0]) > 0) {
                            result[0] = larg;
                        }
                    }
                    return runtime.getNil();
                }
            });
        }

        return result[0] == null ? runtime.getNil() : result[0];
    }

    @JRubyMethod
    public static IRubyObject max_by(ThreadContext context, IRubyObject self, final Block block) {
        final Ruby runtime = context.runtime;

        if (!block.isGiven()) return enumeratorize(runtime, self, "max_by");

        final IRubyObject result[] = new IRubyObject[] { runtime.getNil() };
        final ThreadContext localContext = context;

        callEach(runtime, context, self, Arity.OPTIONAL, new BlockCallback() {
            IRubyObject memo = null;
            public IRubyObject call(ThreadContext ctx, IRubyObject[] largs, Block blk) {
                IRubyObject larg = packEnumValues(runtime, largs);
                checkContext(localContext, ctx, "max_by");
                IRubyObject v = block.yield(ctx, larg);

                if (memo == null || RubyComparable.cmpint(ctx, invokedynamic(ctx, v, OP_CMP, memo), v, memo) > 0) {
                    memo = v;
                    result[0] = larg;
                }
                return runtime.getNil();
            }
        });
        return result[0];
    }

    @JRubyMethod
    public static IRubyObject min(ThreadContext context, IRubyObject self, final Block block) {
        final Ruby runtime = context.runtime;
        final IRubyObject result[] = new IRubyObject[] { null };
        final ThreadContext localContext = context;

        if (block.isGiven()) {
            callEach(runtime, context, self, block.arity(), new BlockCallback() {
                public IRubyObject call(ThreadContext ctx, IRubyObject[] largs, Block blk) {
                    IRubyObject larg = packEnumValues(runtime, largs);
                    checkContext(localContext, ctx, "min{}");
                    if (result[0] == null || RubyComparable.cmpint(ctx, block.yield(ctx, 
                            runtime.newArray(larg, result[0])), larg, result[0]) < 0) {
                        result[0] = larg;
                    }
                    return runtime.getNil();
                }
            });
        } else {
            callEach(runtime, context, self, Arity.ONE_REQUIRED, new BlockCallback() {
                public IRubyObject call(ThreadContext ctx, IRubyObject[] largs, Block blk) {
                    IRubyObject larg = packEnumValues(runtime, largs);
                    synchronized (result) {
                        if (result[0] == null || RubyComparable.cmpint(ctx, invokedynamic(ctx, larg, OP_CMP, result[0]), larg, result[0]) < 0) {
                            result[0] = larg;
                        }
                    }
                    return runtime.getNil();
                }
            });
        }

        return result[0] == null ? runtime.getNil() : result[0];
    }

    @JRubyMethod
    public static IRubyObject min_by(ThreadContext context, IRubyObject self, final Block block) {
        final Ruby runtime = context.runtime;

        if (!block.isGiven()) return enumeratorize(runtime, self, "min_by");

        final IRubyObject result[] = new IRubyObject[] { runtime.getNil() };
        final ThreadContext localContext = context;

        callEach(runtime, context, self, Arity.OPTIONAL, new BlockCallback() {
            IRubyObject memo = null;
            public IRubyObject call(ThreadContext ctx, IRubyObject[] largs, Block blk) {
                IRubyObject larg = packEnumValues(runtime, largs);
                checkContext(localContext, ctx, "min_by");
                IRubyObject v = block.yield(ctx, larg);

                if (memo == null || RubyComparable.cmpint(ctx, invokedynamic(ctx, v, OP_CMP, memo), v, memo) < 0) {
                    memo = v;
                    result[0] = larg;
                }
                return runtime.getNil();
            }
        });
        return result[0];
    }

    @JRubyMethod
    public static IRubyObject minmax(ThreadContext context, IRubyObject self, final Block block) {
        final Ruby runtime = context.runtime;
        final IRubyObject result[] = new IRubyObject[] { null, null };
        final ThreadContext localContext = context;

        if (block.isGiven()) {
            callEach(runtime, context, self, block.arity(), new BlockCallback() {
                public IRubyObject call(ThreadContext ctx, IRubyObject[] largs, Block blk) {
                    checkContext(localContext, ctx, "minmax");
                    IRubyObject arg = packEnumValues(runtime, largs);

                    if (result[0] == null) {
                        result[0] = result[1] = arg;
                    } else {
                        if (RubyComparable.cmpint(ctx, 
                                block.yield(ctx, runtime.newArray(arg, result[0])), arg, result[0]) < 0) {
                            result[0] = arg;
                        }

                        if (RubyComparable.cmpint(ctx, 
                                block.yield(ctx, runtime.newArray(arg, result[1])), arg, result[1]) > 0) {
                            result[1] = arg;
                        }
                    }
                    return runtime.getNil();
                }
            });
        } else {
            callEach(runtime, context, self, Arity.ONE_REQUIRED, new BlockCallback() {
                public IRubyObject call(ThreadContext ctx, IRubyObject[] largs, Block blk) {
                    IRubyObject arg = packEnumValues(runtime, largs);
                    synchronized (result) {
                        if (result[0] == null) {
                            result[0] = result[1] = arg;
                        } else {
                            if (RubyComparable.cmpint(ctx, invokedynamic(ctx, arg, OP_CMP, result[0]), arg, result[0]) < 0) {
                                result[0] = arg;
                            }

                            if (RubyComparable.cmpint(ctx, invokedynamic(ctx, arg, OP_CMP, result[1]), arg, result[1]) > 0) {
                                result[1] = arg;
                            }
                        }
                    }
                    return runtime.getNil();
                }
            });
        }
        if (result[0] == null) {
            result[0] = result[1] = runtime.getNil();
        }
        return runtime.newArrayNoCopy(result);
    }

    @JRubyMethod
    public static IRubyObject minmax_by(ThreadContext context, IRubyObject self, final Block block) {
        final Ruby runtime = context.runtime;

        if (!block.isGiven()) return enumeratorize(runtime, self, "minmax_by");

        final IRubyObject result[] = new IRubyObject[] { runtime.getNil(), runtime.getNil() };
        final ThreadContext localContext = context;

        callEach(runtime, context, self, Arity.OPTIONAL, new BlockCallback() {
            IRubyObject minMemo = null, maxMemo = null;
            public IRubyObject call(ThreadContext ctx, IRubyObject[] largs, Block blk) {
                checkContext(localContext, ctx, "minmax_by");
                IRubyObject arg = packEnumValues(runtime, largs);
                IRubyObject v = block.yield(ctx, arg);

                if (minMemo == null) {
                    minMemo = maxMemo = v;
                    result[0] = result[1] = arg;
                } else {
                    if (RubyComparable.cmpint(ctx, invokedynamic(ctx, v, OP_CMP, minMemo), v, minMemo) < 0) {
                        minMemo = v;
                        result[0] = arg;
                    }
                    if (RubyComparable.cmpint(ctx, invokedynamic(ctx, v, OP_CMP, maxMemo), v, maxMemo) > 0) {
                        maxMemo = v;
                        result[1] = arg;
                    }
                }
                return runtime.getNil();
            }
        });
        return runtime.newArrayNoCopy(result);
    }

    public static IRubyObject none_p(ThreadContext context, IRubyObject self, final Block block) {
        return none_p19(context, self, block);
    }

    @JRubyMethod(name = "none?")
    public static IRubyObject none_p19(ThreadContext context, IRubyObject self, final Block block) {
        return none_p(context, self, block, block.arity());
    }

    public static IRubyObject none_p(ThreadContext context, IRubyObject self, final Block block, Arity callbackArity) {
        final Ruby runtime = context.runtime;
        final ThreadContext localContext = context;
        
        try {
            if (block.isGiven()) {
                callEach(runtime, context, self, callbackArity, new BlockCallback() {
                    public IRubyObject call(ThreadContext ctx, IRubyObject[] largs, Block blk) {
                        checkContext(localContext, ctx, "none?");
                        IRubyObject larg = packEnumValues(runtime, largs);
                        if (block.yield(ctx, larg).isTrue()) throw JumpException.SPECIAL_JUMP;
                        return runtime.getNil();

                    }
                });
            } else {
                callEach(runtime, context, self, Arity.ONE_REQUIRED, new BlockCallback() {
                    public IRubyObject call(ThreadContext ctx, IRubyObject[] largs, Block blk) {
                        checkContext(localContext, ctx, "none?");
                        IRubyObject larg = packEnumValues(runtime, largs);
                        if (larg.isTrue()) throw JumpException.SPECIAL_JUMP;
                        return runtime.getNil();
                    }
                });
            }
        } catch (JumpException.SpecialJump sj) {
            return runtime.getFalse();
        }
        return runtime.getTrue();
    }

    public static IRubyObject one_p(ThreadContext context, IRubyObject self, final Block block) {
        return one_p19(context, self, block);
    }

    @JRubyMethod(name = "one?")
    public static IRubyObject one_p19(ThreadContext context, IRubyObject self, final Block block) {
        return one_p(context, self, block, block.arity());
    }

    public static IRubyObject one_p(ThreadContext context, IRubyObject self, final Block block, Arity callbackArity) {
        final Ruby runtime = context.runtime;
        final ThreadContext localContext = context;
        final boolean[] result = new boolean[] { false };
        
        try {
            if (block.isGiven()) {
                callEach(runtime, context, self, callbackArity, new BlockCallback() {
                    public IRubyObject call(ThreadContext ctx, IRubyObject[] largs, Block blk) {
                        checkContext(localContext, ctx, "one?");
                        IRubyObject larg = packEnumValues(runtime, largs);
                        if (block.yield(ctx, larg).isTrue()) {
                            if (result[0]) {
                                throw JumpException.SPECIAL_JUMP;
                            } else {
                                result[0] = true;
                            }
                        }
                        return runtime.getNil();
                    }
                });
            } else {
                callEach(runtime, context, self, Arity.ONE_REQUIRED, new BlockCallback() {
                    public IRubyObject call(ThreadContext ctx, IRubyObject[] largs, Block blk) {
                        checkContext(localContext, ctx, "one?");
                        IRubyObject larg = packEnumValues(runtime, largs);
                        if (larg.isTrue()) {
                            if (result[0]) {
                                throw JumpException.SPECIAL_JUMP;
                            } else {
                                result[0] = true;
                            }
                        }
                        return runtime.getNil();
                    }
                });
            }
        } catch (JumpException.SpecialJump sj) {
            return runtime.getFalse();
        }
        return result[0] ? runtime.getTrue() : runtime.getFalse();
    }

    public static IRubyObject all_p(ThreadContext context, IRubyObject self, final Block block) {
        return all_p19(context, self, block);
    }

    @JRubyMethod(name = "all?")
    public static IRubyObject all_p19(ThreadContext context, IRubyObject self, final Block block) {
        return all_pCommon(context, self, block, block.arity());
    }

    public static IRubyObject all_pCommon(ThreadContext context, IRubyObject self, final Block block, Arity callbackArity) {
        if (self instanceof RubyArray) return ((RubyArray) self).all_p(context, block);

        final Ruby runtime = context.runtime;
        final ThreadContext localContext = context;

        try {
            if (block.isGiven()) {
                callEach(runtime, context, self, callbackArity, new BlockCallback() {
                    public IRubyObject call(ThreadContext ctx, IRubyObject[] largs, Block blk) {
                        checkContext(localContext, ctx, "all?");
                        IRubyObject larg = packEnumValues(runtime, largs);
                        if (!block.yield(ctx, larg).isTrue()) {
                            throw JumpException.SPECIAL_JUMP;
                        }
                        return runtime.getNil();
                    }
                });
            } else {
                callEach(runtime, context, self, Arity.ONE_REQUIRED, new BlockCallback() {
                    public IRubyObject call(ThreadContext ctx, IRubyObject[] largs, Block blk) {
                        checkContext(localContext, ctx, "all?");
                        IRubyObject larg = packEnumValues(runtime, largs);
                        if (!larg.isTrue()) {
                            throw JumpException.SPECIAL_JUMP;
                        }
                        return runtime.getNil();
                    }
                });
            }
        } catch (JumpException.SpecialJump sj) {
            return runtime.getFalse();
        }

        return runtime.getTrue();
    }
    
    @JRubyMethod(name = "any?")
    public static IRubyObject any_p(ThreadContext context, IRubyObject self, final Block block) {
        if (self instanceof RubyArray) return ((RubyArray) self).any_p(context, block);
        
        return any_pCommon(context, self, block);
    }
    
    public static IRubyObject any_pCommon(ThreadContext context, IRubyObject self, final Block block) {
        final Ruby runtime = context.runtime;

        try {
            if (block.isGiven()) {
                each(context, self, new JavaInternalBlockBody(runtime, context, "Enumerable#any?", block.arity()) {
                    public IRubyObject yield(ThreadContext context, IRubyObject[] args) {
                        IRubyObject packedArg = packEnumValues(context.runtime, args);
                        if (block.yield(context, packedArg).isTrue()) throw JumpException.SPECIAL_JUMP;
                        return runtime.getNil();
                    }
                });
            } else {
                each(context, self, new JavaInternalBlockBody(runtime, context, "Enumerable#any?", Arity.ONE_REQUIRED) {
                    public IRubyObject yield(ThreadContext context, IRubyObject[] args) {
                        IRubyObject packedArg = packEnumValues(context.runtime, args);
                        if (packedArg.isTrue()) throw JumpException.SPECIAL_JUMP;
                        return runtime.getNil();
                    }
                });
            }
        } catch (JumpException.SpecialJump sj) {
            return runtime.getTrue();
        }

        return runtime.getFalse();
    }

    public static IRubyObject zip(ThreadContext context, IRubyObject self, final IRubyObject[] args, final Block block) {
        return zip19(context, self, args, block);
    }
    
    @JRubyMethod(name = "zip", rest = true)
    public static IRubyObject zip19(ThreadContext context, IRubyObject self, final IRubyObject[] args, final Block block) {
        return zipCommon19(context, self, args, block);
    }

    public static IRubyObject[] zipCommonConvert(Ruby runtime, IRubyObject[] args) {
        return zipCommonConvert(runtime, args, "to_a");
    }

    public static IRubyObject[] zipCommonConvert(Ruby runtime, IRubyObject[] args, String method) {
        RubyClass array = runtime.getArray();
        ThreadContext context = runtime.getCurrentContext();
        
        // 1.9 tries to convert, and failing that tries to "each" elements into a new array
        for (int i = 0; i < args.length; i++) {
            IRubyObject result = TypeConverter.convertToTypeWithCheck19(args[i], array, method);
            if (result.isNil()) {
                result = takeItems(context, args[i]);
            }
            args[i] = result;
        }

        return args;
    }

    public static IRubyObject zipCommon(ThreadContext context, IRubyObject self,
            IRubyObject[] aArgs, final Block block) {
        final Ruby runtime = context.runtime;
        final IRubyObject[] args = zipCommonConvert(runtime, aArgs);

        return zipCommonAry(context, self, args, block);
    }

    public static IRubyObject zipCommon19(ThreadContext context, IRubyObject self,
            IRubyObject[] args, final Block block) {
        final Ruby runtime = context.runtime;
        final int aLen = args.length + 1;
        RubyClass array = runtime.getArray();
        
        final IRubyObject[] newArgs = new IRubyObject[args.length];

        boolean hasUncoercible = false;
        for (int i = 0; i < args.length; i++) {
            newArgs[i] = TypeConverter.convertToType(args[i], array, "to_ary", false);
            if (newArgs[i].isNil()) {
                hasUncoercible = true;
            }
        }
        
        // Handle uncoercibles by trying to_enum conversion
        if (hasUncoercible) {
            RubySymbol each = runtime.newSymbol("each");
            for (int i = 0; i < args.length; i++) {
                newArgs[i] = args[i].callMethod(context, "to_enum", each);
            }
        }
        
        if (hasUncoercible) {
            return zipCommonEnum(context, self, newArgs, block);
        } else {
            return zipCommonAry(context, self, newArgs, block);
        }
    }

    // TODO: Eliminate duplication here and zipCommonEnum
    // See enum_zip + zip_ary in Ruby source (1.9, anyway)
    public static IRubyObject zipCommonAry(ThreadContext context, IRubyObject self,
            final IRubyObject[] args, final Block block) {
        final Ruby runtime = context.runtime;
        final int len = args.length + 1;

        if (block.isGiven()) {
            callEach(runtime, context, self, block.arity(), new BlockCallback() {
                AtomicInteger ix = new AtomicInteger(0);

                public IRubyObject call(ThreadContext ctx, IRubyObject[] largs, Block blk) {
                    IRubyObject larg = packEnumValues(runtime, largs);
                    RubyArray array = runtime.newArray(len);
                    int myIx = ix.getAndIncrement();
                    array.append(larg);
                    for (int i = 0, j = args.length; i < j; i++) {
                        array.append(((RubyArray) args[i]).entry(myIx));
                    }
                    block.yield(ctx, array);
                    return runtime.getNil();
                }
            });
            return runtime.getNil();
        } else {
            final RubyArray zip = runtime.newArray();
            callEach(runtime, context, self, Arity.ONE_REQUIRED, new BlockCallback() {
                AtomicInteger ix = new AtomicInteger(0);

                public IRubyObject call(ThreadContext ctx, IRubyObject[] largs, Block blk) {
                    IRubyObject larg = packEnumValues(runtime, largs);
                    RubyArray array = runtime.newArray(len);
                    array.append(larg);
                    int myIx = ix.getAndIncrement();
                    for (int i = 0, j = args.length; i < j; i++) {
                        array.append(((RubyArray) args[i]).entry(myIx));
                    }
                    synchronized (zip) {
                        zip.append(array);
                    }
                    return runtime.getNil();
                }
            });
            return zip;
        }
    }

    // TODO: Eliminate duplication here and zipCommonAry
    // See enum_zip + zip_i in Ruby source
    public static IRubyObject zipCommonEnum(ThreadContext context, IRubyObject self,
            final IRubyObject[] args, final Block block) {
        final Ruby runtime = context.runtime;
        final int len = args.length + 1;

        if (block.isGiven()) {
            callEach(runtime, context, self, block.arity(), new BlockCallback() {
                AtomicInteger ix = new AtomicInteger(0);

                public IRubyObject call(ThreadContext ctx, IRubyObject[] largs, Block blk) {
                    IRubyObject larg = packEnumValues(runtime, largs);
                    RubyArray array = runtime.newArray(len);
                    int myIx = ix.getAndIncrement();
                    array.append(larg);
                    for (int i = 0, j = args.length; i < j; i++) {
                        array.append(zipEnumNext(ctx, args[i]));
                    }
                    block.yield(ctx, array);
                    return runtime.getNil();
                }
            });
            return runtime.getNil();
        } else {
            final RubyArray zip = runtime.newArray();
            callEach(runtime, context, self, Arity.ONE_REQUIRED, new BlockCallback() {
                AtomicInteger ix = new AtomicInteger(0);

                public IRubyObject call(ThreadContext ctx, IRubyObject[] largs, Block blk) {
                    IRubyObject larg = packEnumValues(runtime, largs);
                    RubyArray array = runtime.newArray(len);
                    array.append(larg);
                    int myIx = ix.getAndIncrement();
                    for (int i = 0, j = args.length; i < j; i++) {
                        array.append(zipEnumNext(ctx, args[i]));
                    }
                    synchronized (zip) {
                        zip.append(array);
                    }
                    return runtime.getNil();
                }
            });
            return zip;
        }
    }
    
    /**
     * Take all items from the given enumerable and insert them into a new array.
     * 
     * See take_items() in array.c.
     * 
     * @param context current context
     * @param enumerable object from which to take
     * @return an array of the object's elements
     */
    public static IRubyObject takeItems(ThreadContext context, IRubyObject enumerable) {
        final RubyArray array = context.runtime.newArray();
        synchronized (array) {
            callEach(context.runtime, context, enumerable, Arity.ONE_ARGUMENT, new BlockCallback() {
                public IRubyObject call(ThreadContext ctx, IRubyObject[] largs, Block blk) {
                    IRubyObject larg = packEnumValues(ctx.runtime, largs);
                    array.append(larg);
                    return larg;
                }
            });
        }
        
        return array;
    }
    
    public static IRubyObject zipEnumNext(ThreadContext context, IRubyObject arg) {
        Ruby runtime = context.runtime;
        
        if (arg.isNil()) {
            return context.nil;
        } else {
            try {
                return arg.callMethod(context, "next");
            } catch (RaiseException re) {
                if (re.getException().getMetaClass() == runtime.getStopIteration()) {
                    return context.nil;
                } else {
                    throw re;
                }
            }
        }
    }

    @JRubyMethod
    public static IRubyObject group_by(ThreadContext context, IRubyObject self, final Block block) {
        final Ruby runtime = context.runtime;
        
        if (!block.isGiven()) return enumeratorize(runtime, self, "group_by");
        
        final RubyHash result = new RubyHash(runtime);

        callEach(runtime, context, self, Arity.OPTIONAL, new BlockCallback() {
            public IRubyObject call(ThreadContext ctx, IRubyObject[] largs, Block blk) {
                IRubyObject larg = packEnumValues(runtime, largs);
                IRubyObject key = block.yield(ctx, larg);
                synchronized (result) {
                    RubyArray curr = (RubyArray)result.fastARef(key);

                    if (curr == null) {
                        curr = runtime.newArray();
                        result.fastASet(key, curr);
                    }
                    curr.append(larg);
                }
                return runtime.getNil();
            }
        });

        return result;
    }

    @Deprecated
    public static IRubyObject chunk(ThreadContext context, IRubyObject self, final IRubyObject[] args, final Block block) {
        switch (Arity.checkArgumentCount(context.runtime, args, 0, 1)) {
        case 0:
            return chunk(context, self, block);
        case 1:
            return chunk(context, self, args[0], block);
        default:
            // should never be reached
            throw context.runtime.newArgumentError(args.length, 0);
        }
    }
    
    @JRubyMethod
    public static IRubyObject chunk(ThreadContext context, IRubyObject self, final Block block) {
        return chunk(context, self, context.nil, block);
    }
    
    @JRubyMethod
    public static IRubyObject chunk(ThreadContext context, IRubyObject self, final IRubyObject initialState, final Block block) {
        if(!block.isGiven()) {
            throw context.runtime.newArgumentError("no block given");
        }

        IRubyObject enumerator = context.runtime.getEnumerator().allocate();
        enumerator.getInternalVariables().setInternalVariable("chunk_enumerable", self);
        enumerator.getInternalVariables().setInternalVariable("chunk_categorize", RubyProc.newProc(context.runtime, block, block.type));
        enumerator.getInternalVariables().setInternalVariable("chunk_initial_state", initialState);

        Helpers.invoke(context, enumerator, "initialize",
                CallBlock.newCallClosure(self, context.runtime.getEnumerable(), Arity.ONE_ARGUMENT,
                        new ChunkedBlockCallback(context.runtime, enumerator), context));
        return enumerator;
    }

    static class ChunkArg {
        public IRubyObject categorize;
        public IRubyObject state;
        public IRubyObject prev_value;
        public IRubyObject prev_elts;
        public IRubyObject yielder;
    }

    // chunk_i
    public static final class ChunkedBlockCallback implements BlockCallback {
        private final Ruby runtime;
        private final IRubyObject enumerator;

        public ChunkedBlockCallback(Ruby runtime, IRubyObject enumerator) {
            this.runtime = runtime;
            this.enumerator = enumerator;
        }

        public IRubyObject call(ThreadContext context, IRubyObject[] largs, Block blk) {
            IRubyObject args = packEnumValues(runtime, largs);
            final ChunkArg arg = new ChunkArg();
            IRubyObject enumerable = (IRubyObject)enumerator.getInternalVariables().getInternalVariable("chunk_enumerable");
            arg.categorize = (IRubyObject)enumerator.getInternalVariables().getInternalVariable("chunk_categorize");
            arg.state = (IRubyObject)enumerator.getInternalVariables().getInternalVariable("chunk_initial_state");
            arg.prev_value = runtime.getNil();
            arg.prev_elts = runtime.getNil();
            arg.yielder = args;

            if(!arg.state.isNil()) {
                arg.state = arg.state.dup();
            }

            final IRubyObject alone = runtime.newSymbol("_alone");
            final IRubyObject separator = runtime.newSymbol("_separator");

            callEach(runtime, context, enumerable, Arity.ONE_ARGUMENT, new BlockCallback() {
                    public IRubyObject call(ThreadContext ctx, IRubyObject[] largs, Block blk) {
                        IRubyObject i = packEnumValues(runtime, largs);
                        IRubyObject v;
                        if(arg.state.isNil()) {
                            v = arg.categorize.callMethod(ctx, "call", i);
                        } else {
                            v = arg.categorize.callMethod(ctx, "call", new IRubyObject[]{i, arg.state});
                        }

                        if(v == alone) {
                            if(!arg.prev_value.isNil()) {
                                arg.yielder.callMethod(ctx, "<<", runtime.newArray(arg.prev_value, arg.prev_elts));
                                arg.prev_value = arg.prev_elts = runtime.getNil();
                            }
                            arg.yielder.callMethod(ctx, "<<", runtime.newArray(v, runtime.newArray(i)));
                        } else if(v.isNil() || v == separator) {
                            if(!arg.prev_value.isNil()) {
                                arg.yielder.callMethod(ctx, "<<", runtime.newArray(arg.prev_value, arg.prev_elts));
                                arg.prev_value = arg.prev_elts = runtime.getNil();
                            }
                        } else if((v instanceof RubySymbol) && v.toString().charAt(0) == '_') {
                            throw runtime.newRuntimeError("symbol begins with an underscore is reserved");
                        } else {
                            if(arg.prev_value.isNil()) {
                                arg.prev_value = v;
                                arg.prev_elts = runtime.newArray(i);
                            } else {
                                if(arg.prev_value.equals(v)) {
                                    ((RubyArray)arg.prev_elts).append(i);
                                } else {
                                    arg.yielder.callMethod(ctx, "<<", runtime.newArray(arg.prev_value, arg.prev_elts));
                                    arg.prev_value = v;
                                    arg.prev_elts = runtime.newArray(i);
                                }
                            }
                        }
                        return runtime.getNil();
                    }
                });

            if(!arg.prev_elts.isNil()) {
                arg.yielder.callMethod(context, "<<", runtime.newArray(arg.prev_value, arg.prev_elts));
            }

            return runtime.getNil();
        }
    }

    public static final class AppendBlockCallback implements BlockCallback {
        private Ruby runtime;
        private RubyArray result;

        public AppendBlockCallback(Ruby runtime, RubyArray result) {
            this.runtime = runtime;
            this.result = result;
        }

        public IRubyObject call(ThreadContext context, IRubyObject[] largs, Block blk) {
            result.append(packEnumValues(runtime, largs));
            return runtime.getNil();
        }
    }
}<|MERGE_RESOLUTION|>--- conflicted
+++ resolved
@@ -119,15 +119,7 @@
     }
 
     public static IRubyObject count18(ThreadContext context, IRubyObject self, final Block block) {
-<<<<<<< HEAD
         return count(context, self, block);
-=======
-        if (!block.isGiven() && self.respondsTo("size")) {
-            return self.callMethod(context, "size");
-        }
-
-        return countCommon(context, self, block, Arity.OPTIONAL);
->>>>>>> d3390f38
     }
 
     @JRubyMethod(name = "count")
@@ -140,17 +132,10 @@
         final int result[] = new int[] { 0 };
         
         if (block.isGiven()) {
-<<<<<<< HEAD
             each(context, self, new JavaInternalBlockBody(runtime, context, "Enumerable#count", block.arity()) {
                 public IRubyObject yield(ThreadContext context, IRubyObject[] args) {
                     IRubyObject packedArg = packEnumValues(context.runtime, args);
                     if (block.yield(context, packedArg).isTrue()) result[0]++;
-=======
-            callEach(runtime, context, self, callbackArity, new BlockCallback() {
-                public IRubyObject call(ThreadContext ctx, IRubyObject[] largs, Block blk) {
-                    IRubyObject packedArgs = packEnumValues(ctx.runtime, largs);
-                    if (block.yield(ctx, packedArgs).isTrue()) result[0]++;
->>>>>>> d3390f38
                     return runtime.getNil();
                 }
             });
