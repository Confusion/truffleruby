--- conflicted
+++ resolved
@@ -28,28 +28,7 @@
     - JAVA_OPTS="-XX:+TieredCompilation -XX:TieredStopAtLevel=1 -Xmn48M -Xmx512M"
     - MALLOC_ARENA_MAX=2
   matrix:
-<<<<<<< HEAD
-=======
-    - PHASE='-Ptest'
-    - PHASE='-Prake -Dtask=test:jruby'
-    - PHASE='-Prake -Dtask=test:jruby:fullint'
-    - PHASE='-Prake -Dtask=test:jruby:jit'
-    - PHASE='-Prake -Dtask=test:mri'
-    - PHASE='-Prake -Dtask=test:mri:fullint'
-    - PHASE='-Prake -Dtask=test:mri:jit'
-    - PHASE='-Prake -Dtask=test:slow_suites'
-    - PHASE='-Prake -Dtask=test:tracing'
-    - PHASE='-Prake -Dtask=spec:ji'
-    - PHASE='-Prake -Dtask=spec:compiler'
-    - PHASE='-Prake -Dtask=spec:compiler' JRUBY_OPTS=-Xcompile.invokedynamic
-    - PHASE='-Prake -Dtask=spec:ffi'
-    - PHASE='-Prake -Dtask=spec:regression'
-    - PHASE='-Prake -Dtask=spec:ruby:fast'
-    - PHASE='-Prake -Dtask=spec:jruby'
-    - PHASE='-Prake -Dtask=spec:jrubyc'
-    - PHASE='-Prake -Dtask=spec:profiler'
     - JT='test specs :command_line'
->>>>>>> 876eab61
     - JT='test specs :language'
     - JT='test specs :core'
     - JT='test specs :library'
@@ -59,29 +38,6 @@
 
 matrix:
   include:
-<<<<<<< HEAD
-=======
-    # these profile do no need to run for all JDKs
-    - env: PHASE='-Pdist --projects !truffle'
-      jdk: oraclejdk8
-    - env: PHASE='-Pjruby-jars --projects !truffle'
-      jdk: openjdk7
-    - env: PHASE='-Pmain --projects !truffle'
-      jdk: oraclejdk8
-    - env: PHASE='-Pcomplete --projects !truffle'
-      jdk: oraclejdk8
-    - env: PHASE='-Posgi --projects !truffle'
-      jdk: openjdk7
-    - env: PHASE='-Pj2ee --projects !truffle'
-      jdk: oraclejdk7
-    # These next two started crashing on JDK7 in March 2015, possibly due to JVM issues on Travis's Docker-based env
-    - env: PHASE='-Pjruby-jars,test -Dinvoker.test=extended --projects !truffle'
-      jdk: oraclejdk8
-    - env: PHASE='-Pmain,test -Dinvoker.test=extended --projects !truffle'
-      jdk: oraclejdk8
-    - env: PHASE='-Pjruby_complete_jar_extended -Dinvoker.skip=true --projects !truffle'
-      jdk: oraclejdk8
->>>>>>> 876eab61
     - env: COMMAND=test/check_versions.sh
       jdk: oraclejdk8
     #- env: JT=check_ambiguous_arguments
