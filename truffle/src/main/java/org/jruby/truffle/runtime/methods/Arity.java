/*
 * Copyright (c) 2013, 2015 Oracle and/or its affiliates. All rights reserved. This
 * code is released under a tri EPL/GPL/LGPL license. You can use it,
 * redistribute it and/or modify it under the terms of the:
 *
 * Eclipse Public License version 1.0
 * GNU General Public License version 2
 * GNU Lesser General Public License version 2.1
 */
package org.jruby.truffle.runtime.methods;

public class Arity {

    public static final Arity NO_ARGUMENTS = new Arity(0, 0, false, false);
    public static final Arity ONE_REQUIRED = new Arity(1, 0, false, false);

    private final int required;
    private final int optional;
    private final boolean allowsMore;
    private final int definedKeywords;
    private final boolean hasKeywords;
    private final boolean hasKeyRest;

    public Arity(int required, int optional, boolean allowsMore, boolean hasKeywords, boolean hasKeyRest, int definedKeywords) {
        this.required = required;
        this.optional = optional;
        this.allowsMore = allowsMore;
        this.definedKeywords = definedKeywords;
        this.hasKeywords = hasKeywords;
        this.hasKeyRest = hasKeyRest;
    }

    public int getRequired() {
        return required;
    }

    public int getOptional() {
        return optional;
    }

    public boolean allowsMore() {
        return allowsMore;
    }

    public boolean hasKeywords() {
        return hasKeywords;
    }

<<<<<<< HEAD
    public int getCountKeywords() {
        return definedKeywords;
    }

    public boolean hasKeyRest() {
        return hasKeyRest;
=======
    public int getArityNumber() {
        int count = required;

        if (hasKeywords) {
            count++;
        }

        if (optional > 0 || allowsMore) {
            count = -count - 1;
        }

        return count;
    }

    @Override
    public String toString() {
        return "Arity{" +
                "required=" + required +
                ", optional=" + optional +
                ", allowsMore=" + allowsMore +
                ", hasKeywords=" + hasKeywords +
                '}';
>>>>>>> 56ce58a3
    }

}<|MERGE_RESOLUTION|>--- conflicted
+++ resolved
@@ -11,8 +11,8 @@
 
 public class Arity {
 
-    public static final Arity NO_ARGUMENTS = new Arity(0, 0, false, false);
-    public static final Arity ONE_REQUIRED = new Arity(1, 0, false, false);
+    public static final Arity NO_ARGUMENTS = new Arity(0, 0, false, false, false, 0);
+    public static final Arity ONE_REQUIRED = new Arity(1, 0, false, false, false, 0);
 
     private final int required;
     private final int optional;
@@ -46,14 +46,14 @@
         return hasKeywords;
     }
 
-<<<<<<< HEAD
     public int getCountKeywords() {
         return definedKeywords;
     }
 
     public boolean hasKeyRest() {
         return hasKeyRest;
-=======
+    }
+
     public int getArityNumber() {
         int count = required;
 
@@ -74,9 +74,9 @@
                 "required=" + required +
                 ", optional=" + optional +
                 ", allowsMore=" + allowsMore +
+                ", definedKeywords=" + definedKeywords +
                 ", hasKeywords=" + hasKeywords +
+                ", hasKeyRest=" + hasKeyRest +
                 '}';
->>>>>>> 56ce58a3
     }
-
 }