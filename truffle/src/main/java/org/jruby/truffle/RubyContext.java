/*
 * Copyright (c) 2013, 2016 Oracle and/or its affiliates. All rights reserved. This
 * code is released under a tri EPL/GPL/LGPL license. You can use it,
 * redistribute it and/or modify it under the terms of the:
 *
 * Eclipse Public License version 1.0
 * GNU General Public License version 2
 * GNU Lesser General Public License version 2.1
 */
package org.jruby.truffle;

import com.oracle.truffle.api.CompilerAsserts;
import com.oracle.truffle.api.CompilerOptions;
import com.oracle.truffle.api.ExecutionContext;
import com.oracle.truffle.api.Truffle;
import com.oracle.truffle.api.TruffleLanguage;
import com.oracle.truffle.api.instrumentation.Instrumenter;
import com.oracle.truffle.api.object.DynamicObject;
import org.jruby.Ruby;
import org.jruby.truffle.core.CoreLibrary;
import org.jruby.truffle.core.exception.CoreExceptions;
import org.jruby.truffle.core.kernel.AtExitManager;
import org.jruby.truffle.core.kernel.TraceManager;
import org.jruby.truffle.core.module.ModuleOperations;
import org.jruby.truffle.core.objectspace.ObjectSpaceManager;
import org.jruby.truffle.core.rope.RopeTable;
import org.jruby.truffle.core.rubinius.RubiniusPrimitiveManager;
import org.jruby.truffle.core.string.CoreStrings;
import org.jruby.truffle.core.string.FrozenStrings;
import org.jruby.truffle.core.symbol.SymbolTable;
import org.jruby.truffle.core.thread.ThreadManager;
import org.jruby.truffle.extra.AttachmentsManager;
import org.jruby.truffle.interop.InteropManager;
import org.jruby.truffle.interop.JRubyInterop;
import org.jruby.truffle.language.CallStackManager;
import org.jruby.truffle.language.LexicalScope;
import org.jruby.truffle.language.Options;
import org.jruby.truffle.language.RubyGuards;
import org.jruby.truffle.language.SafepointManager;
import org.jruby.truffle.language.arguments.RubyArguments;
import org.jruby.truffle.language.loader.CodeLoader;
import org.jruby.truffle.language.loader.FeatureLoader;
import org.jruby.truffle.language.loader.SourceCache;
import org.jruby.truffle.language.loader.SourceLoader;
import org.jruby.truffle.language.methods.DeclarationContext;
import org.jruby.truffle.language.methods.InternalMethod;
import org.jruby.truffle.platform.NativePlatform;
import org.jruby.truffle.platform.NativePlatformFactory;
import org.jruby.truffle.stdlib.CoverageManager;
import org.jruby.truffle.tools.InstrumentationServerManager;
import org.jruby.truffle.tools.callgraph.CallGraph;
import org.jruby.truffle.tools.callgraph.SimpleWriter;

import java.io.FileNotFoundException;
import java.io.PrintStream;
import java.io.UnsupportedEncodingException;
import java.nio.charset.StandardCharsets;

public class RubyContext extends ExecutionContext {

    private static volatile RubyContext latestInstance;

    private final TruffleLanguage.Env env;
    private final Ruby jrubyRuntime;

    private final Options options = new Options();
    private final RopeTable ropeTable = new RopeTable();
    private final RubiniusPrimitiveManager rubiniusPrimitiveManager = new RubiniusPrimitiveManager();
    private final JRubyInterop jrubyInterop = new JRubyInterop(this);
    private final SafepointManager safepointManager = new SafepointManager(this);
    private final SymbolTable symbolTable = new SymbolTable(this);
    private final InteropManager interopManager = new InteropManager(this);
    private final CodeLoader codeLoader = new CodeLoader(this);
    private final FeatureLoader featureLoader = new FeatureLoader(this);
    private final TraceManager traceManager;
    private final ObjectSpaceManager objectSpaceManager = new ObjectSpaceManager(this);
    private final AtExitManager atExitManager = new AtExitManager(this);
    private final SourceCache sourceCache = new SourceCache(new SourceLoader(this));
    private final CallStackManager callStack = new CallStackManager(this);
    private final CoreStrings coreStrings = new CoreStrings(this);
    private final FrozenStrings frozenStrings = new FrozenStrings(this);
    private final CoreExceptions coreExceptions = new CoreExceptions(this);

    private final CompilerOptions compilerOptions = Truffle.getRuntime().createCompilerOptions();

    private final NativePlatform nativePlatform;
    private final CoreLibrary coreLibrary;
    private final ThreadManager threadManager;
    private final LexicalScope rootLexicalScope;
    private final InstrumentationServerManager instrumentationServerManager;
    private final CallGraph callGraph;
    private final PrintStream debugStandardOut;
    private final CoverageManager coverageManager;

    private final Object classVariableDefinitionLock = new Object();

    private org.jruby.ast.RootNode initialJRubyRootNode;
    private final AttachmentsManager attachmentsManager;

    public RubyContext(Ruby jrubyRuntime, TruffleLanguage.Env env) {
        latestInstance = this;

        this.jrubyRuntime = jrubyRuntime;
        this.env = env;

        if (options.CALL_GRAPH) {
            callGraph = new CallGraph();
        } else {
            callGraph = null;
        }

        // Stuff that needs to be loaded before we load any code

        /*
         * The Graal option TimeThreshold sets how long a method has to become hot after it has started running, in ms.
         * This is designed to not try to compile cold methods that just happen to be called enough times during a
         * very long running program. We haven't worked out the best value of this for Ruby yet, and the default value
         * produces poor benchmark results. Here we just set it to a very high value, to effectively disable it.
         */

        if (compilerOptions.supportsOption("MinTimeThreshold")) {
            compilerOptions.setOption("MinTimeThreshold", 100000000);
        }

        /*
         * The Graal option InliningMaxCallerSize sets the maximum size of a method for where we consider to inline
         * calls from that method. So it's the caller method we're talking about, not the called method. The default
         * value doesn't produce good results for Ruby programs, but we aren't sure why yet. Perhaps it prevents a few
         * key methods from the core library from inlining other methods.
         */

        if (compilerOptions.supportsOption("MinInliningMaxCallerSize")) {
            compilerOptions.setOption("MinInliningMaxCallerSize", 5000);
        }

        // Load the core library classes

        coreLibrary = new CoreLibrary(this);
        coreLibrary.initialize();

        // Create objects that need core classes

        nativePlatform = NativePlatformFactory.createPlatform(this);
        rootLexicalScope = new LexicalScope(null, coreLibrary.getObjectClass());

        threadManager = new ThreadManager(this);
        threadManager.initialize();

        // Load the nodes

        org.jruby.Main.printTruffleTimeMetric("before-load-nodes");
        coreLibrary.addCoreMethods();
        rubiniusPrimitiveManager.addAnnotatedPrimitives();
        org.jruby.Main.printTruffleTimeMetric("after-load-nodes");

        // Load the reset of the core library

        coreLibrary.initializeAfterBasicMethodsAdded();

        // Load other subsystems

        final PrintStream configStandardOut = jrubyRuntime.getInstanceConfig().getOutput();
        debugStandardOut = (configStandardOut == System.out) ? null : configStandardOut;

        if (options.INSTRUMENTATION_SERVER_PORT != 0) {
            instrumentationServerManager = new InstrumentationServerManager(this, options.INSTRUMENTATION_SERVER_PORT);
            instrumentationServerManager.start();
        } else {
            instrumentationServerManager = null;
        }

        final Instrumenter instrumenter = env.lookup(Instrumenter.class);
        attachmentsManager = new AttachmentsManager(this, instrumenter);
        traceManager = new TraceManager(this, instrumenter);
        coverageManager = new CoverageManager(this, instrumenter);
    }

    public Object send(Object object, String methodName, DynamicObject block, Object... arguments) {
        CompilerAsserts.neverPartOfCompilation();

        assert block == null || RubyGuards.isRubyProc(block);

        final InternalMethod method = ModuleOperations.lookupMethod(coreLibrary.getMetaClass(object), methodName);

        if (method == null || method.isUndefined()) {
            return null;
        }

        return method.getCallTarget().call(
                RubyArguments.pack(null, null, method, DeclarationContext.METHOD, null, object, block, arguments));
    }

    public void shutdown() {
        if (getOptions().ROPE_PRINT_INTERN_STATS) {
            System.out.println("Ropes re-used: " + getRopeTable().getRopesReusedCount());
            System.out.println("Rope byte arrays re-used: " + getRopeTable().getByteArrayReusedCount());
            System.out.println("Rope bytes saved: " + getRopeTable().getRopeBytesSaved());
            System.out.println("Total ropes interned: " + getRopeTable().totalRopes());
        }

        atExitManager.runSystemExitHooks();

        if (instrumentationServerManager != null) {
            instrumentationServerManager.shutdown();
        }

        threadManager.shutdown();

        if (options.COVERAGE_GLOBAL) {
            coverageManager.print(System.out);
        }

        if (callGraph != null) {
            callGraph.resolve();

            if (options.CALL_GRAPH_WRITE != null) {
                try (PrintStream stream = new PrintStream(options.CALL_GRAPH_WRITE, StandardCharsets.UTF_8.name())) {
                    new SimpleWriter(callGraph, stream).write();
                } catch (FileNotFoundException | UnsupportedEncodingException e) {
                    e.printStackTrace();
                }
            }
        }
    }

    public void setInitialJRubyRootNode(org.jruby.ast.RootNode initialJRubyRootNode) {
        this.initialJRubyRootNode = initialJRubyRootNode;
    }

    public org.jruby.ast.RootNode getInitialJRubyRootNode() {
        return initialJRubyRootNode;
    }

    public Options getOptions() {
        return options;
    }

    public TruffleLanguage.Env getEnv() {
        return env;
    }

    public NativePlatform getNativePlatform() {
        return nativePlatform;
    }

    public JRubyInterop getJRubyInterop() {
        return jrubyInterop;
    }

    public Ruby getJRubyRuntime() {
        return jrubyRuntime;
    }

    public CoreLibrary getCoreLibrary() {
        return coreLibrary;
    }

    public PrintStream getDebugStandardOut() {
        return debugStandardOut;
    }

    public FeatureLoader getFeatureLoader() {
        return featureLoader;
    }

    public ObjectSpaceManager getObjectSpaceManager() {
        return objectSpaceManager;
    }

    public ThreadManager getThreadManager() {
        return threadManager;
    }

    public AtExitManager getAtExitManager() {
        return atExitManager;
    }

    public TraceManager getTraceManager() {
        return traceManager;
    }

    public SafepointManager getSafepointManager() {
        return safepointManager;
    }

    public LexicalScope getRootLexicalScope() {
        return rootLexicalScope;
    }

    public CompilerOptions getCompilerOptions() {
        return compilerOptions;
    }

    public RubiniusPrimitiveManager getRubiniusPrimitiveManager() {
        return rubiniusPrimitiveManager;
    }

    public CoverageManager getCoverageManager() {
        return coverageManager;
    }

    public static RubyContext getLatestInstance() {
        return latestInstance;
    }

    public AttachmentsManager getAttachmentsManager() {
        return attachmentsManager;
    }

    public SourceCache getSourceCache() {
        return sourceCache;
    }

    public RopeTable getRopeTable() {
        return ropeTable;
    }

    public SymbolTable getSymbolTable() {
        return symbolTable;
    }

    public CallGraph getCallGraph() {
        return callGraph;
    }

    public CodeLoader getCodeLoader() {
        return codeLoader;
    }

    public InteropManager getInteropManager() {
        return interopManager;
    }

    public CallStackManager getCallStack() {
        return callStack;
    }

    public CoreStrings getCoreStrings() {
        return coreStrings;
    }

    public FrozenStrings getFrozenStrings() {
        return frozenStrings;
    }

    public Object getClassVariableDefinitionLock() {
        return classVariableDefinitionLock;
    }

<<<<<<< HEAD
    public Instrumenter getInstrumenter() {
        return env.lookup(Instrumenter.class);
    }

=======
    public CoreExceptions getCoreExceptions() {
        return coreExceptions;
    }
>>>>>>> 691dceb3
}<|MERGE_RESOLUTION|>--- conflicted
+++ resolved
@@ -347,14 +347,12 @@
         return classVariableDefinitionLock;
     }
 
-<<<<<<< HEAD
     public Instrumenter getInstrumenter() {
         return env.lookup(Instrumenter.class);
     }
 
-=======
     public CoreExceptions getCoreExceptions() {
         return coreExceptions;
     }
->>>>>>> 691dceb3
+
 }