--- conflicted
+++ resolved
@@ -14,13 +14,10 @@
 public class CoreStrings {
 
     public final CoreString ASSIGNMENT;
-<<<<<<< HEAD
+    public final CoreString BACKTRACE_OMITTED_LIMIT;
+    public final CoreString BACKTRACE_OMITTED_UNUSED;
     public final CoreString CALL;
     public final CoreString CLASS;
-=======
-    public final CoreString BACKTRACE_OMITTED_LIMIT;
-    public final CoreString BACKTRACE_OMITTED_UNUSED;
->>>>>>> 96a38e8c
     public final CoreString CLASS_VARIABLE;
     public final CoreString EXPRESSION;
     public final CoreString FALSE;
@@ -37,13 +34,10 @@
 
     public CoreStrings(RubyContext context) {
         ASSIGNMENT = new CoreString(context, "assignment");
-<<<<<<< HEAD
+        BACKTRACE_OMITTED_LIMIT = new CoreString(context, "(omitted due to -Xtruffle.backtraces.limit)");
+        BACKTRACE_OMITTED_UNUSED = new CoreString(context, "(omitted as the rescue expression was pure; use -Xtruffle.backtraces.omit_for_unused=false to disable)");
         CALL = new CoreString(context, "call");
         CLASS = new CoreString(context, "class");
-=======
-        BACKTRACE_OMITTED_LIMIT = new CoreString(context, "(omitted due to -Xtruffle.backtraces.limit)");
-        BACKTRACE_OMITTED_UNUSED = new CoreString(context, "(omitted as the rescue expression was pure; use -Xtruffle.backtraces.omit_for_unused=false to disable)");
->>>>>>> 96a38e8c
         CLASS_VARIABLE = new CoreString(context, "class variable");
         EXPRESSION = new CoreString(context, "expression");
         FALSE = new CoreString(context, "false");
