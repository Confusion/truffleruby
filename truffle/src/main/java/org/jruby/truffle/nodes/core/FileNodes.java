/*
 * Copyright (c) 2013, 2015 Oracle and/or its affiliates. All rights reserved. This
 * code is released under a tri EPL/GPL/LGPL license. You can use it,
 * redistribute it and/or modify it under the terms of the:
 *
 * Eclipse Public License version 1.0
 * GNU General Public License version 2
 * GNU Lesser General Public License version 2.1
 */
package org.jruby.truffle.nodes.core;

import com.oracle.truffle.api.CompilerDirectives.TruffleBoundary;
import com.oracle.truffle.api.dsl.CreateCast;
import com.oracle.truffle.api.dsl.NodeChild;
import com.oracle.truffle.api.dsl.Specialization;
import com.oracle.truffle.api.frame.VirtualFrame;
import com.oracle.truffle.api.source.SourceSection;

import jnr.posix.FileStat;

import org.jruby.truffle.nodes.RubyNode;
import org.jruby.truffle.nodes.coerce.ToStrNodeFactory;
import org.jruby.truffle.runtime.RubyContext;
import org.jruby.truffle.runtime.UndefinedPlaceholder;
import org.jruby.truffle.runtime.core.*;
import org.jruby.truffle.runtime.subsystems.ThreadManager.BlockingActionWithoutGlobalLock;
import org.jruby.truffle.runtime.util.FileUtils;
import org.jruby.util.ByteList;

import java.io.*;
import java.nio.channels.ClosedByInterruptException;
import java.nio.file.Files;
import java.nio.file.Path;
import java.nio.file.Paths;

@CoreClass(name = "File")
public abstract class FileNodes {

<<<<<<< HEAD
    @CoreMethod(names = "absolute_path", onSingleton = true, required = 1)
    public abstract static class AbsolutePathNode extends CoreMethodNode {

        public AbsolutePathNode(RubyContext context, SourceSection sourceSection) {
            super(context, sourceSection);
        }

        @Specialization
        public RubyString absolutePath(RubyString path) {
            notDesignedForCompilation();

            String absolute = new File(path.toString()).getAbsolutePath();

            if (getContext().isRunningOnWindows()) {
                absolute = absolute.replace('\\', '/');
            }

            return getContext().makeString(absolute);
        }

    }

=======
>>>>>>> 37357058
    @CoreMethod(names = "close")
    public abstract static class CloseNode extends CoreMethodNode {

        public CloseNode(RubyContext context, SourceSection sourceSection) {
            super(context, sourceSection);
        }

        @Specialization
        public RubyNilClass close(RubyFile file) {
            notDesignedForCompilation();

            file.close();
            return nil();
        }

    }

<<<<<<< HEAD
    @CoreMethod(names = "dirname", onSingleton = true, required = 1)
    public abstract static class DirnameNode extends CoreMethodNode {

        public DirnameNode(RubyContext context, SourceSection sourceSection) {
            super(context, sourceSection);
        }

        @Specialization
        public RubyString dirname(RubyString path) {
            notDesignedForCompilation();

            final String parent = new File(path.toString()).getParent();

            if (parent == null) {
                return getContext().makeString(".");
            } else {
                return getContext().makeString(parent);
            }
        }

    }

=======
>>>>>>> 37357058
    @CoreMethod(names = "each_line", needsBlock = true)
    public abstract static class EachLineNode extends YieldingCoreMethodNode {

        public EachLineNode(RubyContext context, SourceSection sourceSection) {
            super(context, sourceSection);
        }

        @Specialization
        public RubyNilClass eachLine(VirtualFrame frame, RubyFile file, RubyProc block) {
            notDesignedForCompilation();

            final RubyContext context = getContext();

            // TODO(cs): this buffered reader may consume too much

            final BufferedReader lineReader = new BufferedReader(file.getReader());

            while (true) {
                String line;

                try {
                    line = lineReader.readLine();
                } catch (IOException e) {
                    throw new RuntimeException(e);
                }

                if (line == null) {
                    break;
                }

                yield(frame, block, context.makeString(line));
            }

            return nil();
        }

    }

<<<<<<< HEAD
    @CoreMethod(names = "expand_path", onSingleton = true, required = 1, optional = 1)
    public abstract static class ExpandPathNode extends CoreMethodNode {

        public ExpandPathNode(RubyContext context, SourceSection sourceSection) {
            super(context, sourceSection);
        }

        @Specialization
        public RubyString expandPath(RubyString path, UndefinedPlaceholder dir) {
            return getContext().makeString(RubyFile.expandPath(getContext(), path.toString()));
        }

        @Specialization
        public RubyString expandPath(RubyString path, RubyString dir) {
            notDesignedForCompilation();

            return getContext().makeString(RubyFile.expandPath(path.toString(), dir.toString()));
        }

    }

    @CoreMethod(names = "join", onSingleton = true, argumentsAsArray = true)
    public abstract static class JoinNode extends CoreMethodNode {

        public JoinNode(RubyContext context, SourceSection sourceSection) {
            super(context, sourceSection);
        }

        @Specialization
        public RubyString join(Object[] parts) {
            notDesignedForCompilation();

            final StringBuilder builder = new StringBuilder();
            join(builder, parts);
            return getContext().makeString(builder.toString());
        }

        @TruffleBoundary
        public static void join(StringBuilder builder, Object[] parts) {
            notDesignedForCompilation();

            for (int n = 0; n < parts.length; n++) {
                if (n > 0) {
                    builder.append("/");
                }

                if (parts[n] instanceof RubyArray) {
                    join(builder, ((RubyArray) parts[n]).slowToArray());
                } else {
                    builder.append(parts[n].toString());
                }
            }
        }
    }

=======
>>>>>>> 37357058
    @CoreMethod(names = "open", onSingleton = true, needsBlock = true, required = 1, optional = 1)
    public abstract static class OpenNode extends YieldingCoreMethodNode {

        public OpenNode(RubyContext context, SourceSection sourceSection) {
            super(context, sourceSection);
        }

        @Specialization
        public Object open(RubyString fileName, UndefinedPlaceholder mode, UndefinedPlaceholder block) {
            return open(fileName, getContext().makeString("r"), block);
        }

        @Specialization
        public Object open(VirtualFrame frame, RubyString fileName, UndefinedPlaceholder mode, RubyProc block) {
            return open(frame, fileName, getContext().makeString("r"), block);
        }

        @Specialization
        public Object open(RubyString fileName, RubyString mode, UndefinedPlaceholder block) {
            notDesignedForCompilation();

            return RubyFile.open(getContext(), fileName.toString(), mode.toString());
        }

        @Specialization
        public Object open(VirtualFrame frame, RubyString fileName, RubyString mode, RubyProc block) {
            notDesignedForCompilation();

            final RubyFile file = RubyFile.open(getContext(), fileName.toString(), mode.toString());

            if (block != null) {
                try {
                    yield(frame, block, file);
                } finally {
                    file.close();
                }
            }

            return file;
        }

    }

    @CoreMethod(names = "puts", required = 1)
    public abstract static class PutsNode extends CoreMethodNode {

        public PutsNode(RubyContext context, SourceSection sourceSection) {
            super(context, sourceSection);
        }

        @Specialization
        public RubyNilClass puts(RubyFile file, RubyString string) {
            notDesignedForCompilation();

            try {
                final Writer writer = file.getWriter();
                writer.write(string.toString());
                writer.write("\n");
                writer.flush();
            } catch (IOException e) {
                throw new RuntimeException(e);
            }

            return nil();
        }

    }

    @CoreMethod(names = "read", onSingleton = true, needsSelf = false, required = 1)
    public abstract static class ReadFunctionNode extends CoreMethodNode {

        public ReadFunctionNode(RubyContext context, SourceSection sourceSection) {
            super(context, sourceSection);
        }

        @Specialization
        public RubyString read(RubyString file) {
            notDesignedForCompilation();

            return new RubyString(getContext().getCoreLibrary().getStringClass(),
                    new ByteList(FileUtils.readAllBytesInterruptedly(getContext(), file.toString())));
        }

    }

    @CoreMethod(names = "read")
    public abstract static class ReadNode extends CoreMethodNode {

        public ReadNode(RubyContext context, SourceSection sourceSection) {
            super(context, sourceSection);
        }

        @Specialization
        public RubyString read(RubyFile file) {
            notDesignedForCompilation();

            try {
                final Reader reader = file.getReader();

                final StringBuilder builder = new StringBuilder();

                while (true) {
                    final int c = reader.read();

                    if (c == -1) {
                        break;
                    }

                    builder.append((char) c);
                }

                return getContext().makeString(builder.toString());
            } catch (IOException e) {
                throw new RuntimeException(e);
            }
        }

    }

<<<<<<< HEAD
    @CoreMethod(names = "realpath", onSingleton = true, required = 1, optional = 1)
    public abstract static class RealpathNode extends CoreMethodNode {

        public RealpathNode(RubyContext context, SourceSection sourceSection) {
            super(context, sourceSection);
        }

        @Specialization
        public RubyString realpath(RubyString path, UndefinedPlaceholder dir) {
            return getContext().makeString(realpath(path.toString(), null));
        }

        @Specialization
        public RubyString realpath(RubyString path, RubyString dir) {
            return getContext().makeString(realpath(path.toString(), dir.toString()));
        }

        private String realpath(String path, String dir) {
            notDesignedForCompilation();

            File file = new File(dir, path);

            try {
                return file.getCanonicalPath();
            } catch (IOException e) {
                throw new UnsupportedOperationException("realpath - " + file);
            }
        }

    }

    @CoreMethod(names = "symlink?", onSingleton = true, required = 1)
    public abstract static class SymlinkQueryNode extends CoreMethodNode {

        public SymlinkQueryNode(RubyContext context, SourceSection sourceSection) {
            super(context, sourceSection);
        }

        @Specialization
        public boolean symlinkQuery(RubyString fileName) {
            notDesignedForCompilation();

            try {
                // Note: We can't use file.exists() to check whether the symlink
                // exists or not, because that method returns false for existing
                // but broken symlink. So, we try without the existence check,
                // but in the try-catch block.
                // MRI behavior: symlink? on broken symlink should return true.
                FileStat stat = getContext().getRuntime().getPosix().allocateStat();

                if (getContext().getRuntime().getPosix().lstat(fileName.toString(), stat) < 0) {
                    stat = null;
                }

                return (stat != null && stat.isSymlink());
            } catch (SecurityException re) {
                return false;
            }
        }
    }

=======
>>>>>>> 37357058
    @CoreMethod(names = "write", required = 1)
    public abstract static class WriteNode extends CoreMethodNode {

        public WriteNode(RubyContext context, SourceSection sourceSection) {
            super(context, sourceSection);
        }

        @Specialization
        public RubyNilClass write(RubyFile file, RubyString string) {
            notDesignedForCompilation();

            try {
                final Writer writer = file.getWriter();
                writer.write(string.toString());
                writer.flush();
            } catch (IOException e) {
                throw new RuntimeException(e);
            }

            return nil();
        }

    }

}<|MERGE_RESOLUTION|>--- conflicted
+++ resolved
@@ -36,31 +36,6 @@
 @CoreClass(name = "File")
 public abstract class FileNodes {
 
-<<<<<<< HEAD
-    @CoreMethod(names = "absolute_path", onSingleton = true, required = 1)
-    public abstract static class AbsolutePathNode extends CoreMethodNode {
-
-        public AbsolutePathNode(RubyContext context, SourceSection sourceSection) {
-            super(context, sourceSection);
-        }
-
-        @Specialization
-        public RubyString absolutePath(RubyString path) {
-            notDesignedForCompilation();
-
-            String absolute = new File(path.toString()).getAbsolutePath();
-
-            if (getContext().isRunningOnWindows()) {
-                absolute = absolute.replace('\\', '/');
-            }
-
-            return getContext().makeString(absolute);
-        }
-
-    }
-
-=======
->>>>>>> 37357058
     @CoreMethod(names = "close")
     public abstract static class CloseNode extends CoreMethodNode {
 
@@ -78,31 +53,6 @@
 
     }
 
-<<<<<<< HEAD
-    @CoreMethod(names = "dirname", onSingleton = true, required = 1)
-    public abstract static class DirnameNode extends CoreMethodNode {
-
-        public DirnameNode(RubyContext context, SourceSection sourceSection) {
-            super(context, sourceSection);
-        }
-
-        @Specialization
-        public RubyString dirname(RubyString path) {
-            notDesignedForCompilation();
-
-            final String parent = new File(path.toString()).getParent();
-
-            if (parent == null) {
-                return getContext().makeString(".");
-            } else {
-                return getContext().makeString(parent);
-            }
-        }
-
-    }
-
-=======
->>>>>>> 37357058
     @CoreMethod(names = "each_line", needsBlock = true)
     public abstract static class EachLineNode extends YieldingCoreMethodNode {
 
@@ -141,64 +91,6 @@
 
     }
 
-<<<<<<< HEAD
-    @CoreMethod(names = "expand_path", onSingleton = true, required = 1, optional = 1)
-    public abstract static class ExpandPathNode extends CoreMethodNode {
-
-        public ExpandPathNode(RubyContext context, SourceSection sourceSection) {
-            super(context, sourceSection);
-        }
-
-        @Specialization
-        public RubyString expandPath(RubyString path, UndefinedPlaceholder dir) {
-            return getContext().makeString(RubyFile.expandPath(getContext(), path.toString()));
-        }
-
-        @Specialization
-        public RubyString expandPath(RubyString path, RubyString dir) {
-            notDesignedForCompilation();
-
-            return getContext().makeString(RubyFile.expandPath(path.toString(), dir.toString()));
-        }
-
-    }
-
-    @CoreMethod(names = "join", onSingleton = true, argumentsAsArray = true)
-    public abstract static class JoinNode extends CoreMethodNode {
-
-        public JoinNode(RubyContext context, SourceSection sourceSection) {
-            super(context, sourceSection);
-        }
-
-        @Specialization
-        public RubyString join(Object[] parts) {
-            notDesignedForCompilation();
-
-            final StringBuilder builder = new StringBuilder();
-            join(builder, parts);
-            return getContext().makeString(builder.toString());
-        }
-
-        @TruffleBoundary
-        public static void join(StringBuilder builder, Object[] parts) {
-            notDesignedForCompilation();
-
-            for (int n = 0; n < parts.length; n++) {
-                if (n > 0) {
-                    builder.append("/");
-                }
-
-                if (parts[n] instanceof RubyArray) {
-                    join(builder, ((RubyArray) parts[n]).slowToArray());
-                } else {
-                    builder.append(parts[n].toString());
-                }
-            }
-        }
-    }
-
-=======
->>>>>>> 37357058
     @CoreMethod(names = "open", onSingleton = true, needsBlock = true, required = 1, optional = 1)
     public abstract static class OpenNode extends YieldingCoreMethodNode {
 
@@ -318,70 +210,6 @@
 
     }
 
-<<<<<<< HEAD
-    @CoreMethod(names = "realpath", onSingleton = true, required = 1, optional = 1)
-    public abstract static class RealpathNode extends CoreMethodNode {
-
-        public RealpathNode(RubyContext context, SourceSection sourceSection) {
-            super(context, sourceSection);
-        }
-
-        @Specialization
-        public RubyString realpath(RubyString path, UndefinedPlaceholder dir) {
-            return getContext().makeString(realpath(path.toString(), null));
-        }
-
-        @Specialization
-        public RubyString realpath(RubyString path, RubyString dir) {
-            return getContext().makeString(realpath(path.toString(), dir.toString()));
-        }
-
-        private String realpath(String path, String dir) {
-            notDesignedForCompilation();
-
-            File file = new File(dir, path);
-
-            try {
-                return file.getCanonicalPath();
-            } catch (IOException e) {
-                throw new UnsupportedOperationException("realpath - " + file);
-            }
-        }
-
-    }
-
-    @CoreMethod(names = "symlink?", onSingleton = true, required = 1)
-    public abstract static class SymlinkQueryNode extends CoreMethodNode {
-
-        public SymlinkQueryNode(RubyContext context, SourceSection sourceSection) {
-            super(context, sourceSection);
-        }
-
-        @Specialization
-        public boolean symlinkQuery(RubyString fileName) {
-            notDesignedForCompilation();
-
-            try {
-                // Note: We can't use file.exists() to check whether the symlink
-                // exists or not, because that method returns false for existing
-                // but broken symlink. So, we try without the existence check,
-                // but in the try-catch block.
-                // MRI behavior: symlink? on broken symlink should return true.
-                FileStat stat = getContext().getRuntime().getPosix().allocateStat();
-
-                if (getContext().getRuntime().getPosix().lstat(fileName.toString(), stat) < 0) {
-                    stat = null;
-                }
-
-                return (stat != null && stat.isSymlink());
-            } catch (SecurityException re) {
-                return false;
-            }
-        }
-    }
-
-=======
->>>>>>> 37357058
     @CoreMethod(names = "write", required = 1)
     public abstract static class WriteNode extends CoreMethodNode {
 
