/*
 * Copyright (c) 2013, 2015 Oracle and/or its affiliates. All rights reserved. This
 * code is released under a tri EPL/GPL/LGPL license. You can use it,
 * redistribute it and/or modify it under the terms of the:
 *
 * Eclipse Public License version 1.0
 * GNU General Public License version 2
 * GNU Lesser General Public License version 2.1
 */
package org.jruby.truffle.nodes.core;

import com.oracle.truffle.api.CallTarget;
import com.oracle.truffle.api.CompilerDirectives;
import com.oracle.truffle.api.Truffle;
import com.oracle.truffle.api.dsl.ImportStatic;
import com.oracle.truffle.api.dsl.Specialization;
import com.oracle.truffle.api.dsl.*;
import com.oracle.truffle.api.frame.FrameDescriptor;
import com.oracle.truffle.api.frame.FrameSlot;
import com.oracle.truffle.api.frame.VirtualFrame;
import com.oracle.truffle.api.nodes.ExplodeLoop;
import com.oracle.truffle.api.nodes.UnexpectedResultException;
import com.oracle.truffle.api.source.SourceSection;
import com.oracle.truffle.api.utilities.BranchProfile;

import org.jruby.RubyObject;
import org.jruby.runtime.Visibility;
import org.jruby.runtime.builtin.IRubyObject;
import org.jruby.truffle.nodes.CoreSourceSection;
import org.jruby.truffle.nodes.RubyNode;
import org.jruby.truffle.nodes.RubyRootNode;
import org.jruby.truffle.nodes.array.*;
import org.jruby.truffle.nodes.coerce.ToIntNode;
import org.jruby.truffle.nodes.coerce.ToAryNodeFactory;
import org.jruby.truffle.nodes.coerce.ToIntNodeFactory;
import org.jruby.truffle.nodes.dispatch.*;
import org.jruby.truffle.nodes.methods.arguments.MissingArgumentBehaviour;
import org.jruby.truffle.nodes.methods.arguments.ReadPreArgumentNode;
import org.jruby.truffle.nodes.methods.locals.ReadLevelVariableNodeFactory;
import org.jruby.truffle.nodes.yield.YieldDispatchHeadNode;
import org.jruby.truffle.runtime.*;
import org.jruby.truffle.runtime.control.BreakException;
import org.jruby.truffle.runtime.control.NextException;
import org.jruby.truffle.runtime.control.RaiseException;
import org.jruby.truffle.runtime.control.RedoException;
import org.jruby.truffle.runtime.core.*;
import org.jruby.truffle.runtime.methods.Arity;
import org.jruby.truffle.runtime.methods.SharedMethodInfo;
import org.jruby.truffle.runtime.util.ArrayUtils;
import org.jruby.util.ByteList;
import org.jruby.util.Memo;

import java.util.Arrays;
import java.util.Comparator;

@CoreClass(name = "Array")
public abstract class ArrayNodes {

    @CoreMethod(names = "+", required = 1)
    @NodeChildren({
        @NodeChild(value = "a"),
        @NodeChild(value = "b")
    })
    @ImportStatic(ArrayGuards.class)
    public abstract static class AddNode extends RubyNode {

        public AddNode(RubyContext context, SourceSection sourceSection) {
            super(context, sourceSection);
        }

        public AddNode(AddNode prev) {
            super(prev);
        }

        @CreateCast("b") public RubyNode coerceOtherToAry(RubyNode other) {
            return ToAryNodeFactory.create(getContext(), getSourceSection(), other);
        }

        @Specialization(guards = {"isNull(a)", "isNull(b)"})
        public RubyArray addNull(RubyArray a, RubyArray b) {
            return new RubyArray(getContext().getCoreLibrary().getArrayClass(), null, 0);
        }

        @Specialization(guards = {"isObject(a)", "isNull(b)"})
        public RubyArray addObjectNull(RubyArray a, RubyArray b) {
            return new RubyArray(getContext().getCoreLibrary().getArrayClass(), Arrays.copyOf((Object[]) a.getStore(), a.getSize()), a.getSize());
        }

        @Specialization(guards = "areBothIntegerFixnum(a, b)")
        public RubyArray addBothIntegerFixnum(RubyArray a, RubyArray b) {
            final int combinedSize = a.getSize() + b.getSize();
            final int[] combined = new int[combinedSize];
            System.arraycopy(a.getStore(), 0, combined, 0, a.getSize());
            System.arraycopy(b.getStore(), 0, combined, a.getSize(), b.getSize());
            return new RubyArray(getContext().getCoreLibrary().getArrayClass(), combined, combinedSize);
        }

        @Specialization(guards = "areBothLongFixnum(a, b)")
        public RubyArray addBothLongFixnum(RubyArray a, RubyArray b) {
            final int combinedSize = a.getSize() + b.getSize();
            final long[] combined = new long[combinedSize];
            System.arraycopy(a.getStore(), 0, combined, 0, a.getSize());
            System.arraycopy(b.getStore(), 0, combined, a.getSize(), b.getSize());
            return new RubyArray(getContext().getCoreLibrary().getArrayClass(), combined, combinedSize);
        }

        @Specialization(guards = "areBothFloat(a, b)")
        public RubyArray addBothFloat(RubyArray a, RubyArray b) {
            final int combinedSize = a.getSize() + b.getSize();
            final double[] combined = new double[combinedSize];
            System.arraycopy(a.getStore(), 0, combined, 0, a.getSize());
            System.arraycopy(b.getStore(), 0, combined, a.getSize(), b.getSize());
            return new RubyArray(getContext().getCoreLibrary().getArrayClass(), combined, combinedSize);
        }

        @Specialization(guards = "areBothObject(a, b)")
        public RubyArray addBothObject(RubyArray a, RubyArray b) {
            final int combinedSize = a.getSize() + b.getSize();
            final Object[] combined = new Object[combinedSize];
            System.arraycopy(a.getStore(), 0, combined, 0, a.getSize());
            System.arraycopy(b.getStore(), 0, combined, a.getSize(), b.getSize());
            return new RubyArray(getContext().getCoreLibrary().getArrayClass(), combined, combinedSize);
        }

        @Specialization(guards = {"isNull(a)", "isOtherIntegerFixnum(a, b)"})
        public RubyArray addNullIntegerFixnum(RubyArray a, RubyArray b) {
            final int size = b.getSize();
            return new RubyArray(getContext().getCoreLibrary().getArrayClass(), Arrays.copyOf((int[]) b.getStore(), size), size);
        }

        @Specialization(guards = {"isNull(a)", "isOtherLongFixnum(a, b)"})
        public RubyArray addNullLongFixnum(RubyArray a, RubyArray b) {
            final int size = b.getSize();
            return new RubyArray(getContext().getCoreLibrary().getArrayClass(), Arrays.copyOf((long[]) b.getStore(), size), size);
        }

        @Specialization(guards = {"isNull(a)", "isOtherObject(a, b)"})
        public RubyArray addNullObject(RubyArray a, RubyArray b) {
            final int size = b.getSize();
            return new RubyArray(getContext().getCoreLibrary().getArrayClass(), Arrays.copyOf((Object[]) b.getStore(), size), size);
        }

        @Specialization(guards = {"!isObject(a)", "isOtherObject(a, b)"})
        public RubyArray addOtherObject(RubyArray a, RubyArray b) {
            final int combinedSize = a.getSize() + b.getSize();
            final Object[] combined = new Object[combinedSize];
            System.arraycopy(ArrayUtils.box(a.getStore()), 0, combined, 0, a.getSize());
            System.arraycopy(b.getStore(), 0, combined, a.getSize(), b.getSize());
            return new RubyArray(getContext().getCoreLibrary().getArrayClass(), combined, combinedSize);
        }

        @Specialization(guards = {"isObject(a)", "!isOtherObject(a, b)"})
        public RubyArray addObject(RubyArray a, RubyArray b) {
            final int combinedSize = a.getSize() + b.getSize();
            final Object[] combined = new Object[combinedSize];
            System.arraycopy(a.getStore(), 0, combined, 0, a.getSize());
            System.arraycopy(ArrayUtils.box(b.getStore()), 0, combined, a.getSize(), b.getSize());
            return new RubyArray(getContext().getCoreLibrary().getArrayClass(), combined, combinedSize);
        }

        @Specialization(guards = "isEmpty(a)")
        public RubyArray addEmpty(RubyArray a, RubyArray b) {
            final int size = b.getSize();
            return new RubyArray(getContext().getCoreLibrary().getArrayClass(), ArrayUtils.box(b.getStore()), size);
        }

        @Specialization(guards = "isOtherEmpty(a, b)")
        public RubyArray addOtherEmpty(RubyArray a, RubyArray b) {
            final int size = a.getSize();
            return new RubyArray(getContext().getCoreLibrary().getArrayClass(), ArrayUtils.box(a.getStore()), size);
        }

    }

    @CoreMethod(names = "*", required = 1, lowerFixnumParameters = 0)
    public abstract static class MulNode extends ArrayCoreMethodNode {

        public MulNode(RubyContext context, SourceSection sourceSection) {
            super(context, sourceSection);
        }

        public MulNode(MulNode prev) {
            super(prev);
        }

        @Specialization(guards = "isNull(array)")
        public RubyArray mulEmpty(RubyArray array, int count) {
            return new RubyArray(getContext().getCoreLibrary().getArrayClass());
        }

        @Specialization(guards = "isIntegerFixnum(array)")
        public RubyArray mulIntegerFixnum(RubyArray array, int count) {
            final int[] store = (int[]) array.getStore();
            final int storeLength = store.length;
            final int newStoreLength = storeLength * count;
            final int[] newStore = new int[newStoreLength];

            for (int n = 0; n < count; n++) {
                System.arraycopy(store, 0, newStore, storeLength * n, storeLength);
            }

            return new RubyArray(getContext().getCoreLibrary().getArrayClass(), array.getAllocationSite(), newStore, newStoreLength);
        }

        @Specialization(guards = "isLongFixnum(array)")
        public RubyArray mulLongFixnum(RubyArray array, int count) {
            final long[] store = (long[]) array.getStore();
            final int storeLength = store.length;
            final int newStoreLength = storeLength * count;
            final long[] newStore = new long[newStoreLength];

            for (int n = 0; n < count; n++) {
                System.arraycopy(store, 0, newStore, storeLength * n, storeLength);
            }

            return new RubyArray(getContext().getCoreLibrary().getArrayClass(), array.getAllocationSite(), newStore, newStoreLength);
        }

        @Specialization(guards = "isFloat(array)")
        public RubyArray mulFloat(RubyArray array, int count) {
            final double[] store = (double[]) array.getStore();
            final int storeLength = store.length;
            final int newStoreLength = storeLength * count;
            final double[] newStore = new double[newStoreLength];

            for (int n = 0; n < count; n++) {
                System.arraycopy(store, 0, newStore, storeLength * n, storeLength);
            }

            return new RubyArray(getContext().getCoreLibrary().getArrayClass(), array.getAllocationSite(), newStore, newStoreLength);
        }

        @Specialization(guards = "isObject(array)")
        public RubyArray mulObject(RubyArray array, int count) {
            final Object[] store = (Object[]) array.getStore();
            final int storeLength = store.length;
            final int newStoreLength = storeLength * count;
            final Object[] newStore = new Object[newStoreLength];

            for (int n = 0; n < count; n++) {
                System.arraycopy(store, 0, newStore, storeLength * n, storeLength);
            }

            return new RubyArray(getContext().getCoreLibrary().getArrayClass(), array.getAllocationSite(), newStore, newStoreLength);
        }

    }

    @CoreMethod(names = { "[]", "slice" }, required = 1, optional = 1, lowerFixnumParameters = { 0, 1 })
    public abstract static class IndexNode extends ArrayCoreMethodNode {

        @Child protected ArrayReadDenormalizedNode readNode;
        @Child protected ArrayReadSliceDenormalizedNode readSliceNode;
        @Child protected ArrayReadSliceNormalizedNode readNormalizedSliceNode;
        @Child protected CallDispatchHeadNode fallbackNode;

        public IndexNode(RubyContext context, SourceSection sourceSection) {
            super(context, sourceSection);
        }

        public IndexNode(IndexNode prev) {
            super(prev);
            readNode = prev.readNode;
            readSliceNode = prev.readSliceNode;
            readNormalizedSliceNode = prev.readNormalizedSliceNode;
            fallbackNode = prev.fallbackNode;
        }

        @Specialization
        public Object index(VirtualFrame frame, RubyArray array, int index, UndefinedPlaceholder undefined) {
            if (readNode == null) {
                CompilerDirectives.transferToInterpreter();
                readNode = insert(ArrayReadDenormalizedNodeFactory.create(getContext(), getSourceSection(), null, null));
            }

            return readNode.executeRead(frame, array, index);
        }

        @Specialization
        public Object slice(VirtualFrame frame, RubyArray array, int start, int length) {
            if (length < 0) {
                return nil();
            }

            if (readSliceNode == null) {
                CompilerDirectives.transferToInterpreter();
                readSliceNode = insert(ArrayReadSliceDenormalizedNodeFactory.create(getContext(), getSourceSection(), null, null, null));
            }

            return readSliceNode.executeReadSlice(frame, array, start, length);
        }

        @Specialization
        public Object slice(VirtualFrame frame, RubyArray array, RubyRange.IntegerFixnumRange range, UndefinedPlaceholder undefined) {
            final int normalizedIndex = array.normalizeIndex(range.getBegin());

            if (normalizedIndex < 0 || normalizedIndex > array.getSize()) {
                return nil();
            } else {
                final int end = array.normalizeIndex(range.getEnd());
                final int exclusiveEnd = array.clampExclusiveIndex(range.doesExcludeEnd() ? end : end + 1);

                if (exclusiveEnd <= normalizedIndex) {
                    return new RubyArray(array.getLogicalClass(), null, 0);
                }

                final int length = exclusiveEnd - normalizedIndex;

                if (readNormalizedSliceNode == null) {
                    CompilerDirectives.transferToInterpreter();
                    readNormalizedSliceNode = insert(ArrayReadSliceNormalizedNodeFactory.create(getContext(), getSourceSection(), null, null, null));
                }

                return readNormalizedSliceNode.executeReadSlice(frame, array, normalizedIndex, length);
            }
        }

        @Specialization(guards = {"!isInteger(a)", "!isIntegerFixnumRange(a)"})
        public Object fallbackIndex(VirtualFrame frame, RubyArray array, Object a, UndefinedPlaceholder undefined) {
            return fallback(frame, array, RubyArray.fromObjects(getContext().getCoreLibrary().getArrayClass(), a));
        }

        @Specialization(guards = {"!isIntegerFixnumRange(a)", "!isUndefinedPlaceholder(b)"})
        public Object fallbackSlice(VirtualFrame frame, RubyArray array, Object a, Object b) {
            return fallback(frame, array, RubyArray.fromObjects(getContext().getCoreLibrary().getArrayClass(), a, b));
        }

        public Object fallback(VirtualFrame frame, RubyArray array, RubyArray args) {
            if (fallbackNode == null) {
                CompilerDirectives.transferToInterpreter();
                fallbackNode = insert(DispatchHeadNodeFactory.createMethodCall(getContext()));
            }

            return fallbackNode.call(frame, array, "element_reference_fallback", null,
                    getContext().makeString(getName()), args);
        }

    }

    @CoreMethod(names = "[]=", required = 2, optional = 1, lowerFixnumParameters = 0, raiseIfFrozenSelf = true)
    public abstract static class IndexSetNode extends ArrayCoreMethodNode {

        @Child private ArrayWriteDenormalizedNode writeNode;
        @Child protected ArrayReadSliceDenormalizedNode readSliceNode;
        @Child private ConcatNode concatNode;
        @Child private PopNode popNode;

        private final BranchProfile tooSmallBranch = BranchProfile.create();

        public IndexSetNode(RubyContext context, SourceSection sourceSection) {
            super(context, sourceSection);
        }

        public IndexSetNode(IndexSetNode prev) {
            super(prev);
            writeNode = prev.writeNode;
            readSliceNode = prev.readSliceNode;
            concatNode = prev.concatNode;
            popNode = prev.popNode;
        }

        @Specialization
        public Object set(VirtualFrame frame, RubyArray array, int index, Object value, UndefinedPlaceholder unused) {
            if (writeNode == null) {
                CompilerDirectives.transferToInterpreter();
                writeNode = insert(ArrayWriteDenormalizedNodeFactory.create(getContext(), getSourceSection(), null, null, null));
            }

            return writeNode.executeWrite(frame, array, index, value);
        }

        // Set a slice of the array to a particular value

<<<<<<< HEAD
        @Specialization(guards = { "isObject(array)", "!isRubyArray(value)", "!isUndefinedPlaceholder(value)" })
=======
        @Specialization(guards = { "!isRubyArray(arguments[3])", "!isUndefinedPlaceholder(arguments[3])" })
>>>>>>> edafd132
        public Object setObject(VirtualFrame frame, RubyArray array, int start, int length, Object value) {
            notDesignedForCompilation();

            if (length < 0) {
                CompilerDirectives.transferToInterpreter();
                throw new RaiseException(getContext().getCoreLibrary().indexNegativeLength(length, this));
            }

            final int begin = array.normalizeIndex(start);

            if (begin < array.getSize() && length == 1) {
                if (writeNode == null) {
                    CompilerDirectives.transferToInterpreter();
                    writeNode = insert(ArrayWriteDenormalizedNodeFactory.create(getContext(), getSourceSection(), null, null, null));
                }

                return writeNode.executeWrite(frame, array, begin, value);
            } else {
                if(array.getSize() > (begin + length)){ // there is a tail, else other values discarded
                    if (readSliceNode == null) {
                        CompilerDirectives.transferToInterpreter();
                        readSliceNode = insert(ArrayReadSliceDenormalizedNodeFactory.create(getContext(), getSourceSection(), null, null, null));
                    }
                    RubyArray endValues = (RubyArray)readSliceNode.executeReadSlice(frame, array, (begin + length), (array.getSize() - begin - length));
                    if (writeNode == null) {
                        CompilerDirectives.transferToInterpreter();
                        writeNode = insert(ArrayWriteDenormalizedNodeFactory.create(getContext(), getSourceSection(), null, null, null));
                    }
                    writeNode.executeWrite(frame, array, begin, value);
                    Object[] endValuesStore = ArrayUtils.box(endValues.getStore());

                    int i = begin + 1;
                    for (Object obj : endValuesStore ) {
                        writeNode.executeWrite(frame, array, i, obj);
                        i += 1;
                    }
                } else {
                    writeNode.executeWrite(frame, array, begin, value);
                }
                if (popNode == null) {
                    CompilerDirectives.transferToInterpreter();
                    popNode = insert(ArrayNodesFactory.PopNodeFactory.create(getContext(), getSourceSection(), new RubyNode[]{null,null}));
                }
                int popLength = length - 1 < array.getSize() ? length - 1  :  array.getSize() - 1;
                for(int i = 0; i < popLength; i++) { // TODO 3-15-2015 BF update when pop can pop multiple
                    popNode.executePop(array);
                }
                return value;
            }
        }

        // Set a slice of the array to another array

<<<<<<< HEAD
        @Specialization(guards = "isIntegerFixnum(array)")
        public Object setIntegerFixnum(VirtualFrame frame, RubyArray array, int start, int length, RubyArray value) {
=======
        @Specialization
        public Object setOtherArray(VirtualFrame frame, RubyArray array, int start, int length, RubyArray value) {
>>>>>>> edafd132
            notDesignedForCompilation();

            if (length < 0) {
                CompilerDirectives.transferToInterpreter();
                throw new RaiseException(getContext().getCoreLibrary().indexNegativeLength(length, this));
            }

            final int begin = array.normalizeIndex(start);
            if (value.getSize() == 0) {

                final int exclusiveEnd = begin + length;
                Object[] store = ArrayUtils.box(array.getStore());

                if (begin < 0) {
                    tooSmallBranch.enter();
                    CompilerDirectives.transferToInterpreter();
                    throw new RaiseException(getContext().getCoreLibrary().indexTooSmallError("array", start, array.getSize(), this));
                } else if (exclusiveEnd > array.getSize()) {
                    throw new UnsupportedOperationException();
                }

                // TODO: This is a moving overlapping memory, should we use sth else instead?
                System.arraycopy(store, exclusiveEnd, store, begin, array.getSize() - exclusiveEnd);
                array.setStore(store, array.getSize() - length);

                return value;
            } else {
                if (writeNode == null) {
                    CompilerDirectives.transferToInterpreter();
                    writeNode = insert(ArrayWriteDenormalizedNodeFactory.create(getContext(), getSourceSection(), null, null, null));
                }
                Object[] values = ArrayUtils.box(value.getStore());
                if (value.getSize() == length || (begin + length + 1) > array.getSize()) {
                    int i = begin;
                    for (Object obj : values) {
                        writeNode.executeWrite(frame, array, i, obj);
                        i += 1;
                    }
                } else { // value.getSize() > length
                    if (readSliceNode == null) {
                        CompilerDirectives.transferToInterpreter();
                        readSliceNode = insert(ArrayReadSliceDenormalizedNodeFactory.create(getContext(), getSourceSection(), null, null, null));
                    }
                    RubyArray endValues = (RubyArray)readSliceNode.executeReadSlice(frame, array, (begin + length), (array.getSize() - begin - length));
                    if (concatNode == null) {
                        CompilerDirectives.transferToInterpreter();
                        concatNode = insert(ArrayNodesFactory.ConcatNodeFactory.create(getContext(), getSourceSection(), null, null));
                    }
                    int i = begin;
                    for (Object obj : values) {
                        writeNode.executeWrite(frame, array, i, obj);
                        i += 1;
                    }
                    concatNode.executeConcat(array, endValues);
                }
                return value;
            }
        }

<<<<<<< HEAD
        @Specialization(guards = "isIntegerFixnum(array)")
        public Object setIntegerFixnumRange(VirtualFrame frame, RubyArray array, RubyRange.IntegerFixnumRange range, RubyArray other, UndefinedPlaceholder unused) {
            if (range.doesExcludeEnd()) {
                CompilerDirectives.transferToInterpreter();
                throw new UnsupportedOperationException();
            } else {
                int normalizedBegin = array.normalizeIndex(range.getBegin());
                int normalizedEnd = array.normalizeIndex(range.getEnd());

                if (normalizedBegin == 0 && normalizedEnd == array.getSize() - 1) {
                    array.setStore(Arrays.copyOf((int[]) other.getStore(), other.getSize()), other.getSize());
                } else {
                    throw new RuntimeException();
                }
            }
=======
        @Specialization(guards = "!isRubyArray(arguments[2])")
        public Object setRange(VirtualFrame frame, RubyArray array, RubyRange.IntegerFixnumRange range, Object other, UndefinedPlaceholder unused) {
            final int normalizedStart = array.normalizeIndex(range.getBegin());
            final int normalizedEnd = range.doesExcludeEnd() ? array.normalizeIndex(range.getEnd()) - 1 : array.normalizeIndex(range.getEnd());
            final int length = normalizedEnd - normalizedStart + 1;
            return setObject(frame, array, normalizedStart, length, other);
        }
>>>>>>> edafd132

        @Specialization
        public Object setRangeArray(VirtualFrame frame, RubyArray array, RubyRange.IntegerFixnumRange range, RubyArray other, UndefinedPlaceholder unused) {
            final int normalizedStart = array.normalizeIndex(range.getBegin());
            final int normalizedEnd = range.doesExcludeEnd() ? array.normalizeIndex(range.getEnd()) - 1 : array.normalizeIndex(range.getEnd());
            final int length = normalizedEnd - normalizedStart + 1;
            return setOtherArray(frame, array, normalizedStart, length, other);
        }

    }

    @CoreMethod(names = "at", required = 1)
    @NodeChildren({
        @NodeChild(value = "array"),
        @NodeChild(value = "index")
    })
    public abstract static class AtNode extends RubyNode {

        @Child private ArrayReadDenormalizedNode readNode;

        public AtNode(RubyContext context, SourceSection sourceSection) {
            super(context, sourceSection);
        }

        public AtNode(AtNode prev) {
            super(prev);
            readNode = prev.readNode;
        }

        @CreateCast("index") public RubyNode coerceOtherToInt(RubyNode index) {
            return ToIntNodeFactory.create(getContext(), getSourceSection(), index);
        }

        @Specialization
        public Object at(VirtualFrame frame, RubyArray array, int index) {
            if (readNode == null) {
                CompilerDirectives.transferToInterpreter();
                readNode = insert(ArrayReadDenormalizedNodeFactory.create(getContext(), getSourceSection(), null, null));
            }

            return readNode.executeRead(frame, array, index);
        }

    }

    @CoreMethod(names = "clear", raiseIfFrozenSelf = true)
    public abstract static class ClearNode extends ArrayCoreMethodNode {

        public ClearNode(RubyContext context, SourceSection sourceSection) {
            super(context, sourceSection);
        }

        public ClearNode(ClearNode prev) {
            super(prev);
        }

        @Specialization
        public RubyArray clear(RubyArray array) {
            array.setStore(array.getStore(), 0);
            return array;
        }

    }

    @CoreMethod(names = "compact")
    @ImportStatic(ArrayGuards.class)
    public abstract static class CompactNode extends ArrayCoreMethodNode {

        public CompactNode(RubyContext context, SourceSection sourceSection) {
            super(context, sourceSection);
        }

        public CompactNode(CompactNode prev) {
            super(prev);
        }

        @Specialization(guards = "isIntArray(array)")
        public RubyArray compactInt(RubyArray array) {
            return new RubyArray(getContext().getCoreLibrary().getArrayClass(),
                    Arrays.copyOf((int[]) array.getStore(), array.getSize()), array.getSize());
        }

        @Specialization(guards = "isLongArray(array)")
        public RubyArray compactLong(RubyArray array) {
            return new RubyArray(getContext().getCoreLibrary().getArrayClass(),
                    Arrays.copyOf((long[]) array.getStore(), array.getSize()), array.getSize());
        }

        @Specialization(guards = "isDoubleArray(array)")
        public RubyArray compactDouble(RubyArray array) {
            return new RubyArray(getContext().getCoreLibrary().getArrayClass(),
                    Arrays.copyOf((double[]) array.getStore(), array.getSize()), array.getSize());
        }

        @Specialization(guards = "isObjectArray(array)")
        public Object compactObjects(RubyArray array) {
            // TODO CS 9-Feb-15 by removing nil we could make this array suitable for a primitive array storage class

            final Object[] store = (Object[]) array.getStore();
            final Object[] newStore = new Object[store.length];
            final int size = array.getSize();

            int m = 0;

            for (int n = 0; n < size; n++) {
                if (store[n] != nil()) {
                    newStore[m] = store[n];
                    m++;
                }
            }

            return new RubyArray(getContext().getCoreLibrary().getArrayClass(), newStore, m);
        }

    }

    @CoreMethod(names = "compact!", raiseIfFrozenSelf = true)
    public abstract static class CompactBangNode extends ArrayCoreMethodNode {

        public CompactBangNode(RubyContext context, SourceSection sourceSection) {
            super(context, sourceSection);
        }

        public CompactBangNode(CompactBangNode prev) {
            super(prev);
        }

        @Specialization(guards = "!isObject(array)")
        public RubyNilClass compactNotObjects(RubyArray array) {
            return nil();
        }

        @Specialization(guards = "isObject(array)")
        public Object compactObjects(RubyArray array) {
            final Object[] store = (Object[]) array.getStore();
            final int size = array.getSize();

            int m = 0;

            for (int n = 0; n < size; n++) {
                if (store[n] != nil()) {
                    store[m] = store[n];
                    m++;
                }
            }

            array.setStore(store, m);

            if (m == size) {
                return nil();
            } else {
                return array;
            }
        }

    }

    @CoreMethod(names = "concat", required = 1, raiseIfFrozenSelf = true)
    @NodeChildren({
        @NodeChild(value = "array"),
        @NodeChild(value = "other")
    })
    @ImportStatic(ArrayGuards.class)
    public abstract static class ConcatNode extends RubyNode {

        public ConcatNode(RubyContext context, SourceSection sourceSection) {
            super(context, sourceSection);
        }

        public ConcatNode(ConcatNode prev) {
            super(prev);
        }

        public abstract RubyArray executeConcat(RubyArray array, RubyArray other);

        @CreateCast("other") public RubyNode coerceOtherToAry(RubyNode other) {
            return ToAryNodeFactory.create(getContext(), getSourceSection(), other);
        }

        @Specialization(guards = "areBothNull(array, other)")
        public RubyArray concatNull(RubyArray array, RubyArray other) {
            return array;
        }

        @Specialization(guards = "areBothIntegerFixnum(array, other)")
        public RubyArray concatIntegerFixnum(RubyArray array, RubyArray other) {
            notDesignedForCompilation();

            // TODO(CS): is there already space in array?
            System.arraycopy(other.getStore(), 0, array.getStore(), array.getSize(), other.getSize());
            array.setStore(Arrays.copyOf((int[]) array.getStore(), array.getSize() + other.getSize()), array.getSize() + other.getSize());
            return array;
        }

        @Specialization(guards = "areBothLongFixnum(array, other)")
        public RubyArray concatLongFixnum(RubyArray array, RubyArray other) {
            notDesignedForCompilation();

            // TODO(CS): is there already space in array?
            System.arraycopy(other.getStore(), 0, array.getStore(), array.getSize(), other.getSize());
            array.setStore(Arrays.copyOf((long[]) array.getStore(), array.getSize() + other.getSize()), array.getSize() + other.getSize());
            return array;
        }

        @Specialization(guards = "areBothFloat(array, other)")
        public RubyArray concatDouble(RubyArray array, RubyArray other) {
            notDesignedForCompilation();

            // TODO(CS): is there already space in array?
            System.arraycopy(other.getStore(), 0, array.getStore(), array.getSize(), other.getSize());
            array.setStore(Arrays.copyOf((double[]) array.getStore(), array.getSize() + other.getSize()), array.getSize() + other.getSize());
            return array;
        }

        @Specialization(guards = "areBothObject(array, other)")
        public RubyArray concatObject(RubyArray array, RubyArray other) {
            notDesignedForCompilation();

            int size = array.getSize();
            int newSize = size + other.getSize();
            Object[] store = (Object[]) array.getStore();

            if (newSize > store.length) {
                store = Arrays.copyOf(store, ArrayUtils.capacity(store.length, newSize));
            }

            System.arraycopy(other.getStore(), 0, store, size, other.getSize());
            array.setStore(store, newSize);
            return array;
        }

        @Specialization
        public RubyArray concat(RubyArray array, RubyArray other) {
            notDesignedForCompilation();

            // TODO(CS): is there already space in array?
            // TODO(CS): if array is Object[], use Arrays.copyOf
            final Object[] newStore = new Object[array.getSize() + other.getSize()];
            ArrayUtils.copy(array.getStore(), newStore, 0, array.getSize());
            ArrayUtils.copy(other.getStore(), newStore, array.getSize(), other.getSize());
            array.setStore(newStore, array.getSize() + other.getSize());
            return array;
        }

    }

    @CoreMethod(names = "delete", required = 1)
    public abstract static class DeleteNode extends ArrayCoreMethodNode {

        @Child private KernelNodes.SameOrEqualNode equalNode;

        public DeleteNode(RubyContext context, SourceSection sourceSection) {
            super(context, sourceSection);
            equalNode = KernelNodesFactory.SameOrEqualNodeFactory.create(context, sourceSection, new RubyNode[]{null,null});
        }

        public DeleteNode(DeleteNode prev) {
            super(prev);
            equalNode = prev.equalNode;
        }

        @Specialization(guards = "isIntegerFixnum(array)")
        public Object deleteIntegerFixnum(VirtualFrame frame, RubyArray array, Object value) {
            final int[] store = (int[]) array.getStore();

            Object found = nil();

            int i = 0;

            for (int n = 0; n < array.getSize(); n++) {
                final Object stored = store[n];

                if (equalNode.executeSameOrEqual(frame, stored, value)) {
                    found = store[n];
                    continue;
                }

                if (i != n) {
                    store[i] = store[n];
                }

                i++;
            }

            array.setStore(store, i);
            return found;
        }

        @Specialization(guards = "isObject(array)")
        public Object deleteObject(VirtualFrame frame, RubyArray array, Object value) {
            final Object[] store = (Object[]) array.getStore();

            Object found = nil();

            int i = 0;

            for (int n = 0; n < array.getSize(); n++) {
                final Object stored = store[n];

                if (equalNode.executeSameOrEqual(frame, stored, value)) {
                    found = store[n];
                    continue;
                }

                if (i != n) {
                    store[i] = store[n];
                }

                i++;
            }

            array.setStore(store, i);
            return found;
        }

    }

    @CoreMethod(names = "delete_at", required = 1, raiseIfFrozenSelf = true)
    @NodeChildren({
        @NodeChild(value = "array"),
        @NodeChild(value = "index")
    })
    @ImportStatic(ArrayGuards.class)
    public abstract static class DeleteAtNode extends RubyNode {

        private final BranchProfile tooSmallBranch = BranchProfile.create();
        private final BranchProfile beyondEndBranch = BranchProfile.create();

        public DeleteAtNode(RubyContext context, SourceSection sourceSection) {
            super(context, sourceSection);
        }

        public DeleteAtNode(DeleteAtNode prev) {
            super(prev);
        }

        @CreateCast("index") public RubyNode coerceOtherToInt(RubyNode index) {
            return ToIntNodeFactory.create(getContext(), getSourceSection(), index);
        }

        @Specialization(guards = "isIntegerFixnum(array)", rewriteOn = UnexpectedResultException.class)
        public int deleteAtIntegerFixnumInBounds(RubyArray array, int index) throws UnexpectedResultException {
            final int normalizedIndex = array.normalizeIndex(index);

            if (normalizedIndex < 0) {
                throw new UnexpectedResultException(nil());
            } else if (normalizedIndex >= array.getSize()) {
                throw new UnexpectedResultException(nil());
            } else {
                final int[] store = (int[]) array.getStore();
                final int value = store[normalizedIndex];
                System.arraycopy(store, normalizedIndex + 1, store, normalizedIndex, array.getSize() - normalizedIndex - 1);
                array.setStore(store, array.getSize() - 1);
                return value;
            }
        }

        @Specialization(contains = "deleteAtIntegerFixnumInBounds", guards = "isIntegerFixnum(array)")
        public Object deleteAtIntegerFixnum(RubyArray array, int index) {
            notDesignedForCompilation();

            int normalizedIndex = index;

            if (normalizedIndex < 0) {
                normalizedIndex = array.getSize() + index;
            }

            if (normalizedIndex < 0) {
                tooSmallBranch.enter();
                return nil();
            } else if (normalizedIndex >= array.getSize()) {
                beyondEndBranch.enter();
                return nil();
            } else {
                final int[] store = (int[]) array.getStore();
                final int value = store[normalizedIndex];
                System.arraycopy(store, normalizedIndex + 1, store, normalizedIndex, array.getSize() - normalizedIndex - 1);
                array.setStore(store, array.getSize() - 1);
                return value;
            }
        }

    }

    @CoreMethod(names = "each", needsBlock = true)
    @ImportStatic(ArrayGuards.class)
    public abstract static class EachNode extends YieldingCoreMethodNode {

        @Child private CallDispatchHeadNode toEnumNode;

        private final BranchProfile breakProfile = BranchProfile.create();
        private final BranchProfile nextProfile = BranchProfile.create();
        private final BranchProfile redoProfile = BranchProfile.create();

        public EachNode(RubyContext context, SourceSection sourceSection) {
            super(context, sourceSection);
        }

        public EachNode(EachNode prev) {
            super(prev);
            toEnumNode = prev.toEnumNode;
        }

        @Specialization
        public Object eachEnumerator(VirtualFrame frame, RubyArray array, UndefinedPlaceholder block) {
            if (toEnumNode == null) {
                CompilerDirectives.transferToInterpreter();
                toEnumNode = insert(DispatchHeadNodeFactory.createMethodCall(getContext()));
            }

            return toEnumNode.call(frame, array, "to_enum", null, getContext().getCoreLibrary().getEachSymbol());
        }

        @Specialization(guards = "isNull(array)")
        public Object eachNull(VirtualFrame frame, RubyArray array, RubyProc block) {
            return nil();
        }

        @Specialization(guards = "isIntegerFixnum(array)")
        public Object eachIntegerFixnum(VirtualFrame frame, RubyArray array, RubyProc block) {
            final int[] store = (int[]) array.getStore();

            int count = 0;

            try {
                outer:
                for (int n = 0; n < array.getSize(); n++) {
                    while (true) {
                        if (CompilerDirectives.inInterpreter()) {
                            count++;
                        }

                        try {
                            yield(frame, block, store[n]);
                            continue outer;
                        } catch (BreakException e) {
                            breakProfile.enter();
                            return e.getResult();
                        } catch (NextException e) {
                            nextProfile.enter();
                            continue outer;
                        } catch (RedoException e) {
                            redoProfile.enter();
                        }
                    }
                }
            } finally {
                if (CompilerDirectives.inInterpreter()) {
                    getRootNode().reportLoopCount(count);
                }
            }

            return array;
        }

        @Specialization(guards = "isLongFixnum(array)")
        public Object eachLongFixnum(VirtualFrame frame, RubyArray array, RubyProc block) {
            final long[] store = (long[]) array.getStore();

            int count = 0;

            try {
                outer:
                for (int n = 0; n < array.getSize(); n++) {
                    while (true) {
                        if (CompilerDirectives.inInterpreter()) {
                            count++;
                        }

                        try {
                            yield(frame, block, store[n]);
                            continue outer;
                        } catch (BreakException e) {
                            breakProfile.enter();
                            return e.getResult();
                        } catch (NextException e) {
                            nextProfile.enter();
                            continue outer;
                        } catch (RedoException e) {
                            redoProfile.enter();
                        }
                    }
                }
            } finally {
                if (CompilerDirectives.inInterpreter()) {
                    getRootNode().reportLoopCount(count);
                }
            }

            return array;
        }

        @Specialization(guards = "isFloat(array)")
        public Object eachFloat(VirtualFrame frame, RubyArray array, RubyProc block) {
            final double[] store = (double[]) array.getStore();

            int count = 0;

            try {
                outer:
                for (int n = 0; n < array.getSize(); n++) {
                    while (true) {
                        if (CompilerDirectives.inInterpreter()) {
                            count++;
                        }

                        try {
                            yield(frame, block, store[n]);
                            continue outer;
                        } catch (BreakException e) {
                            breakProfile.enter();
                            return e.getResult();
                        } catch (NextException e) {
                            nextProfile.enter();
                            continue outer;
                        } catch (RedoException e) {
                            redoProfile.enter();
                        }
                    }
                }
            } finally {
                if (CompilerDirectives.inInterpreter()) {
                    getRootNode().reportLoopCount(count);
                }
            }

            return array;
        }

        @Specialization(guards = "isObject(array)")
        public Object eachObject(VirtualFrame frame, RubyArray array, RubyProc block) {
            final Object[] store = (Object[]) array.getStore();

            int count = 0;

            try {
                outer:
                for (int n = 0; n < array.getSize(); n++) {
                    while (true) {
                        if (CompilerDirectives.inInterpreter()) {
                            count++;
                        }

                        try {
                            yield(frame, block, store[n]);
                            continue outer;
                        } catch (BreakException e) {
                            breakProfile.enter();
                            return e.getResult();
                        } catch (NextException e) {
                            nextProfile.enter();
                            continue outer;
                        } catch (RedoException e) {
                            redoProfile.enter();
                        }
                    }
                }
            } finally {
                if (CompilerDirectives.inInterpreter()) {
                    getRootNode().reportLoopCount(count);
                }
            }

            return array;
        }

    }

    @CoreMethod(names = "each_with_index", needsBlock = true)
    @ImportStatic(ArrayGuards.class)
    public abstract static class EachWithIndexNode extends YieldingCoreMethodNode {

        private final BranchProfile breakProfile = BranchProfile.create();
        private final BranchProfile nextProfile = BranchProfile.create();
        private final BranchProfile redoProfile = BranchProfile.create();

        public EachWithIndexNode(RubyContext context, SourceSection sourceSection) {
            super(context, sourceSection);
        }

        public EachWithIndexNode(EachWithIndexNode prev) {
            super(prev);
        }

        @Specialization(guards = "isNull(array)")
        public RubyArray eachWithEmpty(VirtualFrame frame, RubyArray array, RubyProc block) {
            return array;
        }

        @Specialization(guards = "isIntegerFixnum(array)")
        public Object eachWithIndexInt(VirtualFrame frame, RubyArray array, RubyProc block) {
            final int[] store = (int[]) array.getStore();

            int count = 0;

            try {
                outer:
                for (int n = 0; n < array.getSize(); n++) {
                    while (true) {
                        if (CompilerDirectives.inInterpreter()) {
                            count++;
                        }

                        try {
                            yield(frame, block, store[n], n);
                            continue outer;
                        } catch (BreakException e) {
                            breakProfile.enter();
                            return e.getResult();
                        } catch (NextException e) {
                            nextProfile.enter();
                            continue outer;
                        } catch (RedoException e) {
                            redoProfile.enter();
                        }
                    }
                }
            } finally {
                if (CompilerDirectives.inInterpreter()) {
                    getRootNode().reportLoopCount(count);
                }
            }

            return array;
        }

        @Specialization(guards = "isLongFixnum(array)")
        public Object eachWithIndexLong(VirtualFrame frame, RubyArray array, RubyProc block) {
            final long[] store = (long[]) array.getStore();

            int count = 0;

            try {
                outer:
                for (int n = 0; n < array.getSize(); n++) {
                    while (true) {
                        if (CompilerDirectives.inInterpreter()) {
                            count++;
                        }

                        try {
                            yield(frame, block, store[n], n);
                            continue outer;
                        } catch (BreakException e) {
                            breakProfile.enter();
                            return e.getResult();
                        } catch (NextException e) {
                            nextProfile.enter();
                            continue outer;
                        } catch (RedoException e) {
                            redoProfile.enter();
                        }
                    }
                }
            } finally {
                if (CompilerDirectives.inInterpreter()) {
                    getRootNode().reportLoopCount(count);
                }
            }

            return array;
        }

        @Specialization(guards = "isFloat(array)")
        public Object eachWithIndexDouble(VirtualFrame frame, RubyArray array, RubyProc block) {
            final double[] store = (double[]) array.getStore();

            int count = 0;

            try {
                outer:
                for (int n = 0; n < array.getSize(); n++) {
                    while (true) {
                        if (CompilerDirectives.inInterpreter()) {
                            count++;
                        }

                        try {
                            yield(frame, block, store[n], n);
                            continue outer;
                        } catch (BreakException e) {
                            breakProfile.enter();
                            return e.getResult();
                        } catch (NextException e) {
                            nextProfile.enter();
                            continue outer;
                        } catch (RedoException e) {
                            redoProfile.enter();
                        }
                    }
                }
            } finally {
                if (CompilerDirectives.inInterpreter()) {
                    getRootNode().reportLoopCount(count);
                }
            }

            return array;
        }

        @Specialization(guards = "isObject(array)")
        public Object eachWithIndexObject(VirtualFrame frame, RubyArray array, RubyProc block) {
            final Object[] store = (Object[]) array.getStore();

            int count = 0;

            try {
                outer:
                for (int n = 0; n < array.getSize(); n++) {
                    while (true) {
                        if (CompilerDirectives.inInterpreter()) {
                            count++;
                        }

                        try {
                            yield(frame, block, store[n], n);
                            continue outer;
                        } catch (BreakException e) {
                            breakProfile.enter();
                            return e.getResult();
                        } catch (NextException e) {
                            nextProfile.enter();
                            continue outer;
                        } catch (RedoException e) {
                            redoProfile.enter();
                        }
                    }
                }
            } finally {
                if (CompilerDirectives.inInterpreter()) {
                    getRootNode().reportLoopCount(count);
                }
            }

            return array;
        }

        @Specialization
        public Object eachWithIndexObject(VirtualFrame frame, RubyArray array, UndefinedPlaceholder block) {
            return ruby(frame, "to_enum(:each_with_index)");
        }

    }

    @CoreMethod(names = "include?", required = 1)
    public abstract static class IncludeNode extends ArrayCoreMethodNode {

        @Child private KernelNodes.SameOrEqualNode equalNode;

        public IncludeNode(RubyContext context, SourceSection sourceSection) {
            super(context, sourceSection);
            equalNode = KernelNodesFactory.SameOrEqualNodeFactory.create(context, sourceSection, new RubyNode[]{null,null});
        }

        public IncludeNode(IncludeNode prev) {
            super(prev);
            equalNode = prev.equalNode;
        }

        @Specialization(guards = "isNull(array)")
        public boolean includeNull(VirtualFrame frame, RubyArray array, Object value) {
            return false;
        }

        @Specialization(guards = "isIntegerFixnum(array)")
        public boolean includeIntegerFixnum(VirtualFrame frame, RubyArray array, Object value) {
            final int[] store = (int[]) array.getStore();

            for (int n = 0; n < array.getSize(); n++) {
                final Object stored = store[n];

                notDesignedForCompilation();

                if (equalNode.executeSameOrEqual(frame, stored, value)) {
                    return true;
                }
            }

            return false;
        }

        @Specialization(guards = "isLongFixnum(array)")
        public boolean includeLongFixnum(VirtualFrame frame, RubyArray array, Object value) {
            final long[] store = (long[]) array.getStore();

            for (int n = 0; n < array.getSize(); n++) {
                final Object stored = store[n];

                notDesignedForCompilation();

                if (equalNode.executeSameOrEqual(frame, stored, value)) {
                    return true;
                }
            }

            return false;
        }

        @Specialization(guards = "isFloat(array)")
        public boolean includeFloat(VirtualFrame frame, RubyArray array, Object value) {
            final double[] store = (double[]) array.getStore();

            for (int n = 0; n < array.getSize(); n++) {
                final Object stored = store[n];

                notDesignedForCompilation();

                if (equalNode.executeSameOrEqual(frame, stored, value)) {
                    return true;
                }
            }

            return false;
        }

        @Specialization(guards = "isObject(array)")
        public boolean includeObject(VirtualFrame frame, RubyArray array, Object value) {
            final Object[] store = (Object[]) array.getStore();

            for (int n = 0; n < array.getSize(); n++) {
                final Object stored = store[n];

                if (equalNode.executeSameOrEqual(frame, stored, value)) {
                    return true;
                }
            }

            return false;
        }

    }

    @CoreMethod(names = "initialize", needsBlock = true, optional = 2, raiseIfFrozenSelf = true)
    @ImportStatic(ArrayGuards.class)
    public abstract static class InitializeNode extends YieldingCoreMethodNode {

        @Child private ArrayBuilderNode arrayBuilder;

        public InitializeNode(RubyContext context, SourceSection sourceSection) {
            super(context, sourceSection);
            arrayBuilder = new ArrayBuilderNode.UninitializedArrayBuilderNode(context);
        }

        public InitializeNode(InitializeNode prev) {
            super(prev);
            arrayBuilder = prev.arrayBuilder;
        }

        @Specialization
        public RubyArray initialize(RubyArray array, UndefinedPlaceholder size, UndefinedPlaceholder defaultValue, UndefinedPlaceholder block) {
            return initialize(array, 0, nil(), block);
        }

        @Specialization
        public RubyArray initialize(RubyArray array, int size, UndefinedPlaceholder defaultValue, UndefinedPlaceholder block) {
            return initialize(array, size, nil(), block);
        }

        @Specialization
        public RubyArray initialize(RubyArray array, long size, UndefinedPlaceholder defaultValue, UndefinedPlaceholder block) {
            if (size > Integer.MAX_VALUE) {
                throw new IllegalStateException();
            }
            return initialize(array, (int) size, nil(), block);
        }

        @Specialization
        public RubyArray initialize(RubyArray array, int size, int defaultValue, UndefinedPlaceholder block) {
            final int[] store = new int[size];
            Arrays.fill(store, defaultValue);
            array.setStore(store, size);
            return array;
        }

        @Specialization
        public RubyArray initialize(RubyArray array, int size, long defaultValue, UndefinedPlaceholder block) {
            final long[] store = new long[size];
            Arrays.fill(store, defaultValue);
            array.setStore(store, size);
            return array;
        }

        @Specialization
        public RubyArray initialize(RubyArray array, int size, double defaultValue, UndefinedPlaceholder block) {
            final double[] store = new double[size];
            Arrays.fill(store, defaultValue);
            array.setStore(store, size);
            return array;
        }

        @Specialization(guards = "!isUndefinedPlaceholder(defaultValue)")
        public RubyArray initialize(RubyArray array, int size, Object defaultValue, UndefinedPlaceholder block) {
            final Object[] store = new Object[size];
            Arrays.fill(store, defaultValue);
            array.setStore(store, size);
            return array;
        }

        @Specialization
        public RubyArray initialize(VirtualFrame frame, RubyArray array, int size, UndefinedPlaceholder defaultValue, RubyProc block) {
            Object store = arrayBuilder.start(size);

            int count = 0;
            try {
                for (int n = 0; n < size; n++) {
                    if (CompilerDirectives.inInterpreter()) {
                        count++;
                    }

                    store = arrayBuilder.append(store, n, yield(frame, block, n));
                }
            } finally {
                if (CompilerDirectives.inInterpreter()) {
                    getRootNode().reportLoopCount(count);
                }
            }

            array.setStore(arrayBuilder.finish(store, size), size);
            return array;
        }

        @Specialization
        public RubyArray initialize(RubyArray array, RubyArray copy, UndefinedPlaceholder defaultValue, UndefinedPlaceholder block) {
            notDesignedForCompilation();
            array.setStore(copy.slowToArray(), copy.getSize());
            return array;
        }

    }

    @CoreMethod(names = "initialize_copy", visibility = Visibility.PRIVATE, required = 1, raiseIfFrozenSelf = true)
    @NodeChildren({
        @NodeChild(value = "self"),
        @NodeChild(value = "from")
    })
    @ImportStatic(ArrayGuards.class)
    public abstract static class InitializeCopyNode extends RubyNode {
        // TODO(cs): what about allocationSite ?

        public InitializeCopyNode(RubyContext context, SourceSection sourceSection) {
            super(context, sourceSection);
        }

        public InitializeCopyNode(InitializeCopyNode prev) {
            super(prev);
        }

        @CreateCast("from") public RubyNode coerceOtherToAry(RubyNode other) {
            return ToAryNodeFactory.create(getContext(), getSourceSection(), other);
        }

        @Specialization(guards = "isOtherNull(self, from)")
        public RubyArray initializeCopyNull(RubyArray self, RubyArray from) {
            if (self == from) {
                return self;
            }
            self.setStore(null, 0);
            return self;
        }

        @Specialization(guards = "isOtherIntegerFixnum(self, from)")
        public RubyArray initializeCopyIntegerFixnum(RubyArray self, RubyArray from) {
            if (self == from) {
                return self;
            }
            self.setStore(Arrays.copyOf((int[]) from.getStore(), from.getSize()), from.getSize());
            return self;
        }

        @Specialization(guards = "isOtherLongFixnum(self, from)")
        public RubyArray initializeCopyLongFixnum(RubyArray self, RubyArray from) {
            if (self == from) {
                return self;
            }
            self.setStore(Arrays.copyOf((long[]) from.getStore(), from.getSize()), from.getSize());
            return self;
        }

        @Specialization(guards = "isOtherFloat(self, from)")
        public RubyArray initializeCopyFloat(RubyArray self, RubyArray from) {
            if (self == from) {
                return self;
            }
            self.setStore(Arrays.copyOf((double[]) from.getStore(), from.getSize()), from.getSize());
            return self;
        }

        @Specialization(guards = "isOtherObject(self, from)")
        public RubyArray initializeCopyObject(RubyArray self, RubyArray from) {
            if (self == from) {
                return self;
            }
            self.setStore(Arrays.copyOf((Object[]) from.getStore(), from.getSize()), from.getSize());
            return self;
        }

    }

    @CoreMethod(names = {"inject", "reduce"}, needsBlock = true, optional = 1)
    @ImportStatic(ArrayGuards.class)
    public abstract static class InjectNode extends YieldingCoreMethodNode {

        @Child private CallDispatchHeadNode dispatch;

        public InjectNode(RubyContext context, SourceSection sourceSection) {
            super(context, sourceSection);
            dispatch = DispatchHeadNodeFactory.createMethodCall(context, MissingBehavior.CALL_METHOD_MISSING);
        }

        public InjectNode(InjectNode prev) {
            super(prev);
            dispatch = prev.dispatch;
        }

        @Specialization(guards = "isIntegerFixnum(array)")
        public Object injectIntegerFixnum(VirtualFrame frame, RubyArray array, Object initial, RubyProc block) {
            int count = 0;

            final int[] store = (int[]) array.getStore();

            Object accumulator = initial;

            try {
                for (int n = 0; n < array.getSize(); n++) {
                    if (CompilerDirectives.inInterpreter()) {
                        count++;
                    }

                    accumulator = yield(frame, block, accumulator, store[n]);
                }
            } finally {
                if (CompilerDirectives.inInterpreter()) {
                    getRootNode().reportLoopCount(count);
                }
            }

            return accumulator;
        }

        @Specialization(guards = "isLongFixnum(array)")
        public Object injectLongFixnum(VirtualFrame frame, RubyArray array, Object initial, RubyProc block) {
            int count = 0;

            final long[] store = (long[]) array.getStore();

            Object accumulator = initial;

            try {
                for (int n = 0; n < array.getSize(); n++) {
                    if (CompilerDirectives.inInterpreter()) {
                        count++;
                    }

                    accumulator = yield(frame, block, accumulator, store[n]);
                }
            } finally {
                if (CompilerDirectives.inInterpreter()) {
                    getRootNode().reportLoopCount(count);
                }
            }

            return accumulator;
        }

        @Specialization(guards = "isFloat(array)")
        public Object injectFloat(VirtualFrame frame, RubyArray array, Object initial, RubyProc block) {
            int count = 0;

            final double[] store = (double[]) array.getStore();

            Object accumulator = initial;

            try {
                for (int n = 0; n < array.getSize(); n++) {
                    if (CompilerDirectives.inInterpreter()) {
                        count++;
                    }

                    accumulator = yield(frame, block, accumulator, store[n]);
                }
            } finally {
                if (CompilerDirectives.inInterpreter()) {
                    getRootNode().reportLoopCount(count);
                }
            }

            return accumulator;
        }

        @Specialization(guards = "isObject(array)")
        public Object injectObject(VirtualFrame frame, RubyArray array, Object initial, RubyProc block) {
            int count = 0;

            final Object[] store = (Object[]) array.getStore();

            Object accumulator = initial;

            try {
                for (int n = 0; n < array.getSize(); n++) {
                    if (CompilerDirectives.inInterpreter()) {
                        count++;
                    }

                    accumulator = yield(frame, block, accumulator, store[n]);
                }
            } finally {
                if (CompilerDirectives.inInterpreter()) {
                    getRootNode().reportLoopCount(count);
                }
            }

            return accumulator;
        }

        @Specialization
        public Object inject(VirtualFrame frame, RubyArray array, RubySymbol symbol, UndefinedPlaceholder unused) {
            notDesignedForCompilation();

            final Object[] store = array.slowToArray();

            if (store.length < 2) {
                if (store.length == 1) {
                    return store[0];
                } else {
                    return getContext().getCoreLibrary().getNilObject();
                }
            }

            Object accumulator = dispatch.call(frame, store[0], symbol, null, store[1]);

            for (int n = 2; n < array.getSize(); n++) {
                accumulator = dispatch.call(frame, accumulator, symbol, null, store[n]);
            }

            return accumulator;
        }

    }

    @CoreMethod(names = "insert", required = 2, raiseIfFrozenSelf = true)
    public abstract static class InsertNode extends ArrayCoreMethodNode {

        private final BranchProfile tooSmallBranch = BranchProfile.create();

        public InsertNode(RubyContext context, SourceSection sourceSection) {
            super(context, sourceSection);
        }

        public InsertNode(InsertNode prev) {
            super(prev);
        }

        @Specialization(guards = "isNull(array)")
        public Object insert(RubyArray array, int index, Object value) {
            notDesignedForCompilation();

            final Object[] store = new Object[index + 1];
            Arrays.fill(store, nil());
            store[index] = value;
            array.setStore(store, array.getSize() + 1);
            return array;
        }

        @Specialization(guards = "isIntegerFixnum(array)")
        public Object insert(RubyArray array, int index, int value) {
            final int normalizedIndex = array.normalizeIndex(index);
            final int[] store = (int[]) array.getStore();

            if (normalizedIndex < 0) {
                tooSmallBranch.enter();
                throw new UnsupportedOperationException();
            } else if (array.getSize() > store.length + 1) {
                CompilerDirectives.transferToInterpreter();
                throw new UnsupportedOperationException();
            } else {
                System.arraycopy(store, normalizedIndex, store, normalizedIndex + 1, array.getSize() - normalizedIndex);
                store[normalizedIndex] = value;
                array.setStore(store, array.getSize() + 1);
            }

            return array;
        }

    }

    @CoreMethod(names = "join", optional = 1)
    public abstract static class JoinNode extends ArrayCoreMethodNode {

        public JoinNode(RubyContext context, SourceSection sourceSection) {
            super(context, sourceSection);
        }

        public JoinNode(JoinNode prev) {
            super(prev);
        }

        @Specialization
        public RubyString join(RubyArray array, UndefinedPlaceholder unused) {
            Object separator = getContext().getCoreLibrary().getGlobalVariablesObject().getInstanceVariable("$,");
            if (separator == nil()) {
                separator = getContext().makeString("");
            }

            if (separator instanceof RubyString) {
                return join(array, (RubyString) separator);
            } else {
                throw new UnsupportedOperationException();
            }
        }

        @Specialization
        public RubyString join(RubyArray array, RubyString separator) {
            notDesignedForCompilation();

            final StringBuilder builder = new StringBuilder();

            final Object[] objects = array.slowToArray();

            for (int n = 0; n < objects.length; n++) {
                if (n > 0) {
                    builder.append(separator);
                }

                builder.append(objects[n]);
            }

            return getContext().makeString(builder.toString());
        }

    }

    @CoreMethod(names = {"map", "collect"}, needsBlock = true)
    @ImportStatic(ArrayGuards.class)
    public abstract static class MapNode extends YieldingCoreMethodNode {

        @Child private ArrayBuilderNode arrayBuilder;

        public MapNode(RubyContext context, SourceSection sourceSection) {
            super(context, sourceSection);
            arrayBuilder = new ArrayBuilderNode.UninitializedArrayBuilderNode(context);
        }

        public MapNode(MapNode prev) {
            super(prev);
            arrayBuilder = prev.arrayBuilder;
        }

        @Specialization(guards = "isNull(array)")
        public RubyArray mapNull(RubyArray array, RubyProc block) {
            return new RubyArray(getContext().getCoreLibrary().getArrayClass());
        }

        @Specialization(guards = "isIntegerFixnum(array)")
        public RubyArray mapIntegerFixnum(VirtualFrame frame, RubyArray array, RubyProc block) {
            final int[] store = (int[]) array.getStore();
            final int arraySize = array.getSize();
            Object mappedStore = arrayBuilder.start(arraySize);

            int count = 0;

            try {
                for (int n = 0; n < array.getSize(); n++) {
                    if (CompilerDirectives.inInterpreter()) {
                        count++;
                    }

                    mappedStore = arrayBuilder.append(mappedStore, n, yield(frame, block, store[n]));
                }
            } finally {
                if (CompilerDirectives.inInterpreter()) {
                    getRootNode().reportLoopCount(count);
                }
            }

            return new RubyArray(getContext().getCoreLibrary().getArrayClass(), arrayBuilder.finish(mappedStore, arraySize), arraySize);
        }

        @Specialization(guards = "isLongFixnum(array)")
        public RubyArray mapLongFixnum(VirtualFrame frame, RubyArray array, RubyProc block) {
            final long[] store = (long[]) array.getStore();
            final int arraySize = array.getSize();
            Object mappedStore = arrayBuilder.start(arraySize);

            int count = 0;

            try {
                for (int n = 0; n < array.getSize(); n++) {
                    if (CompilerDirectives.inInterpreter()) {
                        count++;
                    }

                    mappedStore = arrayBuilder.append(mappedStore, n, yield(frame, block, store[n]));
                }
            } finally {
                if (CompilerDirectives.inInterpreter()) {
                    getRootNode().reportLoopCount(count);
                }
            }

            return new RubyArray(getContext().getCoreLibrary().getArrayClass(), arrayBuilder.finish(mappedStore, arraySize), arraySize);
        }

        @Specialization(guards = "isFloat(array)")
        public RubyArray mapFloat(VirtualFrame frame, RubyArray array, RubyProc block) {
            final double[] store = (double[]) array.getStore();
            final int arraySize = array.getSize();
            Object mappedStore = arrayBuilder.start(arraySize);

            int count = 0;

            try {
                for (int n = 0; n < array.getSize(); n++) {
                    if (CompilerDirectives.inInterpreter()) {
                        count++;
                    }

                    mappedStore = arrayBuilder.append(mappedStore, n, yield(frame, block, store[n]));
                }
            } finally {
                if (CompilerDirectives.inInterpreter()) {
                    getRootNode().reportLoopCount(count);
                }
            }

            return new RubyArray(getContext().getCoreLibrary().getArrayClass(), arrayBuilder.finish(mappedStore, arraySize), arraySize);
        }

        @Specialization(guards = "isObject(array)")
        public RubyArray mapObject(VirtualFrame frame, RubyArray array, RubyProc block) {
            final Object[] store = (Object[]) array.getStore();
            final int arraySize = array.getSize();
            Object mappedStore = arrayBuilder.start(arraySize);

            int count = 0;

            try {
                for (int n = 0; n < array.getSize(); n++) {
                    if (CompilerDirectives.inInterpreter()) {
                        count++;
                    }

                    mappedStore = arrayBuilder.append(mappedStore, n, yield(frame, block, store[n]));
                }
            } finally {
                if (CompilerDirectives.inInterpreter()) {
                    getRootNode().reportLoopCount(count);
                }
            }

            return new RubyArray(getContext().getCoreLibrary().getArrayClass(), arrayBuilder.finish(mappedStore, arraySize), arraySize);
        }
    }

    @CoreMethod(names = {"map!", "collect!"}, needsBlock = true, raiseIfFrozenSelf = true)
    @ImportStatic(ArrayGuards.class)
    public abstract static class MapInPlaceNode extends YieldingCoreMethodNode {

        @Child private ArrayBuilderNode arrayBuilder;

        public MapInPlaceNode(RubyContext context, SourceSection sourceSection) {
            super(context, sourceSection);
            arrayBuilder = new ArrayBuilderNode.UninitializedArrayBuilderNode(context);
        }

        public MapInPlaceNode(MapInPlaceNode prev) {
            super(prev);
            arrayBuilder = prev.arrayBuilder;
        }

        @Specialization(guards = "isNull(array)")
        public RubyArray mapInPlaceNull(RubyArray array, RubyProc block) {
            return array;
        }

        @Specialization(guards = "isIntegerFixnum(array)")
        public RubyArray mapInPlaceFixnumInteger(VirtualFrame frame, RubyArray array, RubyProc block) {
            final int[] store = (int[]) array.getStore();
            final int arraySize = array.getSize();
            Object mappedStore = arrayBuilder.start(arraySize);

            int count = 0;

            try {
                for (int n = 0; n < array.getSize(); n++) {
                    if (CompilerDirectives.inInterpreter()) {
                        count++;
                    }

                    mappedStore = arrayBuilder.append(mappedStore, n, yield(frame, block, store[n]));
                }
            } finally {
                if (CompilerDirectives.inInterpreter()) {
                    getRootNode().reportLoopCount(count);
                }
            }

            array.setStore(arrayBuilder.finish(mappedStore, arraySize), arraySize);

            return array;
        }

        @Specialization(guards = "isObject(array)")
        public RubyArray mapInPlaceObject(VirtualFrame frame, RubyArray array, RubyProc block) {
            final Object[] store = (Object[]) array.getStore();
            final int arraySize = array.getSize();
            Object mappedStore = arrayBuilder.start(arraySize);

            int count = 0;

            try {
                for (int n = 0; n < array.getSize(); n++) {
                    if (CompilerDirectives.inInterpreter()) {
                        count++;
                    }

                    mappedStore = arrayBuilder.append(mappedStore, n, yield(frame, block, store[n]));
                }
            } finally {
                if (CompilerDirectives.inInterpreter()) {
                    getRootNode().reportLoopCount(count);
                }
            }

            array.setStore(arrayBuilder.finish(mappedStore, arraySize), arraySize);

            return array;
        }
    }

    // TODO: move into Enumerable?

    @CoreMethod(names = "max")
    public abstract static class MaxNode extends ArrayCoreMethodNode {

        @Child private CallDispatchHeadNode eachNode;
        private final MaxBlock maxBlock;

        public MaxNode(RubyContext context, SourceSection sourceSection) {
            super(context, sourceSection);
            eachNode = DispatchHeadNodeFactory.createMethodCall(context);
            maxBlock = context.getCoreLibrary().getArrayMaxBlock();
        }

        public MaxNode(MaxNode prev) {
            super(prev);
            eachNode = prev.eachNode;
            maxBlock = prev.maxBlock;
        }

        @Specialization
        public Object max(VirtualFrame frame, RubyArray array) {
            // TODO: can we just write to the frame instead of having this indirect object?

            final Memo<Object> maximum = new Memo<>();

            final VirtualFrame maximumClosureFrame = Truffle.getRuntime().createVirtualFrame(RubyArguments.pack(null, null, array, null, new Object[] {}), maxBlock.getFrameDescriptor());
            maximumClosureFrame.setObject(maxBlock.getFrameSlot(), maximum);

            final RubyProc block = new RubyProc(getContext().getCoreLibrary().getProcClass(), RubyProc.Type.PROC,
                    maxBlock.getSharedMethodInfo(), maxBlock.getCallTarget(), maxBlock.getCallTarget(),
                    maxBlock.getCallTarget(), maximumClosureFrame.materialize(), null, array, null);

            eachNode.call(frame, array, "each", block);

            if (maximum.get() == null) {
                return nil();
            } else {
                return maximum.get();
            }
        }

    }

    public abstract static class MaxBlockNode extends CoreMethodNode {

        @Child private CallDispatchHeadNode compareNode;

        public MaxBlockNode(RubyContext context, SourceSection sourceSection) {
            super(context, sourceSection);
            compareNode = DispatchHeadNodeFactory.createMethodCall(context);
        }

        public MaxBlockNode(MaxBlockNode prev) {
            super(prev);
            compareNode = prev.compareNode;
        }

        @Specialization
        public RubyNilClass max(VirtualFrame frame, Object maximumObject, Object value) {
            final Memo<Object> maximum = (Memo<Object>) maximumObject;

            // TODO(CS): cast

            final Object current = maximum.get();

            if (current == null || (int) compareNode.call(frame, value, "<=>", null, current) < 0) {
                maximum.set(value);
            }

            return nil();
        }

    }

    public static class MaxBlock {

        private final FrameDescriptor frameDescriptor;
        private final FrameSlot frameSlot;
        private final SharedMethodInfo sharedMethodInfo;
        private final CallTarget callTarget;

        public MaxBlock(RubyContext context) {
            final SourceSection sourceSection = new CoreSourceSection("Array", "max");

            frameDescriptor = new FrameDescriptor();
            frameSlot = frameDescriptor.addFrameSlot("maximum_memo");

            sharedMethodInfo = new SharedMethodInfo(sourceSection, null, Arity.NO_ARGUMENTS, "max", false, null, false);

            callTarget = Truffle.getRuntime().createCallTarget(new RubyRootNode(
                    context, sourceSection, null, sharedMethodInfo,
                    ArrayNodesFactory.MaxBlockNodeFactory.create(context, sourceSection, new RubyNode[]{
                            ReadLevelVariableNodeFactory.create(context, sourceSection, frameSlot, 1),
                            new ReadPreArgumentNode(context, sourceSection, 0, MissingArgumentBehaviour.RUNTIME_ERROR)
                    })));
        }

        public FrameDescriptor getFrameDescriptor() {
            return frameDescriptor;
        }

        public FrameSlot getFrameSlot() {
            return frameSlot;
        }

        public SharedMethodInfo getSharedMethodInfo() {
            return sharedMethodInfo;
        }

        public CallTarget getCallTarget() {
            return callTarget;
        }
    }

    @CoreMethod(names = "min")
    public abstract static class MinNode extends ArrayCoreMethodNode {

        @Child private CallDispatchHeadNode eachNode;
        private final MinBlock minBlock;

        public MinNode(RubyContext context, SourceSection sourceSection) {
            super(context, sourceSection);
            eachNode = DispatchHeadNodeFactory.createMethodCall(context);
            minBlock = context.getCoreLibrary().getArrayMinBlock();
        }

        public MinNode(MinNode prev) {
            super(prev);
            eachNode = prev.eachNode;
            minBlock = prev.minBlock;
        }

        @Specialization
        public Object min(VirtualFrame frame, RubyArray array) {
            // TODO: can we just write to the frame instead of having this indirect object?

            final Memo<Object> minimum = new Memo<>();

            final VirtualFrame minimumClosureFrame = Truffle.getRuntime().createVirtualFrame(RubyArguments.pack(null, null, array, null, new Object[] {}), minBlock.getFrameDescriptor());
            minimumClosureFrame.setObject(minBlock.getFrameSlot(), minimum);

            final RubyProc block = new RubyProc(getContext().getCoreLibrary().getProcClass(), RubyProc.Type.PROC,
                    minBlock.getSharedMethodInfo(), minBlock.getCallTarget(), minBlock.getCallTarget(),
                    minBlock.getCallTarget(), minimumClosureFrame.materialize(), null, array, null);

            eachNode.call(frame, array, "each", block);

            if (minimum.get() == null) {
                return nil();
            } else {
                return minimum.get();
            }
        }

    }

    public abstract static class MinBlockNode extends CoreMethodNode {

        @Child private CallDispatchHeadNode compareNode;

        public MinBlockNode(RubyContext context, SourceSection sourceSection) {
            super(context, sourceSection);
            compareNode = DispatchHeadNodeFactory.createMethodCall(context);
        }

        public MinBlockNode(MinBlockNode prev) {
            super(prev);
            compareNode = prev.compareNode;
        }

        @Specialization
        public RubyNilClass min(VirtualFrame frame, Object minimumObject, Object value) {
            final Memo<Object> minimum = (Memo<Object>) minimumObject;

            // TODO(CS): cast

            final Object current = minimum.get();

            if (current == null || (int) compareNode.call(frame, value, "<=>", null, current) < 0) {
                minimum.set(value);
            }

            return nil();
        }

    }

    public static class MinBlock {

        private final FrameDescriptor frameDescriptor;
        private final FrameSlot frameSlot;
        private final SharedMethodInfo sharedMethodInfo;
        private final CallTarget callTarget;

        public MinBlock(RubyContext context) {
            final SourceSection sourceSection = new CoreSourceSection("Array", "min");

            frameDescriptor = new FrameDescriptor();
            frameSlot = frameDescriptor.addFrameSlot("minimum_memo");

            sharedMethodInfo = new SharedMethodInfo(sourceSection, null, Arity.NO_ARGUMENTS, "min", false, null, false);

            callTarget = Truffle.getRuntime().createCallTarget(new RubyRootNode(
                    context, sourceSection, null, sharedMethodInfo,
                    ArrayNodesFactory.MinBlockNodeFactory.create(context, sourceSection, new RubyNode[]{
                            ReadLevelVariableNodeFactory.create(context, sourceSection, frameSlot, 1),
                            new ReadPreArgumentNode(context, sourceSection, 0, MissingArgumentBehaviour.RUNTIME_ERROR)
                    })));
        }

        public FrameDescriptor getFrameDescriptor() {
            return frameDescriptor;
        }

        public FrameSlot getFrameSlot() {
            return frameSlot;
        }

        public SharedMethodInfo getSharedMethodInfo() {
            return sharedMethodInfo;
        }

        public CallTarget getCallTarget() {
            return callTarget;
        }
    }

    @CoreMethod(names = "pack", required = 1)
    public abstract static class PackNode extends ArrayCoreMethodNode {

        @Child private CallDispatchHeadNode toStringNode;

        public PackNode(RubyContext context, SourceSection sourceSection) {
            super(context, sourceSection);
        }

        public PackNode(PackNode prev) {
            super(prev);
            toStringNode = prev.toStringNode;
        }
        
        // TODO CS 3-Mar-15 to be honest these two specialisations are a bit sneaky - we'll get rid of them ASAP

        @Specialization(guards = {"arrayIsInts(array)", "formatIsXN2000(array, format)"})
        public RubyString packXN2000(RubyArray array, RubyString format) {
            final int size = array.getSize();
            final int[] store = (int[]) array.getStore();
            final byte[] bytes = new byte[1 + size * 4];
            
            // bytes[0] = 0 is implicit

            for (int n = 0; n < size; n++) {
                final int value = store[n];
                final int byteOffset = 1 + n * 4;
                bytes[byteOffset + 3] = (byte) (value >>> 24);
                bytes[byteOffset + 2] = (byte) (value >>> 16);
                bytes[byteOffset + 1] = (byte) (value >>> 8);
                bytes[byteOffset + 0] = (byte) value;
            }

            // TODO CS 3-Mar-15 should be tainting here - but ideally have a pack node, and then taint on top of that

            return new RubyString(getContext().getCoreLibrary().getStringClass(), new ByteList(bytes));
        }

        @Specialization(guards = {"arrayIsLongs(array)", "formatIsLStar(array, format)"})
        public RubyString packLStar(RubyArray array, RubyString format) {
            final int size = array.getSize();
            final long[] store = (long[]) array.getStore();
            final byte[] bytes = new byte[size * 4];

            for (int n = 0; n < size; n++) {
                final int value = (int) store[n]; // happy to truncate
                final int byteOffset = n * 4;
                // TODO CS 3-Mar-15 this should be native endian
                bytes[byteOffset + 3] = (byte) (value >>> 24);
                bytes[byteOffset + 2] = (byte) (value >>> 16);
                bytes[byteOffset + 1] = (byte) (value >>> 8);
                bytes[byteOffset + 0] = (byte) value;
            }

            // TODO CS 1-Mar-15 should be tainting here - but ideally have a pack node, and then taint on top of that

            return new RubyString(getContext().getCoreLibrary().getStringClass(), new ByteList(bytes));
        }

        @Specialization
        public RubyString pack(VirtualFrame frame, RubyArray array, RubyString format) {
            notDesignedForCompilation();

            final Object[] objects = array.slowToArray();
            final IRubyObject[] jrubyObjects = new IRubyObject[objects.length];

            for (int n = 0; n < objects.length; n++) {
                if (objects[n] instanceof RubyNilClass || objects[n] instanceof Integer || objects[n] instanceof Long
                        || objects[n] instanceof RubyBignum || objects[n] instanceof Double || objects[n] instanceof RubyString) {
                    jrubyObjects[n] = getContext().toJRuby(objects[n]);
                } else {
                    if (toStringNode == null) {
                        CompilerDirectives.transferToInterpreter();
                        toStringNode = insert(DispatchHeadNodeFactory.createMethodCall(getContext(), MissingBehavior.RETURN_MISSING));
                    }

                    final Object result = toStringNode.call(frame, objects[n], "to_str", null);

                    if (result == DispatchNode.MISSING) {
                        throw new RaiseException(getContext().getCoreLibrary().typeErrorNoImplicitConversion(objects[n], "String", this));
                    } else if (result instanceof RubyString) {
                        jrubyObjects[n] = getContext().toJRuby((RubyString) result);
                    } else {
                        throw new RaiseException(getContext().getCoreLibrary().typeErrorNoImplicitConversion(objects[n], "String", this));
                    }
                }
            }

            try {
                return getContext().toTruffle(
                        org.jruby.util.Pack.pack(
                                getContext().getRuntime().getCurrentContext(),
                                getContext().getRuntime(),
                                getContext().getRuntime().newArray(jrubyObjects),
                                getContext().toJRuby(format)));
            } catch (org.jruby.exceptions.RaiseException e) {
                throw new RaiseException(getContext().toTruffle(e.getException(), this));
            }
        }

        @Specialization(guards = "!isRubyString(format)")
        public RubyString pack(VirtualFrame frame, RubyArray array, Object format) {
            // TODO CS 1-Mar-15 sloppy until I can get @CreateCast to work

            if (toStringNode == null) {
                CompilerDirectives.transferToInterpreter();
                toStringNode = insert(DispatchHeadNodeFactory.createMethodCall(getContext(), MissingBehavior.RETURN_MISSING));
            }

            final Object result = toStringNode.call(frame, format, "to_str", null);

            if (result == DispatchNode.MISSING) {
                throw new RaiseException(getContext().getCoreLibrary().typeErrorNoImplicitConversion(format, "String", this));
            }

            if (result instanceof RubyString) {
                return pack(frame, array, (RubyString) result);
            }

            throw new UnsupportedOperationException();
        }

        protected boolean arrayIsInts(RubyArray array) {
            return array.getStore() instanceof int[];
        }

        protected boolean arrayIsLongs(RubyArray array) {
            return array.getStore() instanceof long[];
        }

        protected boolean formatIsLStar(RubyArray array, RubyString format) {
            final ByteList byteList = format.getByteList();
            
            if (!byteList.getEncoding().isAsciiCompatible()) {
                return false;
            }
            
            if (byteList.length() != 2) {
                return false;
            }
            
            final byte[] bytes = byteList.unsafeBytes();
            return bytes[0] == 'L' && bytes[1] == '*';
        }

        protected boolean formatIsXN2000(RubyArray array, RubyString format) {
            final ByteList byteList = format.getByteList();

            if (!byteList.getEncoding().isAsciiCompatible()) {
                return false;
            }

            if (byteList.length() != 6) {
                return false;
            }

            final byte[] bytes = byteList.unsafeBytes();
            return bytes[0] == 'x' && bytes[1] == 'N' && bytes[2] == '2' && bytes[3] == '0' && bytes[4] == '0' && bytes[5] == '0';
        }

    }

    @CoreMethod(names = "pop", raiseIfFrozenSelf = true)
    public abstract static class PopNode extends ArrayCoreMethodNode {

        public PopNode(RubyContext context, SourceSection sourceSection) {
            super(context, sourceSection);
        }

        public PopNode(PopNode prev) {
            super(prev);
        }

<<<<<<< HEAD
        @Specialization(guards = "isNull(array)")
=======
        public abstract Object executePop(RubyArray array);

        @Specialization(guards = "isNull")
>>>>>>> edafd132
        public Object popNil(RubyArray array) {
            return nil();
        }

        @Specialization(guards = "isIntegerFixnum(array)", rewriteOn = UnexpectedResultException.class)
        public int popIntegerFixnumInBounds(RubyArray array) throws UnexpectedResultException {
            if (CompilerDirectives.injectBranchProbability(CompilerDirectives.UNLIKELY_PROBABILITY, array.getSize() == 0)) {
                throw new UnexpectedResultException(nil());
            } else {
                final int[] store = ((int[]) array.getStore());
                final int value = store[array.getSize() - 1];
                array.setStore(store, array.getSize() - 1);
                return value;
            }
        }

        @Specialization(contains = "popIntegerFixnumInBounds", guards = "isIntegerFixnum(array)")
        public Object popIntegerFixnum(RubyArray array) {
            if (CompilerDirectives.injectBranchProbability(CompilerDirectives.UNLIKELY_PROBABILITY, array.getSize() == 0)) {
                return nil();
            } else {
                final int[] store = ((int[]) array.getStore());
                final int value = store[array.getSize() - 1];
                array.setStore(store, array.getSize() - 1);
                return value;
            }
        }

        @Specialization(guards = "isLongFixnum(array)", rewriteOn = UnexpectedResultException.class)
        public long popLongFixnumInBounds(RubyArray array) throws UnexpectedResultException {
            if (CompilerDirectives.injectBranchProbability(CompilerDirectives.UNLIKELY_PROBABILITY, array.getSize() == 0)) {
                throw new UnexpectedResultException(nil());
            } else {
                final long[] store = ((long[]) array.getStore());
                final long value = store[array.getSize() - 1];
                array.setStore(store, array.getSize() - 1);
                return value;
            }
        }

        @Specialization(contains = "popLongFixnumInBounds", guards = "isLongFixnum(array)")
        public Object popLongFixnum(RubyArray array) {
            if (CompilerDirectives.injectBranchProbability(CompilerDirectives.UNLIKELY_PROBABILITY, array.getSize() == 0)) {
                return nil();
            } else {
                final long[] store = ((long[]) array.getStore());
                final long value = store[array.getSize() - 1];
                array.setStore(store, array.getSize() - 1);
                return value;
            }
        }

        @Specialization(guards = "isFloat(array)", rewriteOn = UnexpectedResultException.class)
        public double popFloatInBounds(RubyArray array) throws UnexpectedResultException {
            if (CompilerDirectives.injectBranchProbability(CompilerDirectives.UNLIKELY_PROBABILITY, array.getSize() == 0)) {
                throw new UnexpectedResultException(nil());
            } else {
                final double[] store = ((double[]) array.getStore());
                final double value = store[array.getSize() - 1];
                array.setStore(store, array.getSize() - 1);
                return value;
            }
        }

        @Specialization(contains = "popFloatInBounds", guards = "isFloat(array)")
        public Object popFloat(RubyArray array) {
            if (CompilerDirectives.injectBranchProbability(CompilerDirectives.UNLIKELY_PROBABILITY, array.getSize() == 0)) {
                return nil();
            } else {
                final double[] store = ((double[]) array.getStore());
                final double value = store[array.getSize() - 1];
                array.setStore(store, array.getSize() - 1);
                return value;
            }
        }

        @Specialization(guards = "isObject(array)")
        public Object popObject(RubyArray array) {
            if (CompilerDirectives.injectBranchProbability(CompilerDirectives.UNLIKELY_PROBABILITY, array.getSize() == 0)) {
                return nil();
            } else {
                final Object[] store = ((Object[]) array.getStore());
                final Object value = store[array.getSize() - 1];
                array.setStore(store, array.getSize() - 1);
                return value;
            }
        }

    }

    @CoreMethod(names = "product", required = 1)
    public abstract static class ProductNode extends ArrayCoreMethodNode {

        public ProductNode(RubyContext context, SourceSection sourceSection) {
            super(context, sourceSection);
        }

        public ProductNode(ProductNode prev) {
            super(prev);
        }

        @Specialization(guards = {"isObject(array)", "isOtherObject(array, other)"})
        public Object product(RubyArray array, RubyArray other) {
            final Object[] a = (Object[]) array.getStore();
            final int aLength = array.getSize();

            final Object[] b = (Object[]) other.getStore();
            final int bLength = other.getSize();

            final Object[] pairs = new Object[aLength * bLength];

            for (int an = 0; an < aLength; an++) {
                for (int bn = 0; bn < bLength; bn++) {
                    pairs[an * bLength + bn] = new RubyArray(getContext().getCoreLibrary().getArrayClass(), new Object[]{a[an], b[bn]}, 2);
                }
            }

            return new RubyArray(getContext().getCoreLibrary().getArrayClass(), pairs, pairs.length);
        }

    }

    @CoreMethod(names = {"push", "<<", "__append__"}, argumentsAsArray = true, raiseIfFrozenSelf = true)
    public abstract static class PushNode extends ArrayCoreMethodNode {

        private final BranchProfile extendBranch = BranchProfile.create();

        public PushNode(RubyContext context, SourceSection sourceSection) {
            super(context, sourceSection);
        }

        public PushNode(PushNode prev) {
            super(prev);
        }

        @Specialization(guards = {"isNull(array)", "isSingleIntegerFixnum(array, values)"})
        public RubyArray pushEmptySingleIntegerFixnum(RubyArray array, Object... values) {
            array.setStore(new int[]{(int) values[0]}, 1);
            return array;
        }

        @Specialization(guards = {"isNull(array)", "isSingleLongFixnum(array, values)"})
        public RubyArray pushEmptySingleIntegerLong(RubyArray array, Object... values) {
            array.setStore(new long[]{(long) values[0]}, 1);
            return array;
        }

        @Specialization(guards = "isNull(array)")
        public RubyArray pushEmptyObjects(RubyArray array, Object... values) {
            array.setStore(values, values.length);
            return array;
        }

        @Specialization(guards = {"isIntegerFixnum(array)", "isSingleIntegerFixnum(array, values)"})
        public RubyArray pushIntegerFixnumSingleIntegerFixnum(RubyArray array, Object... values) {
            final int oldSize = array.getSize();
            final int newSize = oldSize + 1;

            int[] store = (int[]) array.getStore();

            if (store.length < newSize) {
                extendBranch.enter();
                store = Arrays.copyOf(store, ArrayUtils.capacity(store.length, newSize));
            }

            store[oldSize] = (int) values[0];
            array.setStore(store, newSize);
            return array;
        }

        @Specialization(guards = { "isIntegerFixnum(array)", "!isSingleIntegerFixnum(array, values)", "!isSingleLongFixnum(array, values)" })
        public RubyArray pushIntegerFixnum(RubyArray array, Object... values) {
            final int oldSize = array.getSize();
            final int newSize = oldSize + values.length;

            int[] oldStore = (int[]) array.getStore();
            final Object[] store;

            if (oldStore.length < newSize) {
                extendBranch.enter();
                store = ArrayUtils.box(oldStore, ArrayUtils.capacity(oldStore.length, newSize) - oldStore.length);
            } else {
                store = ArrayUtils.box(oldStore);
            }

            for (int n = 0; n < values.length; n++) {
                store[oldSize + n] = values[n];
            }

            array.setStore(store, newSize);
            return array;
        }

        @Specialization(guards = {"isLongFixnum(array)", "isSingleIntegerFixnum(array, values)"})
        public RubyArray pushLongFixnumSingleIntegerFixnum(RubyArray array, Object... values) {
            final int oldSize = array.getSize();
            final int newSize = oldSize + 1;

            long[] store = (long[]) array.getStore();

            if (store.length < newSize) {
                extendBranch.enter();
                store = Arrays.copyOf(store, ArrayUtils.capacity(store.length, newSize));
            }

            store[oldSize] = (long) (int) values[0];
            array.setStore(store, newSize);
            return array;
        }

        @Specialization(guards = {"isLongFixnum(array)", "isSingleLongFixnum(array, values)"})
        public RubyArray pushLongFixnumSingleLongFixnum(RubyArray array, Object... values) {
            final int oldSize = array.getSize();
            final int newSize = oldSize + 1;

            long[] store = (long[]) array.getStore();

            if (store.length < newSize) {
                extendBranch.enter();
                store = Arrays.copyOf(store, ArrayUtils.capacity(store.length, newSize));
            }

            store[oldSize] = (long) values[0];
            array.setStore(store, newSize);
            return array;
        }

        @Specialization(guards = "isLongFixnum(array)")
        public RubyArray pushLongFixnum(RubyArray array, Object... values) {
            // TODO CS 5-Feb-15 hack to get things working with empty long[] store

            if (array.getSize() != 0) {
                throw new UnsupportedOperationException();
            }

            array.setStore(values, values.length);
            return array;
        }

        @Specialization(guards = "isFloat(array)")
        public RubyArray pushFloat(RubyArray array, Object... values) {
            // TODO CS 5-Feb-15 hack to get things working with empty double[] store

            if (array.getSize() != 0) {
                throw new UnsupportedOperationException();
            }

            array.setStore(values, values.length);
            return array;
        }

        @Specialization(guards = "isObject(array)")
        public RubyArray pushObject(RubyArray array, Object... values) {
            final int oldSize = array.getSize();
            final int newSize = oldSize + values.length;

            Object[] store = (Object[]) array.getStore();

            if (store.length < newSize) {
                extendBranch.enter();
                store = Arrays.copyOf(store, ArrayUtils.capacity(store.length, newSize));
            }

            for (int n = 0; n < values.length; n++) {
                store[oldSize + n] = values[n];
            }

            array.setStore(store, newSize);
            return array;
        }

        protected boolean isSingleIntegerFixnum(RubyArray array, Object... values) {
            return values.length == 1 && values[0] instanceof Integer;
        }

        protected boolean isSingleLongFixnum(RubyArray array, Object... values) {
            return values.length == 1 && values[0] instanceof Long;
        }

    }

    // Not really a core method - used internally

    public abstract static class PushOneNode extends ArrayCoreMethodNode {

        private final BranchProfile extendBranch = BranchProfile.create();

        public PushOneNode(RubyContext context, SourceSection sourceSection) {
            super(context, sourceSection);
        }

        public PushOneNode(PushOneNode prev) {
            super(prev);
        }

        @Specialization(guards = "isNull(array)")
        public RubyArray pushEmpty(RubyArray array, Object value) {
            array.setStore(new Object[]{value}, 1);
            return array;
        }

        @Specialization(guards = "isIntegerFixnum(array)")
        public RubyArray pushIntegerFixnumIntegerFixnum(RubyArray array, int value) {
            final int oldSize = array.getSize();
            final int newSize = oldSize + 1;

            int[] store = (int[]) array.getStore();

            if (store.length < newSize) {
                extendBranch.enter();
                array.setStore(store = Arrays.copyOf(store, ArrayUtils.capacity(store.length, newSize)), array.getSize());
            }

            store[oldSize] = value;
            array.setStore(store, newSize);
            return array;
        }

        @Specialization(guards = { "isIntegerFixnum(array)", "!isInteger(value)" })
        public RubyArray pushIntegerFixnumObject(RubyArray array, Object value) {
            final int oldSize = array.getSize();
            final int newSize = oldSize + 1;

            final int[] oldStore = (int[]) array.getStore();
            final Object[] newStore;

            if (oldStore.length < newSize) {
                extendBranch.enter();
                newStore = ArrayUtils.box(oldStore, ArrayUtils.capacity(oldStore.length, newSize) - oldStore.length);
            } else {
                newStore = ArrayUtils.box(oldStore);
            }

            newStore[oldSize] = value;
            array.setStore(newStore, newSize);
            return array;
        }

        @Specialization(guards = "isObject(array)")
        public RubyArray pushObjectObject(RubyArray array, Object value) {
            final int oldSize = array.getSize();
            final int newSize = oldSize + 1;

            Object[] store = (Object[]) array.getStore();

            if (store.length < newSize) {
                extendBranch.enter();
                array.setStore(store = Arrays.copyOf(store, ArrayUtils.capacity(store.length, newSize)), array.getSize());
            }

            store[oldSize] = value;
            array.setStore(store, newSize);
            return array;
        }

    }

    @CoreMethod(names = "reject", needsBlock = true)
    @ImportStatic(ArrayGuards.class)
    public abstract static class RejectNode extends YieldingCoreMethodNode {

        @Child private ArrayBuilderNode arrayBuilder;

        public RejectNode(RubyContext context, SourceSection sourceSection) {
            super(context, sourceSection);
            arrayBuilder = new ArrayBuilderNode.UninitializedArrayBuilderNode(context);
        }

        public RejectNode(RejectNode prev) {
            super(prev);
            arrayBuilder = prev.arrayBuilder;
        }

        @Specialization(guards = "isNull(array)")
        public Object selectNull(VirtualFrame frame, RubyArray array, RubyProc block) {
            return new RubyArray(getContext().getCoreLibrary().getArrayClass());
        }

        @Specialization(guards = "isObject(array)")
        public Object selectObject(VirtualFrame frame, RubyArray array, RubyProc block) {
            final Object[] store = (Object[]) array.getStore();

            Object selectedStore = arrayBuilder.start(array.getSize());
            int selectedSize = 0;

            int count = 0;

            try {
                for (int n = 0; n < array.getSize(); n++) {
                    if (CompilerDirectives.inInterpreter()) {
                        count++;
                    }

                    final Object value = store[n];

                    notDesignedForCompilation();

                    if (! yieldIsTruthy(frame, block,  new Object[]{value})) {
                        selectedStore = arrayBuilder.append(selectedStore, selectedSize, value);
                        selectedSize++;
                    }
                }
            } finally {
                if (CompilerDirectives.inInterpreter()) {
                    getRootNode().reportLoopCount(count);
                }
            }

            return new RubyArray(getContext().getCoreLibrary().getArrayClass(), arrayBuilder.finish(selectedStore, selectedSize), selectedSize);
        }

        @Specialization(guards = "isIntegerFixnum(array)")
        public Object selectFixnumInteger(VirtualFrame frame, RubyArray array, RubyProc block) {
            final int[] store = (int[]) array.getStore();

            Object selectedStore = arrayBuilder.start(array.getSize());
            int selectedSize = 0;

            int count = 0;

            try {
                for (int n = 0; n < array.getSize(); n++) {
                    if (CompilerDirectives.inInterpreter()) {
                        count++;
                    }

                    final Object value = store[n];

                    notDesignedForCompilation();

                    if (! yieldIsTruthy(frame, block, value)) {
                        selectedStore = arrayBuilder.append(selectedStore, selectedSize, value);
                        selectedSize++;
                    }
                }
            } finally {
                if (CompilerDirectives.inInterpreter()) {
                    getRootNode().reportLoopCount(count);
                }
            }

            return new RubyArray(getContext().getCoreLibrary().getArrayClass(), arrayBuilder.finish(selectedStore, selectedSize), selectedSize);
        }

    }

    @CoreMethod(names = { "reject!", "delete_if" }, needsBlock = true, raiseIfFrozenSelf = true)
    @ImportStatic(ArrayGuards.class)
    public abstract static class RejectInPlaceNode extends YieldingCoreMethodNode {

        public RejectInPlaceNode(RubyContext context, SourceSection sourceSection) {
            super(context, sourceSection);
        }

        public RejectInPlaceNode(RejectInPlaceNode prev) {
            super(prev);
        }

        @Specialization(guards = "isNull(array)")
        public Object rejectInPlaceNull(VirtualFrame frame, RubyArray array, RubyProc block) {
            return array;
        }

        @Specialization(guards = "isObject(array)")
        public Object rejectInPlaceObject(VirtualFrame frame, RubyArray array, RubyProc block) {
            final Object[] store = (Object[]) array.getStore();

            int i = 0;

            for (int n = 0; n < array.getSize(); n++) {
                if (yieldIsTruthy(frame, block, store[n])) {
                    continue;
                }

                if (i != n) {
                    store[i] = store[n];
                }

                i++;
            }

            array.setStore(store, i);
            return array;
        }

    }

    @CoreMethod(names = "replace", required = 1, raiseIfFrozenSelf = true)
    @NodeChildren({
        @NodeChild(value = "array"),
        @NodeChild(value = "other")
    })
    @ImportStatic(ArrayGuards.class)
    public abstract static class ReplaceNode extends RubyNode {

        public ReplaceNode(RubyContext context, SourceSection sourceSection) {
            super(context, sourceSection);
        }

        public ReplaceNode(ReplaceNode prev) {
            super(prev);
        }

        @CreateCast("other") public RubyNode coerceOtherToAry(RubyNode index) {
            return ToAryNodeFactory.create(getContext(), getSourceSection(), index);
        }

        @Specialization(guards = "isOtherNull(array, other)")
        public RubyArray replace(RubyArray array, RubyArray other) {
            notDesignedForCompilation();

            array.setStore(null, 0);
            return array;
        }

        @Specialization(guards = "isOtherIntegerFixnum(array, other)")
        public RubyArray replaceIntegerFixnum(RubyArray array, RubyArray other) {
            notDesignedForCompilation();

            array.setStore(Arrays.copyOf((int[]) other.getStore(), other.getSize()), other.getSize());
            return array;
        }

        @Specialization(guards = "isOtherLongFixnum(array, other)")
        public RubyArray replaceLongFixnum(RubyArray array, RubyArray other) {
            notDesignedForCompilation();

            array.setStore(Arrays.copyOf((long[]) other.getStore(), other.getSize()), other.getSize());
            return array;
        }

        @Specialization(guards = "isOtherFloat(array, other)")
        public RubyArray replaceFloat(RubyArray array, RubyArray other) {
            notDesignedForCompilation();

            array.setStore(Arrays.copyOf((double[]) other.getStore(), other.getSize()), other.getSize());
            return array;
        }

        @Specialization(guards = "isOtherObject(array, other)")
        public RubyArray replaceObject(RubyArray array, RubyArray other) {
            notDesignedForCompilation();

            array.setStore(Arrays.copyOf((Object[]) other.getStore(), other.getSize()), other.getSize());
            return array;
        }

    }

    @CoreMethod(names = "select", needsBlock = true)
    @ImportStatic(ArrayGuards.class)
    public abstract static class SelectNode extends YieldingCoreMethodNode {

        @Child private ArrayBuilderNode arrayBuilder;

        public SelectNode(RubyContext context, SourceSection sourceSection) {
            super(context, sourceSection);
            arrayBuilder = new ArrayBuilderNode.UninitializedArrayBuilderNode(context);
        }

        public SelectNode(SelectNode prev) {
            super(prev);
            arrayBuilder = prev.arrayBuilder;
        }

        @Specialization(guards = "isNull(array)")
        public Object selectNull(VirtualFrame frame, RubyArray array, RubyProc block) {
            return new RubyArray(getContext().getCoreLibrary().getArrayClass());
        }

        @Specialization(guards = "isObject(array)")
        public Object selectObject(VirtualFrame frame, RubyArray array, RubyProc block) {
            final Object[] store = (Object[]) array.getStore();

            Object selectedStore = arrayBuilder.start(array.getSize());
            int selectedSize = 0;

            int count = 0;

            try {
                for (int n = 0; n < array.getSize(); n++) {
                    if (CompilerDirectives.inInterpreter()) {
                        count++;
                    }

                    final Object value = store[n];

                    notDesignedForCompilation();

                    if (yieldIsTruthy(frame, block,  new Object[]{value})) {
                        selectedStore = arrayBuilder.append(selectedStore, selectedSize, value);
                        selectedSize++;
                    }
                }
            } finally {
                if (CompilerDirectives.inInterpreter()) {
                    getRootNode().reportLoopCount(count);
                }
            }

            return new RubyArray(getContext().getCoreLibrary().getArrayClass(), arrayBuilder.finish(selectedStore, selectedSize), selectedSize);
        }

        @Specialization(guards = "isIntegerFixnum(array)")
        public Object selectFixnumInteger(VirtualFrame frame, RubyArray array, RubyProc block) {
            final int[] store = (int[]) array.getStore();

            Object selectedStore = arrayBuilder.start(array.getSize());
            int selectedSize = 0;

            int count = 0;

            try {
                for (int n = 0; n < array.getSize(); n++) {
                    if (CompilerDirectives.inInterpreter()) {
                        count++;
                    }

                    final Object value = store[n];

                    notDesignedForCompilation();

                    if (yieldIsTruthy(frame, block, value)) {
                        selectedStore = arrayBuilder.append(selectedStore, selectedSize, value);
                        selectedSize++;
                    }
                }
            } finally {
                if (CompilerDirectives.inInterpreter()) {
                    getRootNode().reportLoopCount(count);
                }
            }

            return new RubyArray(getContext().getCoreLibrary().getArrayClass(), arrayBuilder.finish(selectedStore, selectedSize), selectedSize);
        }

    }

    @CoreMethod(names = "shift", raiseIfFrozenSelf = true)
    public abstract static class ShiftNode extends CoreMethodNode {

        public ShiftNode(RubyContext context, SourceSection sourceSection) {
            super(context, sourceSection);
        }

        public ShiftNode(ShiftNode prev) {
            super(prev);
        }

        @Specialization
        public Object shift(RubyArray array) {
            notDesignedForCompilation();

            return array.slowShift();
        }

    }

    @CoreMethod(names = {"size", "length"})
    public abstract static class SizeNode extends ArrayCoreMethodNode {

        public SizeNode(RubyContext context, SourceSection sourceSection) {
            super(context, sourceSection);
        }

        public SizeNode(SizeNode prev) {
            super(prev);
        }

        @Specialization
        public int size(RubyArray array) {
            return array.getSize();
        }

    }

    @CoreMethod(names = "sort", needsBlock = true)
    public abstract static class SortNode extends ArrayCoreMethodNode {

        @Child private CallDispatchHeadNode compareDispatchNode;
        @Child private YieldDispatchHeadNode yieldNode;

        public SortNode(RubyContext context, SourceSection sourceSection) {
            super(context, sourceSection);
            compareDispatchNode = DispatchHeadNodeFactory.createMethodCall(context);
            yieldNode = new YieldDispatchHeadNode(context);
        }

        public SortNode(SortNode prev) {
            super(prev);
            compareDispatchNode = prev.compareDispatchNode;
            yieldNode = prev.yieldNode;
        }

        @Specialization(guards = "isNull(array)")
        public RubyArray sortNull(RubyArray array, Object block) {
            return new RubyArray(getContext().getCoreLibrary().getArrayClass());
        }

        @ExplodeLoop
        @Specialization(guards = {"isIntegerFixnum(array)", "isSmall(array)"})
        public RubyArray sortVeryShortIntegerFixnum(VirtualFrame frame, RubyArray array, UndefinedPlaceholder block) {
            final int[] store = (int[]) array.getStore();
            final int[] newStore = new int[store.length];

            final int size = array.getSize();

            // Selection sort - written very carefully to allow PE

            for (int i = 0; i < RubyArray.ARRAYS_SMALL; i++) {
                if (i < size) {
                    for (int j = i + 1; j < RubyArray.ARRAYS_SMALL; j++) {
                        if (j < size) {
                            if (castSortValue(compareDispatchNode.call(frame, store[j], "<=>", null, store[i])) < 0) {
                                final int temp = store[j];
                                store[j] = store[i];
                                store[i] = temp;
                            }
                        }
                    }
                    newStore[i] = store[i];
                }
            }

            return new RubyArray(getContext().getCoreLibrary().getArrayClass(), newStore, size);
        }

        @ExplodeLoop
        @Specialization(guards = {"isLongFixnum(array)", "isSmall(array)"})
        public RubyArray sortVeryShortLongFixnum(VirtualFrame frame, RubyArray array, UndefinedPlaceholder block) {
            final long[] store = (long[]) array.getStore();
            final long[] newStore = new long[store.length];

            final int size = array.getSize();

            // Selection sort - written very carefully to allow PE

            for (int i = 0; i < RubyArray.ARRAYS_SMALL; i++) {
                if (i < size) {
                    for (int j = i + 1; j < RubyArray.ARRAYS_SMALL; j++) {
                        if (j < size) {
                            if (castSortValue(compareDispatchNode.call(frame, store[j], "<=>", null, store[i])) < 0) {
                                final long temp = store[j];
                                store[j] = store[i];
                                store[i] = temp;
                            }
                        }
                    }
                    newStore[i] = store[i];
                }
            }

            return new RubyArray(getContext().getCoreLibrary().getArrayClass(), newStore, size);
        }

        @Specialization(guards = {"isObject(array)", "isSmall(array)"})
        public RubyArray sortVeryShortObject(VirtualFrame frame, RubyArray array, UndefinedPlaceholder block) {
            final Object[] oldStore = (Object[]) array.getStore();
            final Object[] store = Arrays.copyOf(oldStore, oldStore.length);

            // Insertion sort

            final int size = array.getSize();

            for (int i = 1; i < size; i++) {
                final Object x = store[i];
                int j = i;
                // TODO(CS): node for this cast
                while (j > 0 && castSortValue(compareDispatchNode.call(frame, store[j - 1], "<=>", null, x)) > 0) {
                    store[j] = store[j - 1];
                    j--;
                }
                store[j] = x;
            }

            return new RubyArray(getContext().getCoreLibrary().getArrayClass(), store, size);
        }

        @Specialization
        public Object sortUsingRubinius(VirtualFrame frame, RubyArray array, RubyProc block) {
            return sortUsingRubinius(frame, array, (Object) block);
        }

        @Specialization(guards = {"!isNull(array)", "!isSmall(array)"})
        public Object sortUsingRubinius(VirtualFrame frame, RubyArray array, Object block) {
            if (block == UndefinedPlaceholder.INSTANCE) {
                return ruby(frame, "sorted = dup; Rubinius.privately { sorted.isort!(0, right) }; sorted", "right", array.getSize());
            } else {
                return ruby(frame, "sorted = dup; Rubinius.privately { sorted.isort_block!(0, right, block) }; sorted", "right", array.getSize(), "block", block);
            }
        }

        private int castSortValue(Object value) {
            if (value instanceof Integer) {
                return (int) value;
            }

            CompilerDirectives.transferToInterpreter();

            // TODO CS 14-Mar-15 - what's the error message here?
            throw new RaiseException(getContext().getCoreLibrary().argumentError("expecting a Fixnum to sort", this));
        }

        protected static boolean isSmall(RubyArray array) {
            return array.getSize() <= RubyArray.ARRAYS_SMALL;
        }

    }

    @CoreMethod(names = "uniq")
    public abstract static class UniqNode extends CoreMethodNode {

        public UniqNode(RubyContext context, SourceSection sourceSection) {
            super(context, sourceSection);
        }

        public UniqNode(UniqNode prev) {
            super(prev);
        }

        @Specialization
        public RubyArray uniq(RubyArray array) {
            notDesignedForCompilation();

            final RubyArray uniq = new RubyArray(getContext().getCoreLibrary().getArrayClass(), null, 0);

            for (Object value : array.slowToArray()) {
                boolean duplicate = false;

                for (Object compare : uniq.slowToArray()) {
                    if ((boolean) DebugOperations.send(getContext(), value, "==", null, compare)) {
                        duplicate = true;
                        break;
                    }
                }

                if (!duplicate) {
                    uniq.slowPush(value);
                }
            }

            return uniq;
        }

    }

    @CoreMethod(names = "unshift", argumentsAsArray = true, raiseIfFrozenSelf = true)
    public abstract static class UnshiftNode extends CoreMethodNode {

        public UnshiftNode(RubyContext context, SourceSection sourceSection) {
            super(context, sourceSection);
        }

        public UnshiftNode(UnshiftNode prev) {
            super(prev);
        }

        @Specialization
        public RubyArray unshift(RubyArray array, Object... args) {
            notDesignedForCompilation();

            array.slowUnshift(args);
            return array;
        }

    }

    @CoreMethod(names = "zip", required = 1)
    public abstract static class ZipNode extends ArrayCoreMethodNode {

        public ZipNode(RubyContext context, SourceSection sourceSection) {
            super(context, sourceSection);
        }

        public ZipNode(ZipNode prev) {
            super(prev);
        }

        @Specialization(guards = {"isObject(array)", "isOtherIntegerFixnum(array, other)"})
        public RubyArray zipObjectIntegerFixnum(RubyArray array, RubyArray other) {
            final Object[] a = (Object[]) array.getStore();
            final int aLength = array.getSize();

            final int[] b = (int[]) other.getStore();
            final int bLength = other.getSize();

            final int zippedLength = Math.min(aLength, bLength);
            final Object[] zipped = new Object[zippedLength];

            for (int n = 0; n < zippedLength; n++) {
                zipped[n] = new RubyArray(getContext().getCoreLibrary().getArrayClass(), new Object[]{a[n], b[n]}, 2);
            }

            return new RubyArray(getContext().getCoreLibrary().getArrayClass(), zipped, zippedLength);
        }

        @Specialization(guards = {"isObject(array)", "isOtherObject(array, other)"})
        public RubyArray zipObjectObject(RubyArray array, RubyArray other) {
            final Object[] a = (Object[]) array.getStore();
            final int aLength = array.getSize();

            final Object[] b = (Object[]) other.getStore();
            final int bLength = other.getSize();

            final int zippedLength = Math.min(aLength, bLength);
            final Object[] zipped = new Object[zippedLength];

            for (int n = 0; n < zippedLength; n++) {
                zipped[n] = new RubyArray(getContext().getCoreLibrary().getArrayClass(), new Object[]{a[n], b[n]}, 2);
            }

            return new RubyArray(getContext().getCoreLibrary().getArrayClass(), zipped, zippedLength);
        }

    }

}<|MERGE_RESOLUTION|>--- conflicted
+++ resolved
@@ -371,11 +371,7 @@
 
         // Set a slice of the array to a particular value
 
-<<<<<<< HEAD
-        @Specialization(guards = { "isObject(array)", "!isRubyArray(value)", "!isUndefinedPlaceholder(value)" })
-=======
-        @Specialization(guards = { "!isRubyArray(arguments[3])", "!isUndefinedPlaceholder(arguments[3])" })
->>>>>>> edafd132
+        @Specialization(guards = { "!isRubyArray(value)", "!isUndefinedPlaceholder(value)" })
         public Object setObject(VirtualFrame frame, RubyArray array, int start, int length, Object value) {
             notDesignedForCompilation();
 
@@ -429,13 +425,8 @@
 
         // Set a slice of the array to another array
 
-<<<<<<< HEAD
-        @Specialization(guards = "isIntegerFixnum(array)")
-        public Object setIntegerFixnum(VirtualFrame frame, RubyArray array, int start, int length, RubyArray value) {
-=======
         @Specialization
         public Object setOtherArray(VirtualFrame frame, RubyArray array, int start, int length, RubyArray value) {
->>>>>>> edafd132
             notDesignedForCompilation();
 
             if (length < 0) {
@@ -495,31 +486,13 @@
             }
         }
 
-<<<<<<< HEAD
-        @Specialization(guards = "isIntegerFixnum(array)")
-        public Object setIntegerFixnumRange(VirtualFrame frame, RubyArray array, RubyRange.IntegerFixnumRange range, RubyArray other, UndefinedPlaceholder unused) {
-            if (range.doesExcludeEnd()) {
-                CompilerDirectives.transferToInterpreter();
-                throw new UnsupportedOperationException();
-            } else {
-                int normalizedBegin = array.normalizeIndex(range.getBegin());
-                int normalizedEnd = array.normalizeIndex(range.getEnd());
-
-                if (normalizedBegin == 0 && normalizedEnd == array.getSize() - 1) {
-                    array.setStore(Arrays.copyOf((int[]) other.getStore(), other.getSize()), other.getSize());
-                } else {
-                    throw new RuntimeException();
-                }
-            }
-=======
-        @Specialization(guards = "!isRubyArray(arguments[2])")
+        @Specialization(guards = "!isRubyArray(other)")
         public Object setRange(VirtualFrame frame, RubyArray array, RubyRange.IntegerFixnumRange range, Object other, UndefinedPlaceholder unused) {
             final int normalizedStart = array.normalizeIndex(range.getBegin());
             final int normalizedEnd = range.doesExcludeEnd() ? array.normalizeIndex(range.getEnd()) - 1 : array.normalizeIndex(range.getEnd());
             final int length = normalizedEnd - normalizedStart + 1;
             return setObject(frame, array, normalizedStart, length, other);
         }
->>>>>>> edafd132
 
         @Specialization
         public Object setRangeArray(VirtualFrame frame, RubyArray array, RubyRange.IntegerFixnumRange range, RubyArray other, UndefinedPlaceholder unused) {
@@ -2350,13 +2323,9 @@
             super(prev);
         }
 
-<<<<<<< HEAD
+        public abstract Object executePop(RubyArray array);
+
         @Specialization(guards = "isNull(array)")
-=======
-        public abstract Object executePop(RubyArray array);
-
-        @Specialization(guards = "isNull")
->>>>>>> edafd132
         public Object popNil(RubyArray array) {
             return nil();
         }
