--- conflicted
+++ resolved
@@ -1030,25 +1030,19 @@
             super(context, sourceSection);
         }
 
-<<<<<<< HEAD
-=======
-        public StringPatternPrimitiveNode(StringPatternPrimitiveNode prev) {
-            super(prev);
-        }
-
-        @Specialization(guards = "isZero(arguments[1]))")
+
+        @Specialization(guards = "value == 0")
         public RubyString stringPatternZero(RubyClass stringClass, int size, int value) {
             return new RubyString(stringClass, new ByteList(new byte[size]));
         }
 
-        @Specialization(guards = "!isZero(arguments[1]))")
+        @Specialization(guards = "value != 0")
         public RubyString stringPattern(RubyClass stringClass, int size, int value) {
             final byte[] bytes = new byte[size];
             Arrays.fill(bytes, (byte) value);
             return new RubyString(stringClass, new ByteList(bytes));
         }
 
->>>>>>> 37357058
         @Specialization
         public RubyString stringPattern(RubyClass stringClass, int size, RubyString string) {
             final byte[] bytes = new byte[size];
@@ -1061,10 +1055,6 @@
             }
             
             return new RubyString(stringClass, new ByteList(bytes));
-        }
-
-        protected boolean isZero(int value) {
-            return value == 0;
         }
 
     }
