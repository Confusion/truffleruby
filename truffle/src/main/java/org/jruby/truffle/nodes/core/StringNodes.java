/*
 * Copyright (c) 2013, 2015 Oracle and/or its affiliates. All rights reserved. This
 * code is released under a tri EPL/GPL/LGPL license. You can use it,
 * redistribute it and/or modify it under the terms of the:
 *
 * Eclipse Public License version 1.0
 * GNU General Public License version 2
 * GNU Lesser General Public License version 2.1
 */
package org.jruby.truffle.nodes.core;

import com.oracle.truffle.api.CompilerDirectives;
import com.oracle.truffle.api.CompilerDirectives.TruffleBoundary;
import com.oracle.truffle.api.dsl.CreateCast;
import com.oracle.truffle.api.dsl.NodeChild;
import com.oracle.truffle.api.dsl.NodeChildren;
import com.oracle.truffle.api.dsl.Specialization;
import com.oracle.truffle.api.frame.VirtualFrame;
import com.oracle.truffle.api.nodes.UnexpectedResultException;
import com.oracle.truffle.api.source.SourceSection;
import com.oracle.truffle.api.utilities.BranchProfile;

import org.jcodings.Encoding;
import org.jcodings.specific.ASCIIEncoding;
import org.joni.Matcher;
import org.joni.Option;
import org.joni.Region;
import org.jruby.runtime.Visibility;
import org.jruby.truffle.nodes.RubyNode;
import org.jruby.truffle.nodes.coerce.ToStrNode;
import org.jruby.truffle.nodes.coerce.ToStrNodeFactory;
import org.jruby.truffle.nodes.dispatch.CallDispatchHeadNode;
import org.jruby.truffle.nodes.dispatch.DispatchHeadNode;
import org.jruby.truffle.nodes.dispatch.DispatchHeadNodeFactory;
import org.jruby.truffle.nodes.rubinius.StringPrimitiveNodes;
import org.jruby.truffle.nodes.rubinius.StringPrimitiveNodesFactory;
import org.jruby.truffle.runtime.RubyContext;
import org.jruby.truffle.runtime.UndefinedPlaceholder;
import org.jruby.truffle.runtime.control.RaiseException;
import org.jruby.truffle.runtime.core.*;
import org.jruby.truffle.runtime.rubinius.RubiniusByteArray;
import org.jruby.truffle.runtime.util.ArrayUtils;
import org.jruby.util.ByteList;
import org.jruby.util.Pack;
import org.jruby.util.StringSupport;
import org.jruby.util.io.EncodingUtils;

import java.math.BigInteger;
import java.nio.ByteBuffer;
import java.nio.charset.StandardCharsets;
import java.util.ArrayList;
import java.util.Arrays;
import java.util.List;
import java.util.Locale;
import java.util.regex.Pattern;

@CoreClass(name = "String")
public abstract class StringNodes {

    @CoreMethod(names = "+", required = 1)
    public abstract static class AddNode extends CoreMethodNode {

        public AddNode(RubyContext context, SourceSection sourceSection) {
            super(context, sourceSection);
        }

        public AddNode(AddNode prev) {
            super(prev);
        }

        @Specialization
        public RubyString add(RubyString a, RubyString b) {
            notDesignedForCompilation();

            return (RubyString) getContext().toTruffle(getContext().toJRuby(a).op_plus(getContext().getRuntime().getCurrentContext(), getContext().toJRuby(b)));
        }
    }

    @CoreMethod(names = "*", required = 1, lowerFixnumParameters = 0)
    public abstract static class MulNode extends CoreMethodNode {

        public MulNode(RubyContext context, SourceSection sourceSection) {
            super(context, sourceSection);
        }

        public MulNode(MulNode prev) {
            super(prev);
        }

        @Specialization
        public RubyString add(RubyString string, int times) {
            notDesignedForCompilation();

            final ByteList inputBytes = string.getBytes();
            final ByteList outputBytes = new ByteList(string.getBytes().length() * times);

            for (int n = 0; n < times; n++) {
                outputBytes.append(inputBytes);
            }

            outputBytes.setEncoding(inputBytes.getEncoding());

            return new RubyString(getContext().getCoreLibrary().getStringClass(), outputBytes);
        }
    }

    @CoreMethod(names = {"==", "===", "eql?"}, required = 1)
    public abstract static class EqualNode extends CoreMethodNode {

        @Child private StringPrimitiveNodes.StringEqualPrimitiveNode stringEqualNode;
        @Child private KernelNodes.RespondToNode respondToNode;
        @Child private CallDispatchHeadNode objectEqualNode;

        public EqualNode(RubyContext context, SourceSection sourceSection) {
            super(context, sourceSection);
            stringEqualNode = StringPrimitiveNodesFactory.StringEqualPrimitiveNodeFactory.create(context, sourceSection, new RubyNode[]{});
        }

        public EqualNode(EqualNode prev) {
            super(prev);
            stringEqualNode = prev.stringEqualNode;
        }

        @Specialization
        public boolean equal(RubyString a, RubyString b) {
            return stringEqualNode.stringEqual(a, b);
        }

        @Specialization(guards = "!isRubyString(b)")
        public boolean equal(VirtualFrame frame, RubyString a, Object b) {
            if (respondToNode == null) {
                CompilerDirectives.transferToInterpreter();
                respondToNode = insert(KernelNodesFactory.RespondToNodeFactory.create(getContext(), getSourceSection(), new RubyNode[] { null, null, null }));
            }

            if (respondToNode.doesRespondTo(frame, b, getContext().makeString("to_str"), false)) {
                if (objectEqualNode == null) {
                    CompilerDirectives.transferToInterpreter();
                    objectEqualNode = insert(DispatchHeadNodeFactory.createMethodCall(getContext()));
                }

                return objectEqualNode.callBoolean(frame, b, "==", null, a);
            }

            return false;
        }
    }

    @CoreMethod(names = "<=>", required = 1)
    public abstract static class CompareNode extends CoreMethodNode {

        @Child private ToStrNode toStrNode;

        public CompareNode(RubyContext context, SourceSection sourceSection) {
            super(context, sourceSection);
        }

        public CompareNode(CompareNode prev) {
            super(prev);
        }

        @Specialization
        public int compare(RubyString a, RubyString b) {
            notDesignedForCompilation();

            final int result = a.toString().compareTo(b.toString());

            if (result < 0) {
                return -1;
            } else if (result > 0) {
                return 1;
            }

            return 0;
        }

        @Specialization(guards = "!isRubyString(b)")
        public Object compare(VirtualFrame frame, RubyString a, Object b) {
            notDesignedForCompilation();

            if (toStrNode == null) {
                CompilerDirectives.transferToInterpreter();
                toStrNode = insert(ToStrNodeFactory.create(getContext(), getSourceSection(), null));
            }

            try {
                final RubyString coerced = toStrNode.executeRubyString(frame, b);

                return compare(a, coerced);
            } catch (RaiseException e) {
                if (e.getRubyException().getLogicalClass() == getContext().getCoreLibrary().getTypeErrorClass()) {
                    return getContext().getCoreLibrary().getNilObject();
                } else {
                    throw e;
                }
            }
        }
    }

    @CoreMethod(names = { "<<", "concat" }, required = 1)
    @NodeChildren({
            @NodeChild(value = "string"),
            @NodeChild(value = "other")
    })
    public abstract static class ConcatNode extends RubyNode {

        public ConcatNode(RubyContext context, SourceSection sourceSection) {
            super(context, sourceSection);
        }

        public ConcatNode(ConcatNode prev) {
            super(prev);
        }

        @CreateCast("other") public RubyNode coerceOtherToString(RubyNode other) {
            return ToStrNodeFactory.create(getContext(), getSourceSection(), other);
        }

        @TruffleBoundary
        @Specialization
        public RubyString concat(RubyString string, RubyString other) {
            // TODO (nirvdrum 06-Feb-15) This shouldn't be designed for compilation because we don't support all the String semantics yet, but a bench9000 benchmark has it on a hot path, so commenting out for now.
            //notDesignedForCompilation();

            string.checkFrozen(this);

            final int codeRange = other.getCodeRange();
            final int[] ptr_cr_ret = { codeRange };

            try {
                EncodingUtils.encCrStrBufCat(getContext().getRuntime(), string, other.getByteList(), other.getByteList().getEncoding(), codeRange, ptr_cr_ret);
            } catch (org.jruby.exceptions.RaiseException e) {
                if (e.getException().getMetaClass() == getContext().getRuntime().getEncodingCompatibilityError()) {
                    CompilerDirectives.transferToInterpreter();
                    throw new RaiseException(getContext().getCoreLibrary().encodingCompatibilityError(e.getException().message.asJavaString(), this));
                }

                throw e;
            }

            other.setCodeRange(ptr_cr_ret[0]);

            return string;
        }
    }

    @CoreMethod(names = "%", required = 1, argumentsAsArray = true)
    public abstract static class FormatNode extends CoreMethodNode {

        public FormatNode(RubyContext context, SourceSection sourceSection) {
            super(context, sourceSection);
        }

        public FormatNode(FormatNode prev) {
            super(prev);
        }

        private final BranchProfile singleArrayProfile = BranchProfile.create();
        private final BranchProfile multipleArgumentsProfile = BranchProfile.create();

        @Specialization
        public RubyString format(RubyString format, Object[] args) {
            return formatSlow(format, args);
        }

        @CompilerDirectives.TruffleBoundary
        private RubyString formatSlow(RubyString format, Object[] args) {
            final RubyContext context = getContext();

            if (args.length == 1 && args[0] instanceof RubyArray) {
                singleArrayProfile.enter();
                return context.makeString(StringFormatter.format(getContext(), format.toString(), Arrays.asList(((RubyArray) args[0]).slowToArray())), format.getByteList().getEncoding());
            } else {
                multipleArgumentsProfile.enter();
                return context.makeString(StringFormatter.format(getContext(), format.toString(), Arrays.asList(args)), format.getByteList().getEncoding());
            }
        }
    }

    @CoreMethod(names = {"[]", "slice"}, required = 1, optional = 1, lowerFixnumParameters = {0, 1})
    public abstract static class GetIndexNode extends CoreMethodNode {

        private final BranchProfile outOfBounds = BranchProfile.create();

        public GetIndexNode(RubyContext context, SourceSection sourceSection) {
            super(context, sourceSection);
        }

        public GetIndexNode(GetIndexNode prev) {
            super(prev);
        }

        @Specialization(rewriteOn = UnexpectedResultException.class)
        public RubyString getIndexInBounds(RubyString string, int index, UndefinedPlaceholder undefined) throws UnexpectedResultException {
            final int normalizedIndex = string.normalizeIndex(index);
            final ByteList bytes = string.getBytes();

            if (normalizedIndex < 0 || normalizedIndex >= bytes.length()) {
                throw new UnexpectedResultException(getContext().getCoreLibrary().getNilObject());
            } else {
                return getContext().makeString(bytes.charAt(normalizedIndex), string.getByteList().getEncoding());
            }
        }

        @Specialization(contains = "getIndexInBounds")
        public Object getIndex(RubyString string, int index, UndefinedPlaceholder undefined) {
            int normalizedIndex = string.normalizeIndex(index);
            final ByteList bytes = string.getBytes();

            if (normalizedIndex < 0 || normalizedIndex >= bytes.length()) {
                outOfBounds.enter();
                return getContext().getCoreLibrary().getNilObject();
            } else {
                return getContext().makeString(bytes.charAt(normalizedIndex), string.getByteList().getEncoding());
            }
        }

        @Specialization
        public Object slice(RubyString string, RubyRange.IntegerFixnumRange range, UndefinedPlaceholder undefined) {
            notDesignedForCompilation();

            final String javaString = string.toString();
            final int begin = string.normalizeIndex(range.getBegin());

            if (begin < 0 || begin > javaString.length()) {
                outOfBounds.enter();
                return getContext().getCoreLibrary().getNilObject();
            } else {
                final int end = string.normalizeIndex(range.getEnd());
                final int excludingEnd = string.clampExclusiveIndex(range.doesExcludeEnd() ? end : end+1);

                return getContext().makeString(javaString.substring(begin, excludingEnd), string.getByteList().getEncoding());
            }
        }

        @Specialization
        public Object slice(RubyString string, int start, int length) {
            // TODO(CS): not sure if this is right - encoding
            final ByteList bytes = string.getBytes();
            final int begin = string.normalizeIndex(start);

            if (begin < 0 || begin > bytes.length() || length < 0) {
                outOfBounds.enter();
                return getContext().getCoreLibrary().getNilObject();
            } else {
                final int end = Math.min(bytes.length(), begin + length);

                final ByteList byteList = new ByteList(bytes, begin, end - begin);
                byteList.setEncoding(string.getByteList().getEncoding());

                return getContext().makeString(byteList);
            }
        }

        @Specialization
        public Object slice(RubyString string, RubyRegexp regexp, UndefinedPlaceholder capture) {
            notDesignedForCompilation();

            final Object matchData = regexp.matchCommon(string, false, false);

            if (matchData == getContext().getCoreLibrary().getNilObject()) {
                return matchData;
            }

            return ((RubyMatchData) matchData).getValues()[0];
        }

    }

    @CoreMethod(names = "[]=", required = 2, lowerFixnumParameters = 0)
    public abstract static class ElementSetNode extends CoreMethodNode {

        @Child private ToStrNode toStrNode;

        public ElementSetNode(RubyContext context, SourceSection sourceSection) {
            super(context, sourceSection);
            toStrNode = ToStrNodeFactory.create(context, sourceSection, null);
        }

        public ElementSetNode(ElementSetNode prev) {
            super(prev);
            toStrNode = prev.toStrNode;
        }

        @Specialization
        public RubyString elementSet(VirtualFrame frame, RubyString string, int index, Object replacement) {
            notDesignedForCompilation();

            string.checkFrozen(this);

            if (index < 0) {
                if (-index > string.length()) {
                    CompilerDirectives.transferToInterpreter();

                    throw new RaiseException(getContext().getCoreLibrary().indexError(String.format("index %d out of string", index), this));
                }

                index = index + string.length();

            } else if (index > string.length()) {
                CompilerDirectives.transferToInterpreter();

                throw new RaiseException(getContext().getCoreLibrary().indexError(String.format("index %d out of string", index), this));
            }

            final RubyString coerced = toStrNode.executeRubyString(frame, replacement);
            StringSupport.replaceInternal19(index, 1, string, coerced);

            return coerced;
        }

        @Specialization
        public RubyString elementSet(VirtualFrame frame, RubyString string, RubyRange.IntegerFixnumRange range, Object replacement) {
            notDesignedForCompilation();

            string.checkFrozen(this);

            int begin = range.getBegin();
            int end = range.getEnd();
            final int stringLength = string.length();

            if (begin < 0) {
                begin += stringLength;

                if (begin < 0) {
                    CompilerDirectives.transferToInterpreter();

                    throw new RaiseException(getContext().getCoreLibrary().rangeError(range, this));
                }

            } else if (begin > stringLength) {
                CompilerDirectives.transferToInterpreter();

                throw new RaiseException(getContext().getCoreLibrary().rangeError(range, this));
            }

            if (end > stringLength) {
                end = stringLength;
            } else if (end < 0) {
                end += stringLength;
            }

            if (! range.doesExcludeEnd()) {
                end++;
            }

            int length = end - begin;

            if (length < 0) {
                length = 0;
            }

            final RubyString coerced = toStrNode.executeRubyString(frame, replacement);
            StringSupport.replaceInternal19(begin, length, string, coerced);

            return coerced;
        }
    }

    @CoreMethod(names = "=~", required = 1)
    public abstract static class MatchOperatorNode extends CoreMethodNode {

        public MatchOperatorNode(RubyContext context, SourceSection sourceSection) {
            super(context, sourceSection);
        }

        public MatchOperatorNode(MatchOperatorNode prev) {
            super(prev);
        }

        @Specialization
        public Object match(RubyString string, RubyRegexp regexp) {
            return regexp.matchCommon(string, true, false);
        }
    }

    @CoreMethod(names = "ascii_only?")
    public abstract static class ASCIIOnlyNode extends CoreMethodNode {

        public ASCIIOnlyNode(RubyContext context, SourceSection sourceSection) {
            super(context, sourceSection);
        }

        public ASCIIOnlyNode(ASCIIOnlyNode prev) {
            super(prev);
        }

        @Specialization
        public boolean asciiOnly(RubyString string) {
            notDesignedForCompilation();

            if (!string.getBytes().getEncoding().isAsciiCompatible()) {
                return false;
            }

            for (byte b : string.getBytes().unsafeBytes()) {
                if ((b & 0x80) != 0) {
                    return false;
                }
            }

            return true;
        }
    }

    @CoreMethod(names = "b")
    public abstract static class BNode extends CoreMethodNode {

        public BNode(RubyContext context, SourceSection sourceSection) {
            super(context, sourceSection);
        }

        public BNode(BNode prev) {
            super(prev);
        }

        @Specialization
        public RubyString b(RubyString string) {
            final ByteList bytes = string.getBytes().dup();
            bytes.setEncoding(ASCIIEncoding.INSTANCE);
            return getContext().makeString(bytes);
        }

    }

    @CoreMethod(names = "bytes")
    public abstract static class BytesNode extends CoreMethodNode {

        public BytesNode(RubyContext context, SourceSection sourceSection) {
            super(context, sourceSection);
        }

        public BytesNode(BytesNode prev) {
            super(prev);
        }

        @Specialization
        public RubyArray bytes(RubyString string) {
            final byte[] bytes = string.getBytes().bytes();

            final int[] store = new int[bytes.length];

            for (int n = 0; n < store.length; n++) {
                store[n] = ((int) bytes[n]) & 0xFF;
            }

            return new RubyArray(getContext().getCoreLibrary().getArrayClass(), store, bytes.length);
        }

    }

    @CoreMethod(names = "bytesize")
    public abstract static class ByteSizeNode extends CoreMethodNode {

        public ByteSizeNode(RubyContext context, SourceSection sourceSection) {
            super(context, sourceSection);
        }

        public ByteSizeNode(ByteSizeNode prev) {
            super(prev);
        }

        @Specialization
        public int byteSize(RubyString string) {
            return string.getBytes().length();
        }

    }

    @CoreMethod(names = "byteslice", required = 1, optional = 1)
    public abstract static class ByteSliceNode extends CoreMethodNode {

        public ByteSliceNode(RubyContext context, SourceSection sourceSection) {
            super(context, sourceSection);
        }

        public ByteSliceNode(ByteSliceNode prev) {
            super(prev);
        }

        @Specialization
        public Object byteSlice(RubyString string, int index, UndefinedPlaceholder undefined) {
            return byteSlice(string, index, 1);
        }

        @Specialization
        public Object byteSlice(RubyString string, int index, int length) {
            final ByteList bytes = string.getBytes();

            final int normalizedIndex = string.normalizeIndex(index);

            if (normalizedIndex > bytes.length()) {
                return getContext().getCoreLibrary().getNilObject();
            }

            int rangeEnd = normalizedIndex + length;
            if (rangeEnd > bytes.getRealSize()) {
                rangeEnd = bytes.getRealSize();
            }

            final byte[] copiedBytes = Arrays.copyOfRange(bytes.getUnsafeBytes(), normalizedIndex, rangeEnd);

            return new RubyString(getContext().getCoreLibrary().getStringClass(), new ByteList(copiedBytes, string.getBytes().getEncoding()));
        }

    }

    @CoreMethod(names = "chomp!", optional = 1)
    public abstract static class ChompBangNode extends CoreMethodNode {

        @Child private ToStrNode toStrNode;

        public ChompBangNode(RubyContext context, SourceSection sourceSection) {
            super(context, sourceSection);
        }

        public ChompBangNode(ChompBangNode prev) {
            super(prev);
        }

        @Specialization
        public Object chompBang(RubyString string, UndefinedPlaceholder undefined) {
            notDesignedForCompilation();

            if (string.length() == 0) {
                return getContext().getCoreLibrary().getNilObject();
            }

            string.set(StringNodesHelper.chomp(string));
            return string;
        }

        @Specialization
        public RubyNilClass chompBangWithNil(RubyString string, RubyNilClass stringToChomp) {
            return getContext().getCoreLibrary().getNilObject();
        }

        @Specialization(guards = { "!isUndefinedPlaceholder(stringToChomp)", "!isRubyNilClass(stringToChomp)" })
        public RubyString chompBangWithString(VirtualFrame frame, RubyString string, Object stringToChomp) {
            notDesignedForCompilation();

            if (toStrNode == null) {
                CompilerDirectives.transferToInterpreter();
                toStrNode = insert(ToStrNodeFactory.create(getContext(), getSourceSection(), null));
            }

            string.set(StringNodesHelper.chompWithString(string, toStrNode.executeRubyString(frame, stringToChomp)));
            return string;
        }
    }

    @CoreMethod(names = "count", argumentsAsArray = true)
    public abstract static class CountNode extends CoreMethodNode {

        @Child private ToStrNode toStr;

        public CountNode(RubyContext context, SourceSection sourceSection) {
            super(context, sourceSection);
            toStr = ToStrNodeFactory.create(context, sourceSection, null);
        }

        public CountNode(CountNode prev) {
            super(prev);
            toStr = prev.toStr;
        }

        @Specialization
        public int count(VirtualFrame frame, RubyString string, Object[] otherStrings) {
            notDesignedForCompilation();

            if (otherStrings.length == 0) {
                throw new RaiseException(getContext().getCoreLibrary().argumentErrorEmptyVarargs(this));
            }

            return countSlow(frame, string, otherStrings);
        }

        private int countSlow(VirtualFrame frame, RubyString string, Object[] args) {
            notDesignedForCompilation();

            RubyString[] otherStrings = new RubyString[args.length];

            for (int i = 0; i < args.length; i++) {
                otherStrings[i] = toStr.executeRubyString(frame, args[i]);
            }

            return string.count(otherStrings);
        }
    }

    @CoreMethod(names = "data")
    public abstract static class DataNode extends CoreMethodNode {

        public DataNode(RubyContext context, SourceSection sourceSection) {
            super(context, sourceSection);
        }

        public DataNode(DataNode prev) {
            super(prev);
        }

        @Specialization
        public RubiniusByteArray data(RubyString string) {
            return new RubiniusByteArray(getContext().getCoreLibrary().getByteArrayClass(), string.getBytes());
        }
    }

    @CoreMethod(names = "downcase")
    public abstract static class DowncaseNode extends CoreMethodNode {

        public DowncaseNode(RubyContext context, SourceSection sourceSection) {
            super(context, sourceSection);
        }

        public DowncaseNode(DowncaseNode prev) {
            super(prev);
        }

        @Specialization
        public RubyString downcase(RubyString string) {
            notDesignedForCompilation();
            ByteList newByteList = StringNodesHelper.downcase(string);

            return string.getContext().makeString(newByteList);
        }
    }

    @CoreMethod(names = "downcase!")
    public abstract static class DowncaseBangNode extends CoreMethodNode {

        public DowncaseBangNode(RubyContext context, SourceSection sourceSection) {
            super(context, sourceSection);
        }

        public DowncaseBangNode(DowncaseBangNode prev) {
            super(prev);
        }

        @Specialization
        public RubyBasicObject downcase(RubyString string) {
            notDesignedForCompilation();

            ByteList newByteList = StringNodesHelper.downcase(string);

            if (newByteList.equal(string.getBytes())) {
                return getContext().getCoreLibrary().getNilObject();
            } else {
                string.set(newByteList);
                return string;
            }
        }
    }

    @CoreMethod(names = "each_char", needsBlock = true)
    public abstract static class EachCharNode extends YieldingCoreMethodNode {

        @Child private CallDispatchHeadNode toEnumNode;

        public EachCharNode(RubyContext context, SourceSection sourceSection) {
            super(context, sourceSection);
        }

        public EachCharNode(EachCharNode prev) {
            super(prev);
        }

        @Specialization
        public Object eachChar(VirtualFrame frame, RubyString string, @SuppressWarnings("unused") UndefinedPlaceholder block) {
            notDesignedForCompilation();

            if (toEnumNode == null) {
                CompilerDirectives.transferToInterpreter();
                toEnumNode = insert(DispatchHeadNodeFactory.createMethodCall(getContext()));
            }

            return toEnumNode.call(frame, string, "to_enum", null, getContext().newSymbol("each_char"));
        }

        @Specialization
        public RubyString eachChar(VirtualFrame frame, RubyString string, RubyProc block) {
            notDesignedForCompilation();

            // TODO (nirvdrum 04-Feb-15): This needs to support Ruby' encoding and code range semantics.  For now, this hack will suffice for very simple Strings.
            final String javaString = string.toString();

            for (int i = 0; i < javaString.length(); i++) {
                yield(frame, block, getContext().makeString(javaString.charAt(i)));
            }

            return string;
        }

    }

    @CoreMethod(names = "empty?")
    public abstract static class EmptyNode extends CoreMethodNode {

        public EmptyNode(RubyContext context, SourceSection sourceSection) {
            super(context, sourceSection);
        }

        public EmptyNode(EmptyNode prev) {
            super(prev);
        }

        @Specialization
        public boolean empty(RubyString string) {
            return string.getBytes().length() == 0;
        }
    }

    @CoreMethod(names = "encode", required = 1, optional = 1)
    public abstract static class EncodeNode extends CoreMethodNode {

        @Child private ToStrNode toStrNode;

        public EncodeNode(RubyContext context, SourceSection sourceSection) {
            super(context, sourceSection);
        }

        public EncodeNode(EncodeNode prev) {
            super(prev);
        }

        @Specialization
        public RubyString encode(RubyString string, RubyString encoding, @SuppressWarnings("unused") UndefinedPlaceholder options) {
            notDesignedForCompilation();

            final org.jruby.RubyString jrubyString = getContext().toJRuby(string);
            final org.jruby.RubyString jrubyEncodingString = getContext().toJRuby(encoding);
            final org.jruby.RubyString jrubyTranscoded = (org.jruby.RubyString) jrubyString.encode(getContext().getRuntime().getCurrentContext(), jrubyEncodingString);

            return getContext().toTruffle(jrubyTranscoded);
        }

        @Specialization
        public RubyString encode(RubyString string, RubyString encoding, @SuppressWarnings("unused") RubyHash options) {
            notDesignedForCompilation();

            // TODO (nirvdrum 20-Feb-15) We need to do something with the options hash. I'm stubbing this out just to get the jUnit mspec formatter running.
            return encode(string, encoding, UndefinedPlaceholder.INSTANCE);
        }

        @Specialization
        public RubyString encode(RubyString string, RubyEncoding encoding, @SuppressWarnings("unused") UndefinedPlaceholder options) {
            notDesignedForCompilation();

            final org.jruby.RubyString jrubyString = getContext().toJRuby(string);
            final org.jruby.RubyString jrubyEncodingString = getContext().toJRuby(getContext().makeString(encoding.getName()));
            final org.jruby.RubyString jrubyTranscoded = (org.jruby.RubyString) jrubyString.encode(getContext().getRuntime().getCurrentContext(), jrubyEncodingString);

            return getContext().toTruffle(jrubyTranscoded);
        }

<<<<<<< HEAD
        @Specialization(guards = { "!isRubyString(encoding)", "!isRubyEncoding(encoding)" })
        public RubyString encode(VirtualFrame frame, RubyString string, Object encoding) {
=======
        @Specialization(guards = { "!isRubyString(arguments[1])", "!isRubyEncoding(arguments[1])" })
        public RubyString encode(VirtualFrame frame, RubyString string, Object encoding, UndefinedPlaceholder options) {
>>>>>>> 1e379ff2
            notDesignedForCompilation();

            if (toStrNode == null) {
                CompilerDirectives.transferToInterpreter();
                toStrNode = insert(ToStrNodeFactory.create(getContext(), getSourceSection(), null));
            }

            return encode(string, toStrNode.executeRubyString(frame, encoding), options);
        }
    }

    @CoreMethod(names = "encoding")
    public abstract static class EncodingNode extends CoreMethodNode {

        public EncodingNode(RubyContext context, SourceSection sourceSection) {
            super(context, sourceSection);
        }

        public EncodingNode(EncodingNode prev) {
            super(prev);
        }

        @Specialization
        public RubyEncoding encoding(RubyString string) {
            notDesignedForCompilation();

            return RubyEncoding.getEncoding(string.getBytes().getEncoding());
        }
    }

    @CoreMethod(names = "end_with?", required = 1)
    public abstract static class EndWithNode extends CoreMethodNode {

        public EndWithNode(RubyContext context, SourceSection sourceSection) {
            super(context, sourceSection);
        }

        public EndWithNode(EndWithNode prev) {
            super(prev);
        }

        @Specialization
        public boolean endWith(RubyString string, RubyString b) {
            notDesignedForCompilation();

            return string.toString().endsWith(b.toString());
        }
    }

    @CoreMethod(names = "force_encoding", required = 1)
    public abstract static class ForceEncodingNode extends CoreMethodNode {

        public ForceEncodingNode(RubyContext context, SourceSection sourceSection) {
            super(context, sourceSection);
        }

        public ForceEncodingNode(ForceEncodingNode prev) {
            super(prev);
        }

        @Specialization
        public RubyString forceEncoding(RubyString string, RubyString encodingName) {
            notDesignedForCompilation();
            final RubyEncoding encoding = RubyEncoding.getEncoding(encodingName.toString());
            return forceEncoding(string, encoding);
        }

        @Specialization
        public RubyString forceEncoding(RubyString string, RubyEncoding encoding) {
            notDesignedForCompilation();
            string.forceEncoding(encoding.getEncoding());
            return string;
        }

    }

    @CoreMethod(names = "getbyte", required = 1)
    public abstract static class GetByteNode extends CoreMethodNode {

        public GetByteNode(RubyContext context, SourceSection sourceSection) {
            super(context, sourceSection);
        }

        public GetByteNode(GetByteNode prev) {
            super(prev);
        }

        @Specialization
        public int getByte(RubyString string, int index) {
            return string.getBytes().get(index);
        }
    }

    @CoreMethod(names = "hash")
    public abstract static class HashNode extends CoreMethodNode {

        public HashNode(RubyContext context, SourceSection sourceSection) {
            super(context, sourceSection);
        }

        public HashNode(HashNode prev) {
            super(prev);
        }

        @Specialization
        public int hash(RubyString string) {
            return string.getBytes().hashCode();
        }

    }

    @CoreMethod(names = "inspect")
    public abstract static class InspectNode extends CoreMethodNode {

        public InspectNode(RubyContext context, SourceSection sourceSection) {
            super(context, sourceSection);
        }

        public InspectNode(InspectNode prev) {
            super(prev);
        }

        @TruffleBoundary
        @Specialization
        public RubyString inspect(RubyString string) {
            notDesignedForCompilation();

            final org.jruby.RubyString inspected = (org.jruby.RubyString) org.jruby.RubyString.inspect19(getContext().getRuntime(), string.getBytes());
            return getContext().makeString(inspected.getByteList());
        }
    }

    @CoreMethod(names = "initialize", optional = 1)
    public abstract static class InitializeNode extends CoreMethodNode {

        public InitializeNode(RubyContext context, SourceSection sourceSection) {
            super(context, sourceSection);
        }

        public InitializeNode(InitializeNode prev) {
            super(prev);
        }

        @Specialization
        public RubyString initialize(RubyString self, UndefinedPlaceholder from) {
            return self;
        }

        @Specialization
        public RubyString initialize(RubyString self, RubyString from) {
            notDesignedForCompilation();

            self.set(from.getBytes());
            return self;
        }
    }

    @CoreMethod(names = "initialize_copy", visibility = Visibility.PRIVATE, required = 1)
    public abstract static class InitializeCopyNode extends CoreMethodNode {

        public InitializeCopyNode(RubyContext context, SourceSection sourceSection) {
            super(context, sourceSection);
        }

        public InitializeCopyNode(InitializeCopyNode prev) {
            super(prev);
        }

        @Specialization
        public Object initializeCopy(RubyString self, RubyString from) {
            notDesignedForCompilation();

            if (self == from) {
                return self;
            }

            self.getBytes().replace(from.getBytes().bytes());

            return self;
        }

    }

    @CoreMethod(names = "insert", required = 2, lowerFixnumParameters = 0)
    public abstract static class InsertNode extends CoreMethodNode {

        @Child private ConcatNode concatNode;
        @Child private GetIndexNode getIndexNode;

        public InsertNode(RubyContext context, SourceSection sourceSection) {
            super(context, sourceSection);
            concatNode = StringNodesFactory.ConcatNodeFactory.create(context, sourceSection, null, null);
            getIndexNode = StringNodesFactory.GetIndexNodeFactory.create(context, sourceSection, new RubyNode[]{});
        }

        public InsertNode(InsertNode prev) {
            super(prev);
            concatNode = prev.concatNode;
            getIndexNode = prev.getIndexNode;
        }

        @Specialization
        public RubyString insert(RubyString string, int index, RubyString otherString) {
            notDesignedForCompilation();

            string.checkFrozen(this);

            if (index == -1) {
                concatNode.concat(string, otherString);

                return string;

            } else if (index < 0) {
                // Incrementing first seems weird, but MRI does it and it's significant because it uses the modified
                // index value in its error messages.  This seems wrong, but we should be compatible.
                index++;

                if (-index > string.length()) {
                    CompilerDirectives.transferToInterpreter();

                    throw new RaiseException(getContext().getCoreLibrary().indexError(String.format("index %d out of string", index), this));
                }

                index = index + string.length();

            } else if (index > string.length()) {
                CompilerDirectives.transferToInterpreter();

                throw new RaiseException(getContext().getCoreLibrary().indexError(String.format("index %d out of string", index), this));
            }

            // TODO (Kevin): using node directly and cast
            RubyString firstPart = (RubyString) getIndexNode.slice(string, 0, index);
            RubyString secondPart = (RubyString) getIndexNode.slice(string, index, string.length());

            RubyString concatenated = concatNode.concat(concatNode.concat(firstPart, otherString), secondPart);

            string.set(concatenated.getBytes());

            return string;
        }
    }

    @CoreMethod(names = "ljust", required = 1, optional = 1, lowerFixnumParameters = 0)
    public abstract static class LjustNode extends CoreMethodNode {

        public LjustNode(RubyContext context, SourceSection sourceSection) {
            super(context, sourceSection);
        }

        public LjustNode(LjustNode prev) {
            super(prev);
        }

        @Specialization
        public RubyString ljust(RubyString string, int length, @SuppressWarnings("unused") UndefinedPlaceholder padding) {
            notDesignedForCompilation();

            return getContext().makeString(RubyString.ljust(string.toString(), length, " "));
        }

        @Specialization
        public RubyString ljust(RubyString string, int length, RubyString padding) {
            notDesignedForCompilation();

            return getContext().makeString(RubyString.ljust(string.toString(), length, padding.toString()));
        }

    }

    @CoreMethod(names = "match", required = 1)
    public abstract static class MatchNode extends CoreMethodNode {

        public MatchNode(RubyContext context, SourceSection sourceSection) {
            super(context, sourceSection);
        }

        public MatchNode(MatchNode prev) {
            super(prev);
        }

        @Specialization
        public Object match(RubyString string, RubyString regexpString) {
            notDesignedForCompilation();

            final RubyRegexp regexp = new RubyRegexp(this, getContext().getCoreLibrary().getRegexpClass(), regexpString.getBytes(), Option.DEFAULT);
            return regexp.matchCommon(string, false, false);
        }

        @Specialization
        public Object match(RubyString string, RubyRegexp regexp) {
            return regexp.matchCommon(string, false, false);
        }
    }

    @CoreMethod(names = "ord")
    public abstract static class OrdNode extends CoreMethodNode {

        public OrdNode(RubyContext context, SourceSection sourceSection) {
            super(context, sourceSection);
        }

        public OrdNode(OrdNode prev) {
            super(prev);
        }

        @Specialization
        public int ord(RubyString string) {
            notDesignedForCompilation();
            return ((org.jruby.RubyFixnum) getContext().toJRuby(string).ord(getContext().getRuntime().getCurrentContext())).getIntValue();
        }
    }

    @CoreMethod(names = "replace", required = 1)
    public abstract static class ReplaceNode extends CoreMethodNode {

        public ReplaceNode(RubyContext context, SourceSection sourceSection) {
            super(context, sourceSection);
        }

        public ReplaceNode(ReplaceNode prev) {
            super(prev);
        }

        @Specialization
        public RubyString replace(RubyString string, RubyString other) {
            notDesignedForCompilation();

            string.checkFrozen(this);

            if (string == other) {
                return string;
            }

            string.getByteList().replace(other.getByteList().bytes());
            string.setCodeRange(other.getCodeRange());

            return string;
        }

    }

    @CoreMethod(names = "rindex", required = 1, optional = 1, lowerFixnumParameters = 1)
    public abstract static class RindexNode extends CoreMethodNode {

        public RindexNode(RubyContext context, SourceSection sourceSection) {
            super(context, sourceSection);
        }

        public RindexNode(RindexNode prev) {
            super(prev);
        }

        @Specialization
        public Object rindex(RubyString string, RubyString subString, @SuppressWarnings("unused") UndefinedPlaceholder endPosition) {
            notDesignedForCompilation();

            return rindex(string, subString, string.length());
        }

        @Specialization
        public Object rindex(RubyString string, RubyString subString, int endPosition) {
            notDesignedForCompilation();

            int normalizedEndPosition = endPosition;

            if (endPosition < 0) {
                normalizedEndPosition = endPosition + string.length();

                if (normalizedEndPosition < 0) {
                    return getContext().getCoreLibrary().getNilObject();
                }
            } else if (endPosition > string.length()) {
                normalizedEndPosition = string.length();
            }

            int result = StringSupport.rindex(string.getBytes(), string.length(), subString.length(),
                    normalizedEndPosition, subString, string.getBytes().getEncoding()
            );

            if (result >= 0) {
                return result;
            } else {
                return getContext().getCoreLibrary().getNilObject();
            }
        }
    }

    @CoreMethod(names = "rjust", required = 1, optional = 1, lowerFixnumParameters = 0)
    public abstract static class RjustNode extends CoreMethodNode {

        public RjustNode(RubyContext context, SourceSection sourceSection) {
            super(context, sourceSection);
        }

        public RjustNode(RjustNode prev) {
            super(prev);
        }

        @Specialization
        public RubyString rjust(RubyString string, int length, @SuppressWarnings("unused") UndefinedPlaceholder padding) {
            notDesignedForCompilation();

            return getContext().makeString(RubyString.rjust(string.toString(), length, " "));
        }

        @Specialization
        public RubyString rjust(RubyString string, int length, RubyString padding) {
            notDesignedForCompilation();

            return getContext().makeString(RubyString.rjust(string.toString(), length, padding.toString()));
        }

    }

    @CoreMethod(names = "swapcase")
    public abstract static class SwapcaseNode extends CoreMethodNode {
        public SwapcaseNode(RubyContext context, SourceSection sourceSection) {
            super(context, sourceSection);
        }

        public SwapcaseNode(SwapcaseNode prev) {
            super(prev);
        }

        @Specialization
        public RubyString swapcase(RubyString string) {
            notDesignedForCompilation();

            ByteList byteList = StringNodesHelper.swapcase(string);
            return getContext().makeString(byteList);
        }
    }

    @CoreMethod(names = "swapcase!")
    public abstract static class SwapcaseBangNode extends CoreMethodNode {
        public SwapcaseBangNode(RubyContext context, SourceSection sourceSection) {
            super(context, sourceSection);
        }

        public SwapcaseBangNode(SwapcaseBangNode prev) {
            super(prev);
        }

        @Specialization
        public RubyString swapcase(RubyString string) {
            notDesignedForCompilation();

            ByteList byteList = StringNodesHelper.swapcase(string);
            string.set(byteList);
            return string;
        }
    }

    @CoreMethod(names = "rstrip")
    public abstract static class RStripNode extends CoreMethodNode {

        public RStripNode(RubyContext context, SourceSection sourceSection) {
            super(context, sourceSection);
        }

        public RStripNode(RStripNode prev) {
            super(prev);
        }

        @Specialization
        public RubyString rstrip(RubyString string) {
            notDesignedForCompilation();

            String str = string.toString();
            int last = str.length()-1;
            while (last >= 0 && " \r\n\t".indexOf(str.charAt(last)) != -1) {
                last--;
            }

            return getContext().makeString(str.substring(0, last+1));
        }

    }

    @CoreMethod(names = "dump")
    public abstract static class DumpNode extends CoreMethodNode {

        public DumpNode(RubyContext context, SourceSection sourceSection) {
            super(context, sourceSection);
        }

        public DumpNode(DumpNode prev) {
            super(prev);
        }

        @Specialization
        public RubyString rstrip(RubyString string) {
            notDesignedForCompilation();

            return string.dump();
        }

    }

    @CoreMethod(names = "scan", required = 1, needsBlock = true)
    public abstract static class ScanNode extends YieldingCoreMethodNode {

        public ScanNode(RubyContext context, SourceSection sourceSection) {
            super(context, sourceSection);
        }

        public ScanNode(ScanNode prev) {
            super(prev);
        }

        @Specialization
        public RubyArray scan(RubyString string, RubyString regexpString, UndefinedPlaceholder block) {
            notDesignedForCompilation();

            final RubyRegexp regexp = new RubyRegexp(this, getContext().getCoreLibrary().getRegexpClass(), regexpString.getBytes(), Option.DEFAULT);
            return scan(string, regexp, block);
        }

        @Specialization
        public RubyString scan(VirtualFrame frame, RubyString string, RubyString regexpString, RubyProc block) {
            notDesignedForCompilation();

            final RubyRegexp regexp = new RubyRegexp(this, getContext().getCoreLibrary().getRegexpClass(), regexpString.getBytes(), Option.DEFAULT);
            return scan(frame, string, regexp, block);
        }

        @Specialization
        public RubyArray scan(RubyString string, RubyRegexp regexp, UndefinedPlaceholder block) {
            notDesignedForCompilation();

            return RubyArray.fromObjects(getContext().getCoreLibrary().getArrayClass(), (Object[]) regexp.scan(string));
        }

        @Specialization
        public RubyString scan(VirtualFrame frame, RubyString string, RubyRegexp regexp, RubyProc block) {
            notDesignedForCompilation();

            // TODO (nirvdrum 12-Jan-15) Figure out a way to make this not just a complete copy & paste of RubyRegexp#scan.

            final RubyContext context = getContext();

            final byte[] stringBytes = string.getBytes().bytes();
            final Encoding encoding = string.getBytes().getEncoding();
            final Matcher matcher = regexp.getRegex().matcher(stringBytes);

            int p = string.getBytes().getBegin();
            int end = 0;
            int range = p + string.getBytes().getRealSize();

            Object lastGoodMatchData = getContext().getCoreLibrary().getNilObject();

            if (regexp.getRegex().numberOfCaptures() == 0) {
                while (true) {
                    Object matchData = regexp.matchCommon(string, false, true, matcher, p + end, range);

                    if (matchData == context.getCoreLibrary().getNilObject()) {
                        break;
                    }

                    RubyMatchData md = (RubyMatchData) matchData;
                    Object[] values = md.getValues();

                    assert values.length == 1;

                    yield(frame, block, values[0]);

                    lastGoodMatchData = matchData;
                    end = StringSupport.positionEndForScan(string.getBytes(), matcher, encoding, p, range);
                }

                regexp.setThread("$~", lastGoodMatchData);
            } else {
                while (true) {
                    Object matchData = regexp.matchCommon(string, false, true, matcher, p + end, stringBytes.length);

                    if (matchData == context.getCoreLibrary().getNilObject()) {
                        break;
                    }

                    final Object[] captures = ((RubyMatchData) matchData).getCaptures();
                    yield(frame, block, new RubyArray(context.getCoreLibrary().getArrayClass(), captures, captures.length));

                    lastGoodMatchData = matchData;
                    end = StringSupport.positionEndForScan(string.getBytes(), matcher, encoding, p, range);
                }

                regexp.setThread("$~", lastGoodMatchData);
            }

            return string;
        }
    }

    @CoreMethod(names = "setbyte", required = 2)
    public abstract static class SetByteNode extends CoreMethodNode {

        public SetByteNode(RubyContext context, SourceSection sourceSection) {
            super(context, sourceSection);
        }

        public SetByteNode(SetByteNode prev) {
            super(prev);
        }

        @Specialization
        public Object setByte(RubyString string, int index, Object value) {
            notDesignedForCompilation();

            throw new UnsupportedOperationException("getbyte not implemented");
        }
    }

    @CoreMethod(names = {"size", "length"})
    public abstract static class SizeNode extends CoreMethodNode {

        public SizeNode(RubyContext context, SourceSection sourceSection) {
            super(context, sourceSection);
        }

        public SizeNode(SizeNode prev) {
            super(prev);
        }

        @Specialization
        public int size(RubyString string) {
            return string.length();
        }
    }

    @CoreMethod(names = "split", optional = 2, lowerFixnumParameters = 2)
    public abstract static class SplitNode extends CoreMethodNode {

        public SplitNode(RubyContext context, SourceSection sourceSection) {
            super(context, sourceSection);
        }

        public SplitNode(SplitNode prev) {
            super(prev);
        }

        @Specialization
        public RubyArray split(RubyString string, RubyString sep, @SuppressWarnings("unused") UndefinedPlaceholder limit) {
            notDesignedForCompilation();

            return splitHelper(string, sep.toString());
        }

        @Specialization
        public RubyArray split(RubyString string, RubyRegexp sep, @SuppressWarnings("unused") UndefinedPlaceholder limit) {
            notDesignedForCompilation();

            return RubyArray.fromObjects(getContext().getCoreLibrary().getArrayClass(), (Object[]) sep.split(string, false, 0));
        }

        @Specialization
        public RubyArray split(RubyString string, RubyRegexp sep, int limit) {
            notDesignedForCompilation();

            return RubyArray.fromObjects(getContext().getCoreLibrary().getArrayClass(), (Object[]) sep.split(string, limit > 0, limit));
        }

        @Specialization
        public RubyArray split(RubyString string, @SuppressWarnings("unused") UndefinedPlaceholder sep, @SuppressWarnings("unused") UndefinedPlaceholder limit) {
            notDesignedForCompilation();

            return splitHelper(string, " ");
        }

        private RubyArray splitHelper(RubyString string, String sep) {
            final String[] components = string.toString().split(Pattern.quote(sep));

            final Object[] objects = new Object[components.length];

            for (int n = 0; n < objects.length; n++) {
                objects[n] = getContext().makeString(components[n]);
            }

            return RubyArray.fromObjects(getContext().getCoreLibrary().getArrayClass(), objects);
        }
    }

    @CoreMethod(names = "sub", required = 2)
    public abstract static class SubNode extends RegexpNodes.EscapingNode {

        public SubNode(RubyContext context, SourceSection sourceSection) {
            super(context, sourceSection);
        }

        public SubNode(SubNode prev) {
            super(prev);
        }

        @Specialization
        public RubyString sub(VirtualFrame frame, RubyString string, RubyString regexpString, RubyString replacement) {
            notDesignedForCompilation();

            final RubyRegexp regexp = new RubyRegexp(this, getContext().getCoreLibrary().getRegexpClass(), escape(frame, regexpString).getBytes(), Option.DEFAULT);
            return sub(string, regexp, replacement);
        }

        @Specialization
        public RubyString sub(RubyString string, RubyRegexp regexp, RubyString replacement) {
            notDesignedForCompilation();

            return regexp.sub(string.toString(), replacement.toString());
        }
    }

    @CoreMethod(names = "succ")
    public abstract static class SuccNode extends CoreMethodNode {

        public SuccNode(RubyContext context, SourceSection sourceSection) {
            super(context, sourceSection);
        }

        public SuccNode(SuccNode prev) {
            super(prev);
        }

        @Specialization
        public RubyString succ(RubyString string) {
            notDesignedForCompilation();

            if (string.length() > 0) {
                return getContext().makeString(StringSupport.succCommon(string.getBytes()));
            } else {
                return getContext().makeString("");
            }
        }
    }

    @CoreMethod(names = "succ!")
    public abstract static class SuccBangNode extends CoreMethodNode {

        public SuccBangNode(RubyContext context, SourceSection sourceSection) {
            super(context, sourceSection);
        }

        public SuccBangNode(SuccBangNode prev) {
            super(prev);
        }

        @Specialization
        public RubyString succBang(RubyString string) {
            notDesignedForCompilation();

            string.checkFrozen(this);

            if (string.length() > 0) {
                string.set(StringSupport.succCommon(string.getBytes()));
            }

            return string;
        }
    }

    @CoreMethod(names = "sum")
    public abstract static class SumNode extends CoreMethodNode {

        public SumNode(RubyContext context, SourceSection sourceSection) {
            super(context, sourceSection);
        }

        public SumNode(SumNode prev) {
            super(prev);
        }

        @Specialization
        public int sum(RubyString string) {
            notDesignedForCompilation();

            return (int) getContext().toTruffle(getContext().toJRuby(string).sum(getContext().getRuntime().getCurrentContext()));
        }
    }

    @CoreMethod(names = "to_f")
    public abstract static class ToFNode extends CoreMethodNode {

        public ToFNode(RubyContext context, SourceSection sourceSection) {
            super(context, sourceSection);
        }

        public ToFNode(ToFNode prev) {
            super(prev);
        }

        @Specialization
        public double toF(RubyString string) {
            try {
                return Double.parseDouble(string.toString());
            } catch (NumberFormatException e) {
                return 0;
            }
        }
    }

    @CoreMethod(names = "to_i")
    public abstract static class ToINode extends CoreMethodNode {

        @Child private FixnumOrBignumNode fixnumOrBignum;

        public ToINode(RubyContext context, SourceSection sourceSection) {
            super(context, sourceSection);
            fixnumOrBignum = new FixnumOrBignumNode(context, sourceSection);
        }

        public ToINode(ToINode prev) {
            super(prev);
            fixnumOrBignum = prev.fixnumOrBignum;
        }

        @Specialization
        public Object toI(RubyString string) {
            notDesignedForCompilation();

            if (string.toString().length() == 0) {
                return 0;
            }

            try {
                return Integer.parseInt(string.toString());
            } catch (NumberFormatException e) {
                return fixnumOrBignum.fixnumOrBignum(new BigInteger(string.toString()));
            }
        }
    }

    @CoreMethod(names = "to_s")
    public abstract static class ToSNode extends CoreMethodNode {

        public ToSNode(RubyContext context, SourceSection sourceSection) {
            super(context, sourceSection);
        }

        public ToSNode(ToSNode prev) {
            super(prev);
        }

        @Specialization
        public RubyString toS(RubyString string) {
            return string;
        }
    }

    @CoreMethod(names = {"to_sym", "intern"})
    public abstract static class ToSymNode extends CoreMethodNode {

        public ToSymNode(RubyContext context, SourceSection sourceSection) {
            super(context, sourceSection);
        }

        public ToSymNode(ToSymNode prev) {
            super(prev);
        }

        @Specialization
        public RubySymbol toSym(RubyString string) {
            notDesignedForCompilation();

            return getContext().newSymbol(string.toString());
        }
    }

    @CoreMethod(names = "reverse")
    public abstract static class ReverseNode extends CoreMethodNode {

        public ReverseNode(RubyContext context, SourceSection sourceSection) {
            super(context, sourceSection);
        }

        public ReverseNode(ReverseNode prev) {
            super(prev);
        }

        @Specialization
        public RubyString reverse(RubyString string) {
            notDesignedForCompilation();

            return RubyString.fromByteList(string.getLogicalClass(), StringNodesHelper.reverse(string));
        }
    }

    @CoreMethod(names = "reverse!")
    public abstract static class ReverseBangNode extends CoreMethodNode {

        public ReverseBangNode(RubyContext context, SourceSection sourceSection) {
            super(context, sourceSection);
        }

        public ReverseBangNode(ReverseBangNode prev) {
            super(prev);
        }

        @Specialization
        public RubyString reverse(RubyString string) {
            notDesignedForCompilation();

            string.set(StringNodesHelper.reverse(string));
            return string;
        }
    }

    @CoreMethod(names = "unpack", required = 1)
    public abstract static class UnpackNode extends ArrayCoreMethodNode {

        public UnpackNode(RubyContext context, SourceSection sourceSection) {
            super(context, sourceSection);
        }

        public UnpackNode(UnpackNode prev) {
            super(prev);
        }

        @CompilerDirectives.TruffleBoundary
        @Specialization
        public RubyArray unpack(RubyString string, RubyString format) {
            final org.jruby.RubyArray jrubyArray = Pack.unpack(getContext().getRuntime(), string.getBytes(), format.getBytes());
            return RubyArray.fromObjects(getContext().getCoreLibrary().getArrayClass(), jrubyArray.toArray());
        }

    }

    @CoreMethod(names = "upcase")
    public abstract static class UpcaseNode extends CoreMethodNode {

        public UpcaseNode(RubyContext context, SourceSection sourceSection) {
            super(context, sourceSection);
        }

        public UpcaseNode(UpcaseNode prev) {
            super(prev);
        }

        @Specialization
        public RubyString upcase(RubyString string) {
            notDesignedForCompilation();
            final ByteList byteListString = StringNodesHelper.upcase(string);

            return string.getContext().makeString(byteListString);
        }

    }

    @CoreMethod(names = "upcase!")
    public abstract static class UpcaseBangNode extends CoreMethodNode {

        public UpcaseBangNode(RubyContext context, SourceSection sourceSection) {
            super(context, sourceSection);
        }

        public UpcaseBangNode(UpcaseBangNode prev) {
            super(prev);
        }

        @Specialization
        public RubyString upcaseBang(RubyString string) {
            notDesignedForCompilation();
            final ByteList byteListString = StringNodesHelper.upcase(string);
            string.set(byteListString);

            return string;
        }
    }

    @CoreMethod(names = "valid_encoding?")
    public abstract static class ValidEncodingQueryNode extends CoreMethodNode {

        public ValidEncodingQueryNode(RubyContext context, SourceSection sourceSection) {
            super(context, sourceSection);
        }

        public ValidEncodingQueryNode(ValidEncodingQueryNode prev) {
            super(prev);
        }

        @Specialization
        public boolean validEncodingQuery(RubyString string) {
            return string.scanForCodeRange() != StringSupport.CR_BROKEN;
        }

    }

    @CoreMethod(names = "capitalize!")
    public abstract static class CapitalizeBangNode extends CoreMethodNode {

        public CapitalizeBangNode(RubyContext context, SourceSection sourceSection) {
            super(context, sourceSection);
        }

        public CapitalizeBangNode(CapitalizeBangNode prev) {
            super(prev);
        }

        @Specialization
        public RubyString capitalizeBang(RubyString string) {
            notDesignedForCompilation();
            String javaString = string.toString();
            if (javaString.isEmpty()) {
                return string;
            } else {
                final ByteList byteListString = StringNodesHelper.capitalize(string);

                string.set(byteListString);
                return string;
            }
        }
    }

    @CoreMethod(names = "capitalize")
    public abstract static class CapitalizeNode extends CoreMethodNode {

        public CapitalizeNode(RubyContext context, SourceSection sourceSection) {
            super(context, sourceSection);
        }

        public CapitalizeNode(CapitalizeNode prev) {
            super(prev);
        }

        @Specialization
        public RubyString capitalize(RubyString string) {
            notDesignedForCompilation();
            String javaString = string.toString();

            if (javaString.isEmpty()) {
                return string;
            } else {
                final ByteList byteListString = StringNodesHelper.capitalize(string);
                return string.getContext().makeString(byteListString);
            }
        }

    }

    @CoreMethod(names = "clear")
    public abstract static class ClearNode extends CoreMethodNode {

        public ClearNode(RubyContext context, SourceSection sourceSection) {
            super(context, sourceSection);
        }

        public ClearNode(ClearNode prev) {
            super(prev);
        }

        @Specialization
        public RubyString clear(RubyString string) {
            notDesignedForCompilation();
            ByteList empty = ByteList.EMPTY_BYTELIST;
            empty.setEncoding(string.getBytes().getEncoding());

            string.set(empty);
            return string;
        }
    }

    @CoreMethod(names = "chr")
    public abstract static class ChrNode extends CoreMethodNode {

        public ChrNode(RubyContext context, SourceSection sourceSection) {
            super(context, sourceSection);
        }

        public ChrNode(ChrNode prev) {
            super(prev);
        }

        @Specialization
        public RubyString chr(RubyString string) {
            notDesignedForCompilation();
            if (string.toString().isEmpty()) {
                return string;
            } else {
                String head = string.toString().substring(0, 1);
                ByteList byteString = ByteList.create(head);
                byteString.setEncoding(string.getBytes().getEncoding());

                return string.getContext().makeString(byteString);
            }
        }
    }

    public static class StringNodesHelper {

        @TruffleBoundary
        public static ByteList capitalize(RubyString string) {
            String javaString = string.toString();
            String head = javaString.substring(0, 1).toUpperCase(Locale.ENGLISH);
            String tail = javaString.substring(1, javaString.length()).toLowerCase(Locale.ENGLISH);
            ByteList byteListString = ByteList.create(head + tail);
            byteListString.setEncoding(string.getBytes().getEncoding());
            return byteListString;
        }

        @TruffleBoundary
        public static ByteList upcase(RubyString string) {
            ByteList byteListString = ByteList.create(string.toString().toUpperCase(Locale.ENGLISH));
            byteListString.setEncoding(string.getBytes().getEncoding());
            return byteListString;
        }

        @TruffleBoundary
        public static ByteList downcase(RubyString string) {
            ByteList newByteList = ByteList.create(string.toString().toLowerCase(Locale.ENGLISH));
            newByteList.setEncoding(string.getBytes().getEncoding());

            return newByteList;
        }

        @TruffleBoundary
        public static ByteList chomp(RubyString string) {
            String javaString = string.toString();
            if (javaString.endsWith("\r")) {
                String newString = javaString.substring(0, javaString.length()-1);
                ByteList byteListString = ByteList.create(newString);
                byteListString.setEncoding(string.getBytes().getEncoding());

                return byteListString;
            } else {
                ByteList byteListString = ByteList.create(javaString.trim());
                byteListString.setEncoding(string.getBytes().getEncoding());

                return byteListString;
            }

        }

        @TruffleBoundary
        public static ByteList chompWithString(RubyString string, RubyString stringToChomp) {

            String tempString = string.toString();

            if (tempString.endsWith(stringToChomp.toString())) {
                tempString = tempString.substring(0, tempString.length() - stringToChomp.toString().length());
            }

            ByteList byteList = ByteList.create(tempString);
            byteList.setEncoding(string.getBytes().getEncoding());

            return byteList;
        }

        @TruffleBoundary
        public static ByteList reverse(RubyString string) {
            ByteList byteListString = ByteList.create(new StringBuilder(string.toString()).reverse().toString());
            byteListString.setEncoding(string.getBytes().getEncoding());

            return byteListString;
        }

        @TruffleBoundary
        public static ByteList swapcase(RubyString string) {
            char[] charArray = string.toString().toCharArray();
            StringBuilder newString = new StringBuilder();

            for (int i = 0; i < charArray.length; i++) {
                char current = charArray[i];

                if (Character.isLowerCase(current)) {
                    newString.append(Character.toString(current).toUpperCase(Locale.ENGLISH));
                } else if (Character.isUpperCase(current)){
                    newString.append(Character.toString(current).toLowerCase(Locale.ENGLISH));
                } else {
                    newString.append(current);
                }
            }
            ByteList byteListString = ByteList.create(newString);
            byteListString.setEncoding(string.getBytes().getEncoding());

            return byteListString;
        }
    }

}<|MERGE_RESOLUTION|>--- conflicted
+++ resolved
@@ -852,13 +852,8 @@
             return getContext().toTruffle(jrubyTranscoded);
         }
 
-<<<<<<< HEAD
         @Specialization(guards = { "!isRubyString(encoding)", "!isRubyEncoding(encoding)" })
-        public RubyString encode(VirtualFrame frame, RubyString string, Object encoding) {
-=======
-        @Specialization(guards = { "!isRubyString(arguments[1])", "!isRubyEncoding(arguments[1])" })
         public RubyString encode(VirtualFrame frame, RubyString string, Object encoding, UndefinedPlaceholder options) {
->>>>>>> 1e379ff2
             notDesignedForCompilation();
 
             if (toStrNode == null) {
