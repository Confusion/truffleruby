/*
 * Copyright (c) 2013, 2015 Oracle and/or its affiliates. All rights reserved. This
 * code is released under a tri EPL/GPL/LGPL license. You can use it,
 * redistribute it and/or modify it under the terms of the:
 *
 * Eclipse Public License version 1.0
 * GNU General Public License version 2
 * GNU Lesser General Public License version 2.1
 */
package org.jruby.truffle.nodes.core;

import com.oracle.truffle.api.CompilerDirectives;
import com.oracle.truffle.api.CompilerDirectives.TruffleBoundary;
import com.oracle.truffle.api.dsl.CreateCast;
import com.oracle.truffle.api.dsl.NodeChild;
import com.oracle.truffle.api.dsl.NodeChildren;
import com.oracle.truffle.api.dsl.Specialization;
import com.oracle.truffle.api.frame.VirtualFrame;
import com.oracle.truffle.api.nodes.UnexpectedResultException;
import com.oracle.truffle.api.source.SourceSection;
import com.oracle.truffle.api.utilities.BranchProfile;

import org.jcodings.Encoding;
import org.jcodings.specific.ASCIIEncoding;
import org.jcodings.specific.UTF8Encoding;
import org.joni.Matcher;
import org.joni.Option;
import org.joni.Region;
import org.jruby.runtime.Visibility;
import org.jruby.truffle.nodes.RubyNode;
import org.jruby.truffle.nodes.coerce.ToIntNode;
import org.jruby.truffle.nodes.coerce.ToIntNodeFactory;
import org.jruby.truffle.nodes.coerce.ToStrNode;
import org.jruby.truffle.nodes.coerce.ToStrNodeFactory;
import org.jruby.truffle.nodes.dispatch.CallDispatchHeadNode;
import org.jruby.truffle.nodes.dispatch.DispatchHeadNode;
import org.jruby.truffle.nodes.dispatch.DispatchHeadNodeFactory;
import org.jruby.truffle.nodes.rubinius.StringPrimitiveNodes;
import org.jruby.truffle.nodes.rubinius.StringPrimitiveNodesFactory;
import org.jruby.truffle.runtime.RubyContext;
import org.jruby.truffle.runtime.UndefinedPlaceholder;
import org.jruby.truffle.runtime.control.RaiseException;
import org.jruby.truffle.runtime.core.*;
import org.jruby.truffle.runtime.rubinius.RubiniusByteArray;
import org.jruby.truffle.runtime.util.ArrayUtils;
import org.jruby.util.ByteList;
import org.jruby.util.Pack;
import org.jruby.util.StringSupport;
import org.jruby.util.io.EncodingUtils;

import java.math.BigInteger;
import java.nio.ByteBuffer;
import java.nio.charset.StandardCharsets;
import java.util.ArrayList;
import java.util.Arrays;
import java.util.List;
import java.util.Locale;
import java.util.regex.Pattern;

@CoreClass(name = "String")
public abstract class StringNodes {

    @CoreMethod(names = "+", required = 1)
    public abstract static class AddNode extends CoreMethodNode {

        public AddNode(RubyContext context, SourceSection sourceSection) {
            super(context, sourceSection);
        }

        public AddNode(AddNode prev) {
            super(prev);
        }

        @Specialization
        public RubyString add(RubyString a, RubyString b) {
            notDesignedForCompilation();

            return (RubyString) getContext().toTruffle(getContext().toJRuby(a).op_plus(getContext().getRuntime().getCurrentContext(), getContext().toJRuby(b)));
        }
    }

    @CoreMethod(names = "*", required = 1, lowerFixnumParameters = 0)
    public abstract static class MulNode extends CoreMethodNode {

        public MulNode(RubyContext context, SourceSection sourceSection) {
            super(context, sourceSection);
        }

        public MulNode(MulNode prev) {
            super(prev);
        }

        @Specialization
        public RubyString add(RubyString string, int times) {
            notDesignedForCompilation();

            final ByteList inputBytes = string.getBytes();
            final ByteList outputBytes = new ByteList(string.getBytes().length() * times);

            for (int n = 0; n < times; n++) {
                outputBytes.append(inputBytes);
            }

            outputBytes.setEncoding(inputBytes.getEncoding());

            return new RubyString(getContext().getCoreLibrary().getStringClass(), outputBytes);
        }
    }

    @CoreMethod(names = {"==", "===", "eql?"}, required = 1)
    public abstract static class EqualNode extends CoreMethodNode {

        @Child private StringPrimitiveNodes.StringEqualPrimitiveNode stringEqualNode;
        @Child private KernelNodes.RespondToNode respondToNode;
        @Child private CallDispatchHeadNode objectEqualNode;

        public EqualNode(RubyContext context, SourceSection sourceSection) {
            super(context, sourceSection);
            stringEqualNode = StringPrimitiveNodesFactory.StringEqualPrimitiveNodeFactory.create(context, sourceSection, new RubyNode[]{});
        }

        public EqualNode(EqualNode prev) {
            super(prev);
            stringEqualNode = prev.stringEqualNode;
        }

        @Specialization
        public boolean equal(RubyString a, RubyString b) {
            return stringEqualNode.stringEqual(a, b);
        }

        @Specialization(guards = "!isRubyString(b)")
        public boolean equal(VirtualFrame frame, RubyString a, Object b) {
            if (respondToNode == null) {
                CompilerDirectives.transferToInterpreter();
                respondToNode = insert(KernelNodesFactory.RespondToNodeFactory.create(getContext(), getSourceSection(), new RubyNode[] { null, null, null }));
            }

            if (respondToNode.doesRespondTo(frame, b, getContext().makeString("to_str"), false)) {
                if (objectEqualNode == null) {
                    CompilerDirectives.transferToInterpreter();
                    objectEqualNode = insert(DispatchHeadNodeFactory.createMethodCall(getContext()));
                }

                return objectEqualNode.callBoolean(frame, b, "==", null, a);
            }

            return false;
        }
    }

    @CoreMethod(names = "<=>", required = 1)
    public abstract static class CompareNode extends CoreMethodNode {

        @Child private ToStrNode toStrNode;

        public CompareNode(RubyContext context, SourceSection sourceSection) {
            super(context, sourceSection);
        }

        public CompareNode(CompareNode prev) {
            super(prev);
        }

        @Specialization
        public int compare(RubyString a, RubyString b) {
            notDesignedForCompilation();

            final int result = a.toString().compareTo(b.toString());

            if (result < 0) {
                return -1;
            } else if (result > 0) {
                return 1;
            }

            return 0;
        }

        @Specialization(guards = "!isRubyString(b)")
        public Object compare(VirtualFrame frame, RubyString a, Object b) {
            notDesignedForCompilation();

            if (toStrNode == null) {
                CompilerDirectives.transferToInterpreter();
                toStrNode = insert(ToStrNodeFactory.create(getContext(), getSourceSection(), null));
            }

            try {
                final RubyString coerced = toStrNode.executeRubyString(frame, b);

                return compare(a, coerced);
            } catch (RaiseException e) {
                if (e.getRubyException().getLogicalClass() == getContext().getCoreLibrary().getTypeErrorClass()) {
                    return getContext().getCoreLibrary().getNilObject();
                } else {
                    throw e;
                }
            }
        }
    }

    @CoreMethod(names = { "<<", "concat" }, required = 1)
    @NodeChildren({
            @NodeChild(value = "string"),
            @NodeChild(value = "other")
    })
    public abstract static class ConcatNode extends RubyNode {

        public ConcatNode(RubyContext context, SourceSection sourceSection) {
            super(context, sourceSection);
        }

        public ConcatNode(ConcatNode prev) {
            super(prev);
        }

        @CreateCast("other") public RubyNode coerceOtherToString(RubyNode other) {
            return ToStrNodeFactory.create(getContext(), getSourceSection(), other);
        }

        @TruffleBoundary
        @Specialization
        public RubyString concat(RubyString string, RubyString other) {
            // TODO (nirvdrum 06-Feb-15) This shouldn't be designed for compilation because we don't support all the String semantics yet, but a bench9000 benchmark has it on a hot path, so commenting out for now.
            //notDesignedForCompilation();

            string.checkFrozen(this);

            final int codeRange = other.getCodeRange();
            final int[] ptr_cr_ret = { codeRange };

            try {
                EncodingUtils.encCrStrBufCat(getContext().getRuntime(), string, other.getByteList(), other.getByteList().getEncoding(), codeRange, ptr_cr_ret);
            } catch (org.jruby.exceptions.RaiseException e) {
                if (e.getException().getMetaClass() == getContext().getRuntime().getEncodingCompatibilityError()) {
                    CompilerDirectives.transferToInterpreter();
                    throw new RaiseException(getContext().getCoreLibrary().encodingCompatibilityError(e.getException().message.asJavaString(), this));
                }

                throw e;
            }

            other.setCodeRange(ptr_cr_ret[0]);

            return string;
        }
    }

    @CoreMethod(names = "%", required = 1, argumentsAsArray = true)
    public abstract static class FormatNode extends CoreMethodNode {

        public FormatNode(RubyContext context, SourceSection sourceSection) {
            super(context, sourceSection);
        }

        public FormatNode(FormatNode prev) {
            super(prev);
        }

        private final BranchProfile singleArrayProfile = BranchProfile.create();
        private final BranchProfile multipleArgumentsProfile = BranchProfile.create();

        @Specialization
        public RubyString format(RubyString format, Object[] args) {
            return formatSlow(format, args);
        }

        @CompilerDirectives.TruffleBoundary
        private RubyString formatSlow(RubyString format, Object[] args) {
            final RubyContext context = getContext();

            if (args.length == 1 && args[0] instanceof RubyArray) {
                singleArrayProfile.enter();
                return context.makeString(StringFormatter.format(getContext(), format.toString(), Arrays.asList(((RubyArray) args[0]).slowToArray())), format.getByteList().getEncoding());
            } else {
                multipleArgumentsProfile.enter();
                return context.makeString(StringFormatter.format(getContext(), format.toString(), Arrays.asList(args)), format.getByteList().getEncoding());
            }
        }
    }

    @CoreMethod(names = {"[]", "slice"}, required = 1, optional = 1, lowerFixnumParameters = {0, 1})
    public abstract static class GetIndexNode extends CoreMethodNode {

        @Child private ToIntNode toIntNode;
        @Child private MatchDataNodes.GetIndexNode getMatchDataIndexNode;

        private final BranchProfile outOfBounds = BranchProfile.create();

        public GetIndexNode(RubyContext context, SourceSection sourceSection) {
            super(context, sourceSection);
        }

        public GetIndexNode(GetIndexNode prev) {
            super(prev);
        }

        @Specialization(rewriteOn = UnexpectedResultException.class)
        public RubyString getIndexInBounds(RubyString string, int index, UndefinedPlaceholder undefined) throws UnexpectedResultException {
            final int normalizedIndex = string.normalizeIndex(index);
            final ByteList bytes = string.getBytes();

            if (normalizedIndex < 0 || normalizedIndex >= bytes.length()) {
                throw new UnexpectedResultException(getContext().getCoreLibrary().getNilObject());
            } else {
                return getContext().makeString(bytes.charAt(normalizedIndex), string.getByteList().getEncoding());
            }
        }

        @Specialization(contains = "getIndexInBounds")
        public Object getIndex(RubyString string, int index, UndefinedPlaceholder undefined) {
            int normalizedIndex = string.normalizeIndex(index);
            final ByteList bytes = string.getBytes();

            if (normalizedIndex < 0 || normalizedIndex >= bytes.length()) {
                outOfBounds.enter();
                return getContext().getCoreLibrary().getNilObject();
            } else {
                return getContext().makeString(bytes.charAt(normalizedIndex), string.getByteList().getEncoding());
            }
        }

        @Specialization(guards = { "!isRubyRange(arguments[1])", "!isRubyRegexp(arguments[1])" })
        public Object getIndex(VirtualFrame frame, RubyString string, Object index, UndefinedPlaceholder undefined) {
            notDesignedForCompilation();

            if (toIntNode == null) {
                CompilerDirectives.transferToInterpreter();
                toIntNode = insert(ToIntNodeFactory.create(getContext(), getSourceSection(), null));
            }

            return getIndex(string, toIntNode.executeIntegerFixnum(frame, index), undefined);
        }

        @Specialization
        public Object slice(RubyString string, RubyRange.IntegerFixnumRange range, UndefinedPlaceholder undefined) {
            notDesignedForCompilation();

            final String javaString = string.toString();
            final int begin = string.normalizeIndex(range.getBegin());

            if (begin < 0 || begin > javaString.length()) {
                outOfBounds.enter();
                return getContext().getCoreLibrary().getNilObject();
            } else {
                final int end = string.normalizeIndex(range.getEnd());
                final int excludingEnd = string.clampExclusiveIndex(range.doesExcludeEnd() ? end : end+1);

                return getContext().makeString(javaString.substring(begin, excludingEnd), string.getByteList().getEncoding());
            }
        }

        @Specialization
        public Object slice(RubyString string, int start, int length) {
            // TODO(CS): not sure if this is right - encoding
            final ByteList bytes = string.getBytes();
            final int begin = string.normalizeIndex(start);

            if (begin < 0 || begin > bytes.length() || length < 0) {
                outOfBounds.enter();
                return getContext().getCoreLibrary().getNilObject();
            } else {
                final int end = Math.min(bytes.length(), begin + length);

                final ByteList byteList = new ByteList(bytes, begin, end - begin);
                byteList.setEncoding(string.getByteList().getEncoding());

                return getContext().makeString(byteList);
            }
        }

        @Specialization(guards = "!isUndefinedPlaceholder(arguments[2])")
        public Object slice(VirtualFrame frame, RubyString string, int start, Object length) {
            notDesignedForCompilation();

            if (toIntNode == null) {
                CompilerDirectives.transferToInterpreter();
                toIntNode = insert(ToIntNodeFactory.create(getContext(), getSourceSection(), null));
            }

            return slice(string, start, toIntNode.executeIntegerFixnum(frame, length));
        }

        @Specialization(guards = { "!isRubyRange(arguments[1])", "!isRubyRegexp(arguments[1])", "!isUndefinedPlaceholder(arguments[2])" })
        public Object slice(VirtualFrame frame, RubyString string, Object start, Object length) {
            notDesignedForCompilation();

            if (toIntNode == null) {
                CompilerDirectives.transferToInterpreter();
                toIntNode = insert(ToIntNodeFactory.create(getContext(), getSourceSection(), null));
            }

            return slice(string, toIntNode.executeIntegerFixnum(frame, start), toIntNode.executeIntegerFixnum(frame, length));
        }

        @Specialization
        public Object slice(RubyString string, RubyRegexp regexp, UndefinedPlaceholder capture) {
            notDesignedForCompilation();

            final Object matchData = regexp.matchCommon(string, false, false);

            if (matchData == getContext().getCoreLibrary().getNilObject()) {
                return matchData;
            }

            return ((RubyMatchData) matchData).getValues()[0];
        }

        @Specialization
        public Object slice(RubyString string, RubyRegexp regexp, int capture) {
            notDesignedForCompilation();

            final Object matchData = regexp.matchCommon(string, false, false);

            if (matchData == getContext().getCoreLibrary().getNilObject()) {
                return matchData;
            }

            if (getMatchDataIndexNode == null) {
                CompilerDirectives.transferToInterpreter();
                getMatchDataIndexNode = insert(MatchDataNodesFactory.GetIndexNodeFactory.create(getContext(), getSourceSection(), new RubyNode[]{}));
            }

            return getMatchDataIndexNode.getIndex((RubyMatchData) matchData, capture);
        }

        @Specialization
        public Object slice(VirtualFrame frame, RubyString string, RubyRegexp regexp, RubyString capture) {
            notDesignedForCompilation();

            final Object matchData = regexp.matchCommon(string, false, false);

            if (matchData == getContext().getCoreLibrary().getNilObject()) {
                return matchData;
            }

            if (getMatchDataIndexNode == null) {
                CompilerDirectives.transferToInterpreter();
                getMatchDataIndexNode = insert(MatchDataNodesFactory.GetIndexNodeFactory.create(getContext(), getSourceSection(), new RubyNode[]{}));
            }

            return getMatchDataIndexNode.getIndex((RubyMatchData) matchData, capture);
        }

        @Specialization(guards =  { "!isUndefinedPlaceholder(arguments[2])", "!isRubyString(arguments[2])" })
        public Object slice(VirtualFrame frame, RubyString string, RubyRegexp regexp, Object capture) {
            notDesignedForCompilation();

            final Object matchData = regexp.matchCommon(string, false, false);

            if (matchData == getContext().getCoreLibrary().getNilObject()) {
                return matchData;
            }

            if (toIntNode == null) {
                CompilerDirectives.transferToInterpreter();
                toIntNode = insert(ToIntNodeFactory.create(getContext(), getSourceSection(), null));
            }

            if (getMatchDataIndexNode == null) {
                CompilerDirectives.transferToInterpreter();
                getMatchDataIndexNode = insert(MatchDataNodesFactory.GetIndexNodeFactory.create(getContext(), getSourceSection(), new RubyNode[]{}));
            }

            final int index = toIntNode.executeIntegerFixnum(frame, capture);

            return getMatchDataIndexNode.getIndex((RubyMatchData) matchData, index);
        }
    }

    @CoreMethod(names = "[]=", required = 2, lowerFixnumParameters = 0)
    public abstract static class ElementSetNode extends CoreMethodNode {

        @Child private ToStrNode toStrNode;

        public ElementSetNode(RubyContext context, SourceSection sourceSection) {
            super(context, sourceSection);
            toStrNode = ToStrNodeFactory.create(context, sourceSection, null);
        }

        public ElementSetNode(ElementSetNode prev) {
            super(prev);
            toStrNode = prev.toStrNode;
        }

        @Specialization
        public RubyString elementSet(VirtualFrame frame, RubyString string, int index, Object replacement) {
            notDesignedForCompilation();

            string.checkFrozen(this);

            if (index < 0) {
                if (-index > string.length()) {
                    CompilerDirectives.transferToInterpreter();

                    throw new RaiseException(getContext().getCoreLibrary().indexError(String.format("index %d out of string", index), this));
                }

                index = index + string.length();

            } else if (index > string.length()) {
                CompilerDirectives.transferToInterpreter();

                throw new RaiseException(getContext().getCoreLibrary().indexError(String.format("index %d out of string", index), this));
            }

            final RubyString coerced = toStrNode.executeRubyString(frame, replacement);
            StringSupport.replaceInternal19(index, 1, string, coerced);

            return coerced;
        }

        @Specialization
        public RubyString elementSet(VirtualFrame frame, RubyString string, RubyRange.IntegerFixnumRange range, Object replacement) {
            notDesignedForCompilation();

            string.checkFrozen(this);

            int begin = range.getBegin();
            int end = range.getEnd();
            final int stringLength = string.length();

            if (begin < 0) {
                begin += stringLength;

                if (begin < 0) {
                    CompilerDirectives.transferToInterpreter();

                    throw new RaiseException(getContext().getCoreLibrary().rangeError(range, this));
                }

            } else if (begin > stringLength) {
                CompilerDirectives.transferToInterpreter();

                throw new RaiseException(getContext().getCoreLibrary().rangeError(range, this));
            }

            if (end > stringLength) {
                end = stringLength;
            } else if (end < 0) {
                end += stringLength;
            }

            if (! range.doesExcludeEnd()) {
                end++;
            }

            int length = end - begin;

            if (length < 0) {
                length = 0;
            }

            final RubyString coerced = toStrNode.executeRubyString(frame, replacement);
            StringSupport.replaceInternal19(begin, length, string, coerced);

            return coerced;
        }
    }

    @CoreMethod(names = "=~", required = 1)
    public abstract static class MatchOperatorNode extends CoreMethodNode {

        public MatchOperatorNode(RubyContext context, SourceSection sourceSection) {
            super(context, sourceSection);
        }

        public MatchOperatorNode(MatchOperatorNode prev) {
            super(prev);
        }

        @Specialization
        public Object match(RubyString string, RubyRegexp regexp) {
            return regexp.matchCommon(string, true, false);
        }
    }

    @CoreMethod(names = "ascii_only?")
    public abstract static class ASCIIOnlyNode extends CoreMethodNode {

        public ASCIIOnlyNode(RubyContext context, SourceSection sourceSection) {
            super(context, sourceSection);
        }

        public ASCIIOnlyNode(ASCIIOnlyNode prev) {
            super(prev);
        }

        @Specialization
        public boolean asciiOnly(RubyString string) {
            notDesignedForCompilation();

            if (!string.getBytes().getEncoding().isAsciiCompatible()) {
                return false;
            }

            for (byte b : string.getBytes().unsafeBytes()) {
                if ((b & 0x80) != 0) {
                    return false;
                }
            }

            return true;
        }
    }

    @CoreMethod(names = "b")
    public abstract static class BNode extends CoreMethodNode {

        public BNode(RubyContext context, SourceSection sourceSection) {
            super(context, sourceSection);
        }

        public BNode(BNode prev) {
            super(prev);
        }

        @Specialization
        public RubyString b(RubyString string) {
            final ByteList bytes = string.getBytes().dup();
            bytes.setEncoding(ASCIIEncoding.INSTANCE);
            return getContext().makeString(bytes);
        }

    }

    @CoreMethod(names = "bytes")
    public abstract static class BytesNode extends CoreMethodNode {

        public BytesNode(RubyContext context, SourceSection sourceSection) {
            super(context, sourceSection);
        }

        public BytesNode(BytesNode prev) {
            super(prev);
        }

        @Specialization
        public RubyArray bytes(RubyString string) {
            final byte[] bytes = string.getBytes().bytes();

            final int[] store = new int[bytes.length];

            for (int n = 0; n < store.length; n++) {
                store[n] = ((int) bytes[n]) & 0xFF;
            }

            return new RubyArray(getContext().getCoreLibrary().getArrayClass(), store, bytes.length);
        }

    }

    @CoreMethod(names = "bytesize")
    public abstract static class ByteSizeNode extends CoreMethodNode {

        public ByteSizeNode(RubyContext context, SourceSection sourceSection) {
            super(context, sourceSection);
        }

        public ByteSizeNode(ByteSizeNode prev) {
            super(prev);
        }

        @Specialization
        public int byteSize(RubyString string) {
            return string.getBytes().length();
        }

    }

    @CoreMethod(names = "byteslice", required = 1, optional = 1)
    public abstract static class ByteSliceNode extends CoreMethodNode {

        public ByteSliceNode(RubyContext context, SourceSection sourceSection) {
            super(context, sourceSection);
        }

        public ByteSliceNode(ByteSliceNode prev) {
            super(prev);
        }

        @Specialization
        public Object byteSlice(RubyString string, int index, UndefinedPlaceholder undefined) {
            return byteSlice(string, index, 1);
        }

        @Specialization
        public Object byteSlice(RubyString string, int index, int length) {
            final ByteList bytes = string.getBytes();

            final int normalizedIndex = string.normalizeIndex(index);

            if (normalizedIndex > bytes.length()) {
                return getContext().getCoreLibrary().getNilObject();
            }

            int rangeEnd = normalizedIndex + length;
            if (rangeEnd > bytes.getRealSize()) {
                rangeEnd = bytes.getRealSize();
            }

            final byte[] copiedBytes = Arrays.copyOfRange(bytes.getUnsafeBytes(), normalizedIndex, rangeEnd);

            return new RubyString(getContext().getCoreLibrary().getStringClass(), new ByteList(copiedBytes, string.getBytes().getEncoding()));
        }

    }

    @CoreMethod(names = "chomp!", optional = 1)
    public abstract static class ChompBangNode extends CoreMethodNode {

        @Child private ToStrNode toStrNode;

        public ChompBangNode(RubyContext context, SourceSection sourceSection) {
            super(context, sourceSection);
        }

        public ChompBangNode(ChompBangNode prev) {
            super(prev);
        }

        @Specialization
        public Object chompBang(RubyString string, UndefinedPlaceholder undefined) {
            notDesignedForCompilation();

            if (string.length() == 0) {
                return getContext().getCoreLibrary().getNilObject();
            }

            string.set(StringNodesHelper.chomp(string));
            return string;
        }

        @Specialization
        public RubyNilClass chompBangWithNil(RubyString string, RubyNilClass stringToChomp) {
            return getContext().getCoreLibrary().getNilObject();
        }

        @Specialization(guards = { "!isUndefinedPlaceholder(stringToChomp)", "!isRubyNilClass(stringToChomp)" })
        public RubyString chompBangWithString(VirtualFrame frame, RubyString string, Object stringToChomp) {
            notDesignedForCompilation();

            if (toStrNode == null) {
                CompilerDirectives.transferToInterpreter();
                toStrNode = insert(ToStrNodeFactory.create(getContext(), getSourceSection(), null));
            }

            string.set(StringNodesHelper.chompWithString(string, toStrNode.executeRubyString(frame, stringToChomp)));
            return string;
        }
    }

    @CoreMethod(names = "count", argumentsAsArray = true)
    public abstract static class CountNode extends CoreMethodNode {

        @Child private ToStrNode toStr;

        public CountNode(RubyContext context, SourceSection sourceSection) {
            super(context, sourceSection);
            toStr = ToStrNodeFactory.create(context, sourceSection, null);
        }

        public CountNode(CountNode prev) {
            super(prev);
            toStr = prev.toStr;
        }

        @Specialization
        public int count(VirtualFrame frame, RubyString string, Object[] otherStrings) {
            notDesignedForCompilation();

            if (otherStrings.length == 0) {
                throw new RaiseException(getContext().getCoreLibrary().argumentErrorEmptyVarargs(this));
            }

            return countSlow(frame, string, otherStrings);
        }

        private int countSlow(VirtualFrame frame, RubyString string, Object[] args) {
            notDesignedForCompilation();

            RubyString[] otherStrings = new RubyString[args.length];

            for (int i = 0; i < args.length; i++) {
                otherStrings[i] = toStr.executeRubyString(frame, args[i]);
            }

            return string.count(otherStrings);
        }
    }

    @CoreMethod(names = "data")
    public abstract static class DataNode extends CoreMethodNode {

        public DataNode(RubyContext context, SourceSection sourceSection) {
            super(context, sourceSection);
        }

        public DataNode(DataNode prev) {
            super(prev);
        }

        @Specialization
        public RubiniusByteArray data(RubyString string) {
            return new RubiniusByteArray(getContext().getCoreLibrary().getByteArrayClass(), string.getBytes());
        }
    }

    @CoreMethod(names = "downcase")
    public abstract static class DowncaseNode extends CoreMethodNode {

        public DowncaseNode(RubyContext context, SourceSection sourceSection) {
            super(context, sourceSection);
        }

        public DowncaseNode(DowncaseNode prev) {
            super(prev);
        }

        @Specialization
        public RubyString downcase(RubyString string) {
            notDesignedForCompilation();
            ByteList newByteList = StringNodesHelper.downcase(string);

            return string.getContext().makeString(newByteList);
        }
    }

    @CoreMethod(names = "downcase!")
    public abstract static class DowncaseBangNode extends CoreMethodNode {

        public DowncaseBangNode(RubyContext context, SourceSection sourceSection) {
            super(context, sourceSection);
        }

        public DowncaseBangNode(DowncaseBangNode prev) {
            super(prev);
        }

        @Specialization
        public RubyBasicObject downcase(RubyString string) {
            notDesignedForCompilation();

            ByteList newByteList = StringNodesHelper.downcase(string);

            if (newByteList.equal(string.getBytes())) {
                return getContext().getCoreLibrary().getNilObject();
            } else {
                string.set(newByteList);
                return string;
            }
        }
    }

    @CoreMethod(names = "each_char", needsBlock = true)
    public abstract static class EachCharNode extends YieldingCoreMethodNode {

        @Child private CallDispatchHeadNode toEnumNode;

        public EachCharNode(RubyContext context, SourceSection sourceSection) {
            super(context, sourceSection);
        }

        public EachCharNode(EachCharNode prev) {
            super(prev);
        }

        @Specialization
        public Object eachChar(VirtualFrame frame, RubyString string, @SuppressWarnings("unused") UndefinedPlaceholder block) {
            notDesignedForCompilation();

            if (toEnumNode == null) {
                CompilerDirectives.transferToInterpreter();
                toEnumNode = insert(DispatchHeadNodeFactory.createMethodCall(getContext()));
            }

            return toEnumNode.call(frame, string, "to_enum", null, getContext().newSymbol("each_char"));
        }

        @Specialization
        public RubyString eachChar(VirtualFrame frame, RubyString string, RubyProc block) {
            notDesignedForCompilation();

            // TODO (nirvdrum 04-Feb-15): This needs to support Ruby' encoding and code range semantics.  For now, this hack will suffice for very simple Strings.
            final String javaString = string.toString();

            for (int i = 0; i < javaString.length(); i++) {
                yield(frame, block, getContext().makeString(javaString.charAt(i)));
            }

            return string;
        }

    }

    @CoreMethod(names = "empty?")
    public abstract static class EmptyNode extends CoreMethodNode {

        public EmptyNode(RubyContext context, SourceSection sourceSection) {
            super(context, sourceSection);
        }

        public EmptyNode(EmptyNode prev) {
            super(prev);
        }

        @Specialization
        public boolean empty(RubyString string) {
            return string.getBytes().length() == 0;
        }
    }

    @CoreMethod(names = "encode", optional = 2)
    public abstract static class EncodeNode extends CoreMethodNode {

        @Child private ToStrNode toStrNode;
        @Child private EncodingNodes.DefaultInternalNode defaultInternalNode;

        public EncodeNode(RubyContext context, SourceSection sourceSection) {
            super(context, sourceSection);
        }

        public EncodeNode(EncodeNode prev) {
            super(prev);
        }

        @Specialization
        public RubyString encode(RubyString string, RubyString encoding, @SuppressWarnings("unused") UndefinedPlaceholder options) {
            notDesignedForCompilation();

            final org.jruby.RubyString jrubyString = getContext().toJRuby(string);
            final org.jruby.RubyString jrubyEncodingString = getContext().toJRuby(encoding);
            final org.jruby.RubyString jrubyTranscoded = (org.jruby.RubyString) jrubyString.encode(getContext().getRuntime().getCurrentContext(), jrubyEncodingString);

            return getContext().toTruffle(jrubyTranscoded);
        }

        @Specialization
        public RubyString encode(RubyString string, RubyString encoding, @SuppressWarnings("unused") RubyHash options) {
            notDesignedForCompilation();

            // TODO (nirvdrum 20-Feb-15) We need to do something with the options hash. I'm stubbing this out just to get the jUnit mspec formatter running.
            return encode(string, encoding, UndefinedPlaceholder.INSTANCE);
        }

        @Specialization
        public RubyString encode(RubyString string, RubyEncoding encoding, @SuppressWarnings("unused") UndefinedPlaceholder options) {
            notDesignedForCompilation();

            final org.jruby.RubyString jrubyString = getContext().toJRuby(string);
            final org.jruby.RubyString jrubyEncodingString = getContext().toJRuby(getContext().makeString(encoding.getName()));
            final org.jruby.RubyString jrubyTranscoded = (org.jruby.RubyString) jrubyString.encode(getContext().getRuntime().getCurrentContext(), jrubyEncodingString);

            return getContext().toTruffle(jrubyTranscoded);
        }

<<<<<<< HEAD
        @Specialization(guards = { "!isRubyString(encoding)", "!isRubyEncoding(encoding)" })
=======
        @Specialization(guards = { "!isRubyString(arguments[1])", "!isRubyEncoding(arguments[1])", "!isUndefinedPlaceholder(arguments[1])" })
>>>>>>> c7e83bd0
        public RubyString encode(VirtualFrame frame, RubyString string, Object encoding, UndefinedPlaceholder options) {
            notDesignedForCompilation();

            if (toStrNode == null) {
                CompilerDirectives.transferToInterpreter();
                toStrNode = insert(ToStrNodeFactory.create(getContext(), getSourceSection(), null));
            }

            return encode(string, toStrNode.executeRubyString(frame, encoding), options);
        }

        @Specialization
        public RubyString encode(RubyString string, @SuppressWarnings("unused") UndefinedPlaceholder encoding, @SuppressWarnings("unused") UndefinedPlaceholder options) {
            notDesignedForCompilation();

            if (defaultInternalNode == null) {
                CompilerDirectives.transferToInterpreter();
                defaultInternalNode = insert(EncodingNodesFactory.DefaultInternalNodeFactory.create(getContext(), getSourceSection(), new RubyNode[]{}));
            }

            final Object defaultInternalEncoding = defaultInternalNode.defaultInternal();

            if (defaultInternalEncoding == getContext().getCoreLibrary().getNilObject()) {
                return encode(string, RubyEncoding.getEncoding("UTF-8"), UndefinedPlaceholder.INSTANCE);
            }

            return encode(string, (RubyEncoding) defaultInternalEncoding, UndefinedPlaceholder.INSTANCE);
        }
    }

    @CoreMethod(names = "encoding")
    public abstract static class EncodingNode extends CoreMethodNode {

        public EncodingNode(RubyContext context, SourceSection sourceSection) {
            super(context, sourceSection);
        }

        public EncodingNode(EncodingNode prev) {
            super(prev);
        }

        @Specialization
        public RubyEncoding encoding(RubyString string) {
            notDesignedForCompilation();

            return RubyEncoding.getEncoding(string.getBytes().getEncoding());
        }
    }

    @CoreMethod(names = "end_with?", required = 1)
    public abstract static class EndWithNode extends CoreMethodNode {

        public EndWithNode(RubyContext context, SourceSection sourceSection) {
            super(context, sourceSection);
        }

        public EndWithNode(EndWithNode prev) {
            super(prev);
        }

        @Specialization
        public boolean endWith(RubyString string, RubyString b) {
            notDesignedForCompilation();

            return string.toString().endsWith(b.toString());
        }
    }

    @CoreMethod(names = "force_encoding", required = 1)
    public abstract static class ForceEncodingNode extends CoreMethodNode {

        public ForceEncodingNode(RubyContext context, SourceSection sourceSection) {
            super(context, sourceSection);
        }

        public ForceEncodingNode(ForceEncodingNode prev) {
            super(prev);
        }

        @Specialization
        public RubyString forceEncoding(RubyString string, RubyString encodingName) {
            notDesignedForCompilation();
            final RubyEncoding encoding = RubyEncoding.getEncoding(encodingName.toString());
            return forceEncoding(string, encoding);
        }

        @Specialization
        public RubyString forceEncoding(RubyString string, RubyEncoding encoding) {
            notDesignedForCompilation();
            string.forceEncoding(encoding.getEncoding());
            return string;
        }

    }

    @CoreMethod(names = "getbyte", required = 1)
    public abstract static class GetByteNode extends CoreMethodNode {

        public GetByteNode(RubyContext context, SourceSection sourceSection) {
            super(context, sourceSection);
        }

        public GetByteNode(GetByteNode prev) {
            super(prev);
        }

        @Specialization
        public int getByte(RubyString string, int index) {
            return string.getBytes().get(index);
        }
    }

    @CoreMethod(names = "hash")
    public abstract static class HashNode extends CoreMethodNode {

        public HashNode(RubyContext context, SourceSection sourceSection) {
            super(context, sourceSection);
        }

        public HashNode(HashNode prev) {
            super(prev);
        }

        @Specialization
        public int hash(RubyString string) {
            return string.getBytes().hashCode();
        }

    }

    @CoreMethod(names = "inspect")
    public abstract static class InspectNode extends CoreMethodNode {

        public InspectNode(RubyContext context, SourceSection sourceSection) {
            super(context, sourceSection);
        }

        public InspectNode(InspectNode prev) {
            super(prev);
        }

        @TruffleBoundary
        @Specialization
        public RubyString inspect(RubyString string) {
            notDesignedForCompilation();

            final org.jruby.RubyString inspected = (org.jruby.RubyString) org.jruby.RubyString.inspect19(getContext().getRuntime(), string.getBytes());
            return getContext().makeString(inspected.getByteList());
        }
    }

    @CoreMethod(names = "initialize", optional = 1)
    public abstract static class InitializeNode extends CoreMethodNode {

        public InitializeNode(RubyContext context, SourceSection sourceSection) {
            super(context, sourceSection);
        }

        public InitializeNode(InitializeNode prev) {
            super(prev);
        }

        @Specialization
        public RubyString initialize(RubyString self, UndefinedPlaceholder from) {
            return self;
        }

        @Specialization
        public RubyString initialize(RubyString self, RubyString from) {
            notDesignedForCompilation();

            self.set(from.getBytes());
            return self;
        }
    }

    @CoreMethod(names = "initialize_copy", visibility = Visibility.PRIVATE, required = 1)
    public abstract static class InitializeCopyNode extends CoreMethodNode {

        public InitializeCopyNode(RubyContext context, SourceSection sourceSection) {
            super(context, sourceSection);
        }

        public InitializeCopyNode(InitializeCopyNode prev) {
            super(prev);
        }

        @Specialization
        public Object initializeCopy(RubyString self, RubyString from) {
            notDesignedForCompilation();

            if (self == from) {
                return self;
            }

            self.getBytes().replace(from.getBytes().bytes());

            return self;
        }

    }

    @CoreMethod(names = "insert", required = 2, lowerFixnumParameters = 0)
    public abstract static class InsertNode extends CoreMethodNode {

        @Child private ConcatNode concatNode;
        @Child private GetIndexNode getIndexNode;

        public InsertNode(RubyContext context, SourceSection sourceSection) {
            super(context, sourceSection);
            concatNode = StringNodesFactory.ConcatNodeFactory.create(context, sourceSection, null, null);
            getIndexNode = StringNodesFactory.GetIndexNodeFactory.create(context, sourceSection, new RubyNode[]{});
        }

        public InsertNode(InsertNode prev) {
            super(prev);
            concatNode = prev.concatNode;
            getIndexNode = prev.getIndexNode;
        }

        @Specialization
        public RubyString insert(RubyString string, int index, RubyString otherString) {
            notDesignedForCompilation();

            string.checkFrozen(this);

            if (index == -1) {
                concatNode.concat(string, otherString);

                return string;

            } else if (index < 0) {
                // Incrementing first seems weird, but MRI does it and it's significant because it uses the modified
                // index value in its error messages.  This seems wrong, but we should be compatible.
                index++;

                if (-index > string.length()) {
                    CompilerDirectives.transferToInterpreter();

                    throw new RaiseException(getContext().getCoreLibrary().indexError(String.format("index %d out of string", index), this));
                }

                index = index + string.length();

            } else if (index > string.length()) {
                CompilerDirectives.transferToInterpreter();

                throw new RaiseException(getContext().getCoreLibrary().indexError(String.format("index %d out of string", index), this));
            }

            // TODO (Kevin): using node directly and cast
            RubyString firstPart = (RubyString) getIndexNode.slice(string, 0, index);
            RubyString secondPart = (RubyString) getIndexNode.slice(string, index, string.length());

            RubyString concatenated = concatNode.concat(concatNode.concat(firstPart, otherString), secondPart);

            string.set(concatenated.getBytes());

            return string;
        }
    }

    @CoreMethod(names = "ljust", required = 1, optional = 1, lowerFixnumParameters = 0)
    public abstract static class LjustNode extends CoreMethodNode {

        public LjustNode(RubyContext context, SourceSection sourceSection) {
            super(context, sourceSection);
        }

        public LjustNode(LjustNode prev) {
            super(prev);
        }

        @Specialization
        public RubyString ljust(RubyString string, int length, @SuppressWarnings("unused") UndefinedPlaceholder padding) {
            notDesignedForCompilation();

            return getContext().makeString(RubyString.ljust(string.toString(), length, " "));
        }

        @Specialization
        public RubyString ljust(RubyString string, int length, RubyString padding) {
            notDesignedForCompilation();

            return getContext().makeString(RubyString.ljust(string.toString(), length, padding.toString()));
        }

    }

    @CoreMethod(names = "match", required = 1)
    public abstract static class MatchNode extends CoreMethodNode {

        public MatchNode(RubyContext context, SourceSection sourceSection) {
            super(context, sourceSection);
        }

        public MatchNode(MatchNode prev) {
            super(prev);
        }

        @Specialization
        public Object match(RubyString string, RubyString regexpString) {
            notDesignedForCompilation();

            final RubyRegexp regexp = new RubyRegexp(this, getContext().getCoreLibrary().getRegexpClass(), regexpString.getBytes(), Option.DEFAULT);
            return regexp.matchCommon(string, false, false);
        }

        @Specialization
        public Object match(RubyString string, RubyRegexp regexp) {
            return regexp.matchCommon(string, false, false);
        }
    }

    @CoreMethod(names = "ord")
    public abstract static class OrdNode extends CoreMethodNode {

        public OrdNode(RubyContext context, SourceSection sourceSection) {
            super(context, sourceSection);
        }

        public OrdNode(OrdNode prev) {
            super(prev);
        }

        @Specialization
        public int ord(RubyString string) {
            notDesignedForCompilation();
            return ((org.jruby.RubyFixnum) getContext().toJRuby(string).ord(getContext().getRuntime().getCurrentContext())).getIntValue();
        }
    }

    @CoreMethod(names = "replace", required = 1)
    public abstract static class ReplaceNode extends CoreMethodNode {

        public ReplaceNode(RubyContext context, SourceSection sourceSection) {
            super(context, sourceSection);
        }

        public ReplaceNode(ReplaceNode prev) {
            super(prev);
        }

        @Specialization
        public RubyString replace(RubyString string, RubyString other) {
            notDesignedForCompilation();

            string.checkFrozen(this);

            if (string == other) {
                return string;
            }

            string.getByteList().replace(other.getByteList().bytes());
            string.setCodeRange(other.getCodeRange());

            return string;
        }

    }

    @CoreMethod(names = "rindex", required = 1, optional = 1, lowerFixnumParameters = 1)
    public abstract static class RindexNode extends CoreMethodNode {

        public RindexNode(RubyContext context, SourceSection sourceSection) {
            super(context, sourceSection);
        }

        public RindexNode(RindexNode prev) {
            super(prev);
        }

        @Specialization
        public Object rindex(RubyString string, RubyString subString, @SuppressWarnings("unused") UndefinedPlaceholder endPosition) {
            notDesignedForCompilation();

            return rindex(string, subString, string.length());
        }

        @Specialization
        public Object rindex(RubyString string, RubyString subString, int endPosition) {
            notDesignedForCompilation();

            int normalizedEndPosition = endPosition;

            if (endPosition < 0) {
                normalizedEndPosition = endPosition + string.length();

                if (normalizedEndPosition < 0) {
                    return getContext().getCoreLibrary().getNilObject();
                }
            } else if (endPosition > string.length()) {
                normalizedEndPosition = string.length();
            }

            int result = StringSupport.rindex(string.getBytes(), string.length(), subString.length(),
                    normalizedEndPosition, subString, string.getBytes().getEncoding()
            );

            if (result >= 0) {
                return result;
            } else {
                return getContext().getCoreLibrary().getNilObject();
            }
        }
    }

    @CoreMethod(names = "rjust", required = 1, optional = 1, lowerFixnumParameters = 0)
    public abstract static class RjustNode extends CoreMethodNode {

        public RjustNode(RubyContext context, SourceSection sourceSection) {
            super(context, sourceSection);
        }

        public RjustNode(RjustNode prev) {
            super(prev);
        }

        @Specialization
        public RubyString rjust(RubyString string, int length, @SuppressWarnings("unused") UndefinedPlaceholder padding) {
            notDesignedForCompilation();

            return getContext().makeString(RubyString.rjust(string.toString(), length, " "));
        }

        @Specialization
        public RubyString rjust(RubyString string, int length, RubyString padding) {
            notDesignedForCompilation();

            return getContext().makeString(RubyString.rjust(string.toString(), length, padding.toString()));
        }

    }

    @CoreMethod(names = "swapcase")
    public abstract static class SwapcaseNode extends CoreMethodNode {
        public SwapcaseNode(RubyContext context, SourceSection sourceSection) {
            super(context, sourceSection);
        }

        public SwapcaseNode(SwapcaseNode prev) {
            super(prev);
        }

        @Specialization
        public RubyString swapcase(RubyString string) {
            notDesignedForCompilation();

            ByteList byteList = StringNodesHelper.swapcase(string);
            return getContext().makeString(byteList);
        }
    }

    @CoreMethod(names = "swapcase!")
    public abstract static class SwapcaseBangNode extends CoreMethodNode {
        public SwapcaseBangNode(RubyContext context, SourceSection sourceSection) {
            super(context, sourceSection);
        }

        public SwapcaseBangNode(SwapcaseBangNode prev) {
            super(prev);
        }

        @Specialization
        public RubyString swapcase(RubyString string) {
            notDesignedForCompilation();

            ByteList byteList = StringNodesHelper.swapcase(string);
            string.set(byteList);
            return string;
        }
    }

    @CoreMethod(names = "rstrip")
    public abstract static class RStripNode extends CoreMethodNode {

        public RStripNode(RubyContext context, SourceSection sourceSection) {
            super(context, sourceSection);
        }

        public RStripNode(RStripNode prev) {
            super(prev);
        }

        @Specialization
        public RubyString rstrip(RubyString string) {
            notDesignedForCompilation();

            String str = string.toString();
            int last = str.length()-1;
            while (last >= 0 && " \r\n\t".indexOf(str.charAt(last)) != -1) {
                last--;
            }

            return getContext().makeString(str.substring(0, last + 1));
        }

    }

    @CoreMethod(names = "dump")
    public abstract static class DumpNode extends CoreMethodNode {

        public DumpNode(RubyContext context, SourceSection sourceSection) {
            super(context, sourceSection);
        }

        public DumpNode(DumpNode prev) {
            super(prev);
        }

        @Specialization
        public RubyString rstrip(RubyString string) {
            notDesignedForCompilation();

            return string.dump();
        }

    }

    @CoreMethod(names = "scan", required = 1, needsBlock = true)
    public abstract static class ScanNode extends YieldingCoreMethodNode {

        public ScanNode(RubyContext context, SourceSection sourceSection) {
            super(context, sourceSection);
        }

        public ScanNode(ScanNode prev) {
            super(prev);
        }

        @Specialization
        public RubyArray scan(RubyString string, RubyString regexpString, UndefinedPlaceholder block) {
            notDesignedForCompilation();

            final RubyRegexp regexp = new RubyRegexp(this, getContext().getCoreLibrary().getRegexpClass(), regexpString.getBytes(), Option.DEFAULT);
            return scan(string, regexp, block);
        }

        @Specialization
        public RubyString scan(VirtualFrame frame, RubyString string, RubyString regexpString, RubyProc block) {
            notDesignedForCompilation();

            final RubyRegexp regexp = new RubyRegexp(this, getContext().getCoreLibrary().getRegexpClass(), regexpString.getBytes(), Option.DEFAULT);
            return scan(frame, string, regexp, block);
        }

        @Specialization
        public RubyArray scan(RubyString string, RubyRegexp regexp, UndefinedPlaceholder block) {
            notDesignedForCompilation();

            return RubyArray.fromObjects(getContext().getCoreLibrary().getArrayClass(), (Object[]) regexp.scan(string));
        }

        @Specialization
        public RubyString scan(VirtualFrame frame, RubyString string, RubyRegexp regexp, RubyProc block) {
            notDesignedForCompilation();

            // TODO (nirvdrum 12-Jan-15) Figure out a way to make this not just a complete copy & paste of RubyRegexp#scan.

            final RubyContext context = getContext();

            final byte[] stringBytes = string.getBytes().bytes();
            final Encoding encoding = string.getBytes().getEncoding();
            final Matcher matcher = regexp.getRegex().matcher(stringBytes);

            int p = string.getBytes().getBegin();
            int end = 0;
            int range = p + string.getBytes().getRealSize();

            Object lastGoodMatchData = getContext().getCoreLibrary().getNilObject();

            if (regexp.getRegex().numberOfCaptures() == 0) {
                while (true) {
                    Object matchData = regexp.matchCommon(string, false, true, matcher, p + end, range);

                    if (matchData == context.getCoreLibrary().getNilObject()) {
                        break;
                    }

                    RubyMatchData md = (RubyMatchData) matchData;
                    Object[] values = md.getValues();

                    assert values.length == 1;

                    yield(frame, block, values[0]);

                    lastGoodMatchData = matchData;
                    end = StringSupport.positionEndForScan(string.getBytes(), matcher, encoding, p, range);
                }

                regexp.setThread("$~", lastGoodMatchData);
            } else {
                while (true) {
                    Object matchData = regexp.matchCommon(string, false, true, matcher, p + end, stringBytes.length);

                    if (matchData == context.getCoreLibrary().getNilObject()) {
                        break;
                    }

                    final Object[] captures = ((RubyMatchData) matchData).getCaptures();
                    yield(frame, block, new RubyArray(context.getCoreLibrary().getArrayClass(), captures, captures.length));

                    lastGoodMatchData = matchData;
                    end = StringSupport.positionEndForScan(string.getBytes(), matcher, encoding, p, range);
                }

                regexp.setThread("$~", lastGoodMatchData);
            }

            return string;
        }
    }

    @CoreMethod(names = "setbyte", required = 2)
    public abstract static class SetByteNode extends CoreMethodNode {

        public SetByteNode(RubyContext context, SourceSection sourceSection) {
            super(context, sourceSection);
        }

        public SetByteNode(SetByteNode prev) {
            super(prev);
        }

        @Specialization
        public Object setByte(RubyString string, int index, Object value) {
            notDesignedForCompilation();

            throw new UnsupportedOperationException("getbyte not implemented");
        }
    }

    @CoreMethod(names = {"size", "length"})
    public abstract static class SizeNode extends CoreMethodNode {

        public SizeNode(RubyContext context, SourceSection sourceSection) {
            super(context, sourceSection);
        }

        public SizeNode(SizeNode prev) {
            super(prev);
        }

        @Specialization
        public int size(RubyString string) {
            return StringSupport.strLengthFromRubyString(string);
        }
    }

    @CoreMethod(names = "split", optional = 2, lowerFixnumParameters = 2)
    public abstract static class SplitNode extends CoreMethodNode {

        public SplitNode(RubyContext context, SourceSection sourceSection) {
            super(context, sourceSection);
        }

        public SplitNode(SplitNode prev) {
            super(prev);
        }

        @Specialization
        public RubyArray split(RubyString string, RubyString sep, @SuppressWarnings("unused") UndefinedPlaceholder limit) {
            notDesignedForCompilation();

            return splitHelper(string, sep.toString());
        }

        @Specialization
        public RubyArray split(RubyString string, RubyRegexp sep, @SuppressWarnings("unused") UndefinedPlaceholder limit) {
            notDesignedForCompilation();

            return RubyArray.fromObjects(getContext().getCoreLibrary().getArrayClass(), (Object[]) sep.split(string, false, 0));
        }

        @Specialization
        public RubyArray split(RubyString string, RubyRegexp sep, int limit) {
            notDesignedForCompilation();

            return RubyArray.fromObjects(getContext().getCoreLibrary().getArrayClass(), (Object[]) sep.split(string, limit > 0, limit));
        }

        @Specialization
        public RubyArray split(RubyString string, @SuppressWarnings("unused") UndefinedPlaceholder sep, @SuppressWarnings("unused") UndefinedPlaceholder limit) {
            notDesignedForCompilation();

            return splitHelper(string, " ");
        }

        private RubyArray splitHelper(RubyString string, String sep) {
            final String[] components = string.toString().split(Pattern.quote(sep));

            final Object[] objects = new Object[components.length];

            for (int n = 0; n < objects.length; n++) {
                objects[n] = getContext().makeString(components[n]);
            }

            return RubyArray.fromObjects(getContext().getCoreLibrary().getArrayClass(), objects);
        }
    }

    @CoreMethod(names = "succ")
    public abstract static class SuccNode extends CoreMethodNode {

        public SuccNode(RubyContext context, SourceSection sourceSection) {
            super(context, sourceSection);
        }

        public SuccNode(SuccNode prev) {
            super(prev);
        }

        @Specialization
        public RubyString succ(RubyString string) {
            notDesignedForCompilation();

            if (string.length() > 0) {
                return getContext().makeString(StringSupport.succCommon(string.getBytes()));
            } else {
                return getContext().makeString("");
            }
        }
    }

    @CoreMethod(names = "succ!")
    public abstract static class SuccBangNode extends CoreMethodNode {

        public SuccBangNode(RubyContext context, SourceSection sourceSection) {
            super(context, sourceSection);
        }

        public SuccBangNode(SuccBangNode prev) {
            super(prev);
        }

        @Specialization
        public RubyString succBang(RubyString string) {
            notDesignedForCompilation();

            string.checkFrozen(this);

            if (string.length() > 0) {
                string.set(StringSupport.succCommon(string.getBytes()));
            }

            return string;
        }
    }

    @CoreMethod(names = "sum")
    public abstract static class SumNode extends CoreMethodNode {

        public SumNode(RubyContext context, SourceSection sourceSection) {
            super(context, sourceSection);
        }

        public SumNode(SumNode prev) {
            super(prev);
        }

        @Specialization
        public int sum(RubyString string) {
            notDesignedForCompilation();

            return (int) getContext().toTruffle(getContext().toJRuby(string).sum(getContext().getRuntime().getCurrentContext()));
        }
    }

    @CoreMethod(names = "to_f")
    public abstract static class ToFNode extends CoreMethodNode {

        public ToFNode(RubyContext context, SourceSection sourceSection) {
            super(context, sourceSection);
        }

        public ToFNode(ToFNode prev) {
            super(prev);
        }

        @Specialization
        public double toF(RubyString string) {
            try {
                return Double.parseDouble(string.toString());
            } catch (NumberFormatException e) {
                return 0;
            }
        }
    }

    @CoreMethod(names = "to_i")
    public abstract static class ToINode extends CoreMethodNode {

        @Child private FixnumOrBignumNode fixnumOrBignum;

        public ToINode(RubyContext context, SourceSection sourceSection) {
            super(context, sourceSection);
            fixnumOrBignum = new FixnumOrBignumNode(context, sourceSection);
        }

        public ToINode(ToINode prev) {
            super(prev);
            fixnumOrBignum = prev.fixnumOrBignum;
        }

        @Specialization
        public Object toI(RubyString string) {
            notDesignedForCompilation();

            if (string.toString().length() == 0) {
                return 0;
            }

            try {
                return Integer.parseInt(string.toString());
            } catch (NumberFormatException e) {
                return fixnumOrBignum.fixnumOrBignum(new BigInteger(string.toString()));
            }
        }
    }

    @CoreMethod(names = "to_s")
    public abstract static class ToSNode extends CoreMethodNode {

        public ToSNode(RubyContext context, SourceSection sourceSection) {
            super(context, sourceSection);
        }

        public ToSNode(ToSNode prev) {
            super(prev);
        }

        @Specialization
        public RubyString toS(RubyString string) {
            return string;
        }
    }

    @CoreMethod(names = {"to_sym", "intern"})
    public abstract static class ToSymNode extends CoreMethodNode {

        public ToSymNode(RubyContext context, SourceSection sourceSection) {
            super(context, sourceSection);
        }

        public ToSymNode(ToSymNode prev) {
            super(prev);
        }

        @Specialization
        public RubySymbol toSym(RubyString string) {
            notDesignedForCompilation();

            return getContext().newSymbol(string.getByteList());
        }
    }

    @CoreMethod(names = "reverse")
    public abstract static class ReverseNode extends CoreMethodNode {

        public ReverseNode(RubyContext context, SourceSection sourceSection) {
            super(context, sourceSection);
        }

        public ReverseNode(ReverseNode prev) {
            super(prev);
        }

        @Specialization
        public RubyString reverse(RubyString string) {
            notDesignedForCompilation();

            return RubyString.fromByteList(string.getLogicalClass(), StringNodesHelper.reverse(string));
        }
    }

    @CoreMethod(names = "reverse!")
    public abstract static class ReverseBangNode extends CoreMethodNode {

        public ReverseBangNode(RubyContext context, SourceSection sourceSection) {
            super(context, sourceSection);
        }

        public ReverseBangNode(ReverseBangNode prev) {
            super(prev);
        }

        @Specialization
        public RubyString reverse(RubyString string) {
            notDesignedForCompilation();

            string.set(StringNodesHelper.reverse(string));
            return string;
        }
    }

    @CoreMethod(names = "unpack", required = 1)
    public abstract static class UnpackNode extends ArrayCoreMethodNode {

        public UnpackNode(RubyContext context, SourceSection sourceSection) {
            super(context, sourceSection);
        }

        public UnpackNode(UnpackNode prev) {
            super(prev);
        }

        @CompilerDirectives.TruffleBoundary
        @Specialization
        public RubyArray unpack(RubyString string, RubyString format) {
            final org.jruby.RubyArray jrubyArray = Pack.unpack(getContext().getRuntime(), string.getBytes(), format.getBytes());
            return RubyArray.fromObjects(getContext().getCoreLibrary().getArrayClass(), jrubyArray.toArray());
        }

    }

    @CoreMethod(names = "upcase")
    public abstract static class UpcaseNode extends CoreMethodNode {

        public UpcaseNode(RubyContext context, SourceSection sourceSection) {
            super(context, sourceSection);
        }

        public UpcaseNode(UpcaseNode prev) {
            super(prev);
        }

        @Specialization
        public RubyString upcase(RubyString string) {
            notDesignedForCompilation();
            final ByteList byteListString = StringNodesHelper.upcase(string);

            return string.getContext().makeString(byteListString);
        }

    }

    @CoreMethod(names = "upcase!")
    public abstract static class UpcaseBangNode extends CoreMethodNode {

        public UpcaseBangNode(RubyContext context, SourceSection sourceSection) {
            super(context, sourceSection);
        }

        public UpcaseBangNode(UpcaseBangNode prev) {
            super(prev);
        }

        @Specialization
        public RubyString upcaseBang(RubyString string) {
            notDesignedForCompilation();
            final ByteList byteListString = StringNodesHelper.upcase(string);
            string.set(byteListString);

            return string;
        }
    }

    @CoreMethod(names = "valid_encoding?")
    public abstract static class ValidEncodingQueryNode extends CoreMethodNode {

        public ValidEncodingQueryNode(RubyContext context, SourceSection sourceSection) {
            super(context, sourceSection);
        }

        public ValidEncodingQueryNode(ValidEncodingQueryNode prev) {
            super(prev);
        }

        @Specialization
        public boolean validEncodingQuery(RubyString string) {
            return string.scanForCodeRange() != StringSupport.CR_BROKEN;
        }

    }

    @CoreMethod(names = "capitalize!")
    public abstract static class CapitalizeBangNode extends CoreMethodNode {

        public CapitalizeBangNode(RubyContext context, SourceSection sourceSection) {
            super(context, sourceSection);
        }

        public CapitalizeBangNode(CapitalizeBangNode prev) {
            super(prev);
        }

        @Specialization
        public RubyString capitalizeBang(RubyString string) {
            notDesignedForCompilation();
            String javaString = string.toString();
            if (javaString.isEmpty()) {
                return string;
            } else {
                final ByteList byteListString = StringNodesHelper.capitalize(string);

                string.set(byteListString);
                return string;
            }
        }
    }

    @CoreMethod(names = "capitalize")
    public abstract static class CapitalizeNode extends CoreMethodNode {

        public CapitalizeNode(RubyContext context, SourceSection sourceSection) {
            super(context, sourceSection);
        }

        public CapitalizeNode(CapitalizeNode prev) {
            super(prev);
        }

        @Specialization
        public RubyString capitalize(RubyString string) {
            notDesignedForCompilation();
            String javaString = string.toString();

            if (javaString.isEmpty()) {
                return string;
            } else {
                final ByteList byteListString = StringNodesHelper.capitalize(string);
                return string.getContext().makeString(byteListString);
            }
        }

    }

    @CoreMethod(names = "clear")
    public abstract static class ClearNode extends CoreMethodNode {

        public ClearNode(RubyContext context, SourceSection sourceSection) {
            super(context, sourceSection);
        }

        public ClearNode(ClearNode prev) {
            super(prev);
        }

        @Specialization
        public RubyString clear(RubyString string) {
            notDesignedForCompilation();
            ByteList empty = ByteList.EMPTY_BYTELIST;
            empty.setEncoding(string.getBytes().getEncoding());

            string.set(empty);
            return string;
        }
    }

    @CoreMethod(names = "chr")
    public abstract static class ChrNode extends CoreMethodNode {

        public ChrNode(RubyContext context, SourceSection sourceSection) {
            super(context, sourceSection);
        }

        public ChrNode(ChrNode prev) {
            super(prev);
        }

        @Specialization
        public RubyString chr(RubyString string) {
            notDesignedForCompilation();
            if (string.toString().isEmpty()) {
                return string;
            } else {
                String head = string.toString().substring(0, 1);
                ByteList byteString = ByteList.create(head);
                byteString.setEncoding(string.getBytes().getEncoding());

                return string.getContext().makeString(byteString);
            }
        }
    }

    public static class StringNodesHelper {

        @TruffleBoundary
        public static ByteList capitalize(RubyString string) {
            String javaString = string.toString();
            String head = javaString.substring(0, 1).toUpperCase(Locale.ENGLISH);
            String tail = javaString.substring(1, javaString.length()).toLowerCase(Locale.ENGLISH);
            ByteList byteListString = ByteList.create(head + tail);
            byteListString.setEncoding(string.getBytes().getEncoding());
            return byteListString;
        }

        @TruffleBoundary
        public static ByteList upcase(RubyString string) {
            ByteList byteListString = ByteList.create(string.toString().toUpperCase(Locale.ENGLISH));
            byteListString.setEncoding(string.getBytes().getEncoding());
            return byteListString;
        }

        @TruffleBoundary
        public static ByteList downcase(RubyString string) {
            ByteList newByteList = ByteList.create(string.toString().toLowerCase(Locale.ENGLISH));
            newByteList.setEncoding(string.getBytes().getEncoding());

            return newByteList;
        }

        @TruffleBoundary
        public static ByteList chomp(RubyString string) {
            String javaString = string.toString();
            if (javaString.endsWith("\r")) {
                String newString = javaString.substring(0, javaString.length()-1);
                ByteList byteListString = ByteList.create(newString);
                byteListString.setEncoding(string.getBytes().getEncoding());

                return byteListString;
            } else {
                ByteList byteListString = ByteList.create(javaString.trim());
                byteListString.setEncoding(string.getBytes().getEncoding());

                return byteListString;
            }

        }

        @TruffleBoundary
        public static ByteList chompWithString(RubyString string, RubyString stringToChomp) {

            String tempString = string.toString();

            if (tempString.endsWith(stringToChomp.toString())) {
                tempString = tempString.substring(0, tempString.length() - stringToChomp.toString().length());
            }

            ByteList byteList = ByteList.create(tempString);
            byteList.setEncoding(string.getBytes().getEncoding());

            return byteList;
        }

        @TruffleBoundary
        public static ByteList reverse(RubyString string) {
            ByteList byteListString = ByteList.create(new StringBuilder(string.toString()).reverse().toString());
            byteListString.setEncoding(string.getBytes().getEncoding());

            return byteListString;
        }

        @TruffleBoundary
        public static ByteList swapcase(RubyString string) {
            char[] charArray = string.toString().toCharArray();
            StringBuilder newString = new StringBuilder();

            for (int i = 0; i < charArray.length; i++) {
                char current = charArray[i];

                if (Character.isLowerCase(current)) {
                    newString.append(Character.toString(current).toUpperCase(Locale.ENGLISH));
                } else if (Character.isUpperCase(current)){
                    newString.append(Character.toString(current).toLowerCase(Locale.ENGLISH));
                } else {
                    newString.append(current);
                }
            }
            ByteList byteListString = ByteList.create(newString);
            byteListString.setEncoding(string.getBytes().getEncoding());

            return byteListString;
        }
    }

}<|MERGE_RESOLUTION|>--- conflicted
+++ resolved
@@ -321,7 +321,7 @@
             }
         }
 
-        @Specialization(guards = { "!isRubyRange(arguments[1])", "!isRubyRegexp(arguments[1])" })
+        @Specialization(guards = { "!isRubyRange(index)", "!isRubyRegexp(index)" })
         public Object getIndex(VirtualFrame frame, RubyString string, Object index, UndefinedPlaceholder undefined) {
             notDesignedForCompilation();
 
@@ -370,7 +370,7 @@
             }
         }
 
-        @Specialization(guards = "!isUndefinedPlaceholder(arguments[2])")
+        @Specialization(guards = "!isUndefinedPlaceholder(length)")
         public Object slice(VirtualFrame frame, RubyString string, int start, Object length) {
             notDesignedForCompilation();
 
@@ -382,7 +382,7 @@
             return slice(string, start, toIntNode.executeIntegerFixnum(frame, length));
         }
 
-        @Specialization(guards = { "!isRubyRange(arguments[1])", "!isRubyRegexp(arguments[1])", "!isUndefinedPlaceholder(arguments[2])" })
+        @Specialization(guards = { "!isRubyRange(start)", "!isRubyRegexp(start)", "!isUndefinedPlaceholder(length)" })
         public Object slice(VirtualFrame frame, RubyString string, Object start, Object length) {
             notDesignedForCompilation();
 
@@ -443,7 +443,7 @@
             return getMatchDataIndexNode.getIndex((RubyMatchData) matchData, capture);
         }
 
-        @Specialization(guards =  { "!isUndefinedPlaceholder(arguments[2])", "!isRubyString(arguments[2])" })
+        @Specialization(guards =  { "!isUndefinedPlaceholder(capture)", "!isRubyString(capture)" })
         public Object slice(VirtualFrame frame, RubyString string, RubyRegexp regexp, Object capture) {
             notDesignedForCompilation();
 
@@ -955,11 +955,7 @@
             return getContext().toTruffle(jrubyTranscoded);
         }
 
-<<<<<<< HEAD
-        @Specialization(guards = { "!isRubyString(encoding)", "!isRubyEncoding(encoding)" })
-=======
-        @Specialization(guards = { "!isRubyString(arguments[1])", "!isRubyEncoding(arguments[1])", "!isUndefinedPlaceholder(arguments[1])" })
->>>>>>> c7e83bd0
+        @Specialization(guards = { "!isRubyString(encoding)", "!isRubyEncoding(encoding)", "!isUndefinedPlaceholder(encoding)" })
         public RubyString encode(VirtualFrame frame, RubyString string, Object encoding, UndefinedPlaceholder options) {
             notDesignedForCompilation();
 
