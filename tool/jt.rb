--- conflicted
+++ resolved
@@ -20,11 +20,8 @@
 require 'timeout'
 require 'yaml'
 require 'open3'
-<<<<<<< HEAD
+require 'rbconfig'
 require 'pathname'
-=======
-require 'rbconfig'
->>>>>>> 78e78259
 
 JRUBY_DIR = File.expand_path('../..', __FILE__)
 M2_REPO = File.expand_path('~/.m2/repository')
@@ -789,16 +786,6 @@
   end
 
   def test_mri(*args)
-<<<<<<< HEAD
-=======
-    truffle_args = %w[-J-Xmx2G -J-ea -J-esa --jexceptions]
-
-    env_vars = {
-      "EXCLUDES" => "test/mri/excludes",
-      "RUBYOPT" => '--disable-gems'
-    }
-
->>>>>>> 78e78259
     if args.delete('--openssl')
       include_pattern = "#{JRUBY_DIR}/test/mri/tests/openssl/test_*.rb"
       exclude_file = "#{JRUBY_DIR}/test/mri/openssl.exclude"
@@ -822,12 +809,7 @@
       files_to_run = (include_files - exclude_files)
     end
 
-<<<<<<< HEAD
     run_mri_tests(args, files_to_run)
-=======
-    command = %w[test/mri/tests/runner.rb -v --color=never --tty=no -q]
-    run(env_vars, *truffle_args, *args, *command, *files_to_run)
->>>>>>> 78e78259
   end
   private :test_mri
 
